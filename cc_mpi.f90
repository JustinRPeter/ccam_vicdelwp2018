--- conflicted
+++ resolved
@@ -37,17 +37,13 @@
    include 'parm.h'
 
    integer, save, public :: comm_world                                     ! global communication group
-<<<<<<< HEAD
-   integer, save, public :: myid                                           ! processor rank number for comm_world
+   integer, save, public :: myid                                           ! processor rank for comm_world
 
    integer, save, public :: comm_node                                      ! per node communication group
    integer, save, public :: myid_node                                      ! processor rank number for comm_node
    integer, save, public :: comm_leader                                    ! communication group split by myid_node=0
    integer, save, public :: myid_leader                                    ! processor rank number for comm_leader
 
-=======
-   integer, save, public :: myid                                           ! processor rank for comm_world
->>>>>>> 01f50a11
    integer, save, public :: ipan, jpan                                     ! grid size on processor
    integer, save, public :: ioff, joff, noff                               ! offset of processor grid relative to global grid
    integer, save, public :: nxproc, nyproc                                 ! number of processors in the x and y directions
@@ -105,14 +101,10 @@
              ccmpi_barrier, ccmpi_gatherx, ccmpi_scatterx,                  &
              ccmpi_allgatherx, ccmpi_init, ccmpi_finalize, ccmpi_commsplit, &
              ccmpi_commfree, bounds_colour_send, bounds_colour_recv,        &
-<<<<<<< HEAD
-             boundsuv_allvec, ccmpi_shared_split, ccmpi_node_leader
-   public :: mgbounds, mgcollect, mgbcast, mgbcastxn, mgbcasta, mg_index
-=======
-             boundsuv_allvec, boundsr8
+             boundsuv_allvec, boundsr8,                                     &
+             ccmpi_shared_split, ccmpi_node_leader
    public :: mgbounds, mgcollect, mgbcast, mgbcastxn, mgbcasta, mg_index,   &
              mg_fproc, mg_fproc_1
->>>>>>> 01f50a11
    public :: ind, indx, indp, indg, iq2iqg, indv_mpi, indglobal, fproc,     &
              proc_region, proc_region_face, proc_region_dix, face_set,      &
              uniform_set, dix_set
@@ -7289,11 +7281,7 @@
       integer(kind=4) :: lerr
    
       if ( nproc>1 ) then
-<<<<<<< HEAD
-         call MPI_Win_free(localwin,lerr)
-=======
          call MPI_Win_free(localwin, lerr)
->>>>>>> 01f50a11
       end if
       call MPI_Finalize(lerr)
    
