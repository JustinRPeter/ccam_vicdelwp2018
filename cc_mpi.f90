! Conformal Cubic Atmospheric Model
    
! Copyright 2015 Commonwealth Scientific Industrial Research Organisation (CSIRO)
    
! This file is part of the Conformal Cubic Atmospheric Model (CCAM)
!
! CCAM is free software: you can redistribute it and/or modify
! it under the terms of the GNU General Public License as published by
! the Free Software Foundation, either version 3 of the License, or
! (at your option) any later version.
!
! CCAM is distributed in the hope that it will be useful,
! but WITHOUT ANY WARRANTY; without even the implied warranty of
! MERCHANTABILITY or FITNESS FOR A PARTICULAR PURPOSE.  See the
! GNU General Public License for more details.
!
! You should have received a copy of the GNU General Public License
! along with CCAM.  If not, see <http://www.gnu.org/licenses/>.

!------------------------------------------------------------------------------
    
module cc_mpi

! This module manages all MPI communications between processors.  The system was originally developed
! by Martin Dix and subsequently modified by Marcus Thatcher.  Thanks to Aaron McDonough for developing
! the Vampir trace routines and upgrading the timer calls.

#ifdef usempif
   use mpif_m  ! This directive is for using the f77 interface
#else
   use mpi
#endif
   implicit none
   private
   include 'newmpar.h'

   integer, save, public :: comm_world                                     ! global communication group
   integer, save, public :: myid                                           ! processor rank number for comm_world
#ifdef procformat
   integer, save, public :: comm_node                                      ! per node communication group
   integer, save, public :: myid_node                                      ! processor rank number for comm_node
   integer, save, public :: comm_leader                                    ! communication group split by myid_node=0
   integer, save, public :: myid_leader                                    ! processor rank number for comm_leader
#endif
   integer, save, public :: ipan, jpan                                     ! grid size on processor
   integer, save, public :: ioff, joff, noff                               ! offset of processor grid relative to global grid
   integer, save, public :: nxproc, nyproc                                 ! number of processors in the x and y directions
   integer, save, public :: nagg                                           ! maximum number of levels to aggregate for message
                                                                           ! passing

   integer, save, public :: comm_proc, comm_rows, comm_cols                ! comm groups for scale-selective filter
   integer, save, public :: hproc, mproc, npta, pprocn, pprocx             ! decomposition parameters for scale-selective filter

   integer(kind=4), save, private :: nreq, rreq                            ! number of messages requested and to be received
   integer(kind=4), allocatable, dimension(:), save, private :: ireq       ! requested message index
   integer, allocatable, dimension(:), save, private :: rlist              ! map of processor index from requested message index
   
   integer, allocatable, dimension(:), save, public :: neighlist           ! list of neighbour processors
   integer, allocatable, dimension(:), save, private :: neighmap           ! map of processor to neighbour index
   integer, save, public :: neighnum                                       ! number of neighbours
   
   integer(kind=4), save, private :: localwin                              ! local window handle for spectral filter
   integer(kind=4), allocatable, dimension(:), save, public :: specmap     ! gather map for spectral filter
   integer, allocatable, dimension(:), save, public :: specmapext          ! gather map for spectral filter (includes filter final
                                                                           ! pass for sparse arrays)
   real, allocatable, dimension(:,:), save, private :: specstore           ! window for gather map
   type globalpack_info
     real, allocatable, dimension(:,:,:) :: localdata
   end type globalpack_info
   ! store sparse global arrays for spectral filter
   type(globalpack_info), allocatable, dimension(:,:,:), save, private :: globalpack                                            

   integer, save, public :: pil, pjl, pnpan                                ! decomposition parameters file window
   integer, save, public :: fnproc, fnresid                                ! number and decomposition of input files
   integer, allocatable, dimension(:), save, public :: pnoff               ! file window panel offset
   integer, allocatable, dimension(:,:), save, public :: pioff, pjoff      ! file window coordinate offset
   integer(kind=4), save, private :: filewin                               ! local window handle for onthefly 
   integer(kind=4), allocatable, dimension(:), save, public :: filemap     ! file map for onthefly
   real, allocatable, dimension(:,:), save, private :: filestore           ! window for file map
   
   integer, allocatable, dimension(:), save, private :: fileneighlist      ! list of file neighbour processors
   integer, save, public :: fileneighnum                                   ! number of file neighbours
   
   public :: ccmpi_setup, ccmpi_distribute, ccmpi_gather,                   &
             ccmpi_distributer8, ccmpi_gatherall, bounds, boundsuv,         &
             deptsync, intssync_send, intssync_recv, start_log, end_log,    &
             log_on, log_off, log_setup, phys_loadbal, ccglobal_posneg,     &
             ccglobal_sum, readglobvar, writeglobvar, ccmpi_reduce,         &
             ccmpi_allreduce, ccmpi_abort, ccmpi_bcast, ccmpi_bcastr8,      &
             ccmpi_barrier, ccmpi_gatherx, ccmpi_scatterx,                  &
             ccmpi_allgatherx, ccmpi_recv, ccmpi_ssend, ccmpi_init,         &
             ccmpi_finalize, ccmpi_commsplit, ccmpi_commfree,               &
#ifdef procformat
             bounds_colour_send, bounds_colour_recv, boundsuv_allvec,       &
             ccmpi_shared_split,ccmpi_node_leader
#else
             bounds_colour_send, bounds_colour_recv, boundsuv_allvec
<<<<<<< HEAD
#endif
#ifdef usempi3   
   public :: ccmpi_ibcast, ccmpi_ibcastwait
#endif
=======
>>>>>>> 174e06fb
   public :: mgbounds, mgcollect, mgbcast, mgbcastxn, mgbcasta, mg_index
   public :: ind, indx, indp, indg, iq2iqg, indv_mpi, indglobal, fproc,     &
             proc_region, proc_region_face, proc_region_dix, face_set,      &
             uniform_set, dix_set
   public :: mgbndtype, dpoints_t, dindex_t, sextra_t, bnds
   public :: getglobalpack, setglobalpack, allocateglobalpack,              &
             copyglobalpack, ccmpi_gathermap
   public :: ccmpi_filewincreate, ccmpi_filewinfree, ccmpi_filewinget,      &
             ccmpi_filebounds_setup, ccmpi_filebounds
   private :: ccmpi_distribute2, ccmpi_distribute2i, ccmpi_distribute2r8,   &
              ccmpi_distribute3, ccmpi_distribute3i, ccmpi_gather2,         &
              ccmpi_gather3, checksize, ccglobal_posneg2, ccglobal_posneg3, &
              ccglobal_posneg4, ccglobal_sum2, ccglobal_sum3
   
   interface ccmpi_gather
      module procedure ccmpi_gather2, ccmpi_gather3
   end interface
   interface ccmpi_distribute
      module procedure ccmpi_distribute2, ccmpi_distribute2i,  &    
                       ccmpi_distribute3, ccmpi_distribute3i
   end interface
   interface ccmpi_distributer8
      module procedure ccmpi_distribute2r8
   end interface
   interface ccmpi_gatherall
      module procedure ccmpi_gatherall2, ccmpi_gatherall3
   end interface
   interface bounds
      module procedure bounds2, bounds3, bounds4
   end interface
   interface boundsuv
      module procedure boundsuv2, boundsuv3
   end interface
   interface ccglobal_posneg
      module procedure ccglobal_posneg2, ccglobal_posneg3, ccglobal_posneg4
   end interface
   interface ccglobal_sum
      module procedure ccglobal_sum2, ccglobal_sum3
   end interface
   interface readglobvar
      module procedure readglobvar2, readglobvar3, readglobvar2i
   end interface
   interface writeglobvar
      module procedure writeglobvar2, writeglobvar3
   end interface
   interface ccmpi_reduce
      module procedure ccmpi_reduce2i, ccmpi_reduce1r, ccmpi_reduce2r, ccmpi_reduce3r, ccmpi_reduce2c
   end interface ccmpi_reduce
   interface ccmpi_allreduce
      module procedure ccmpi_allreduce1i, ccmpi_allreduce2i, ccmpi_allreduce2r, ccmpi_allreduce3r, &
                       ccmpi_allreduce2c
   end interface ccmpi_allreduce
   interface ccmpi_bcast
      module procedure ccmpi_bcast1i, ccmpi_bcast2i, ccmpi_bcast3i, ccmpi_bcast1r, ccmpi_bcast2r, &
                       ccmpi_bcast3r, ccmpi_bcast4r, ccmpi_bcast5r, ccmpi_bcast1s
   end interface ccmpi_bcast
   interface ccmpi_bcastr8
      module procedure ccmpi_bcast2r8, ccmpi_bcast3r8, ccmpi_bcast4r8
   end interface ccmpi_bcastr8
   interface ccmpi_gatherx
      module procedure ccmpi_gatherx2r, ccmpi_gatherx3r
      module procedure ccmpi_gatherx23r, ccmpi_gatherx34r
   end interface ccmpi_gatherx
   interface ccmpi_scatterx
      module procedure ccmpi_scatterx2r
      module procedure ccmpi_scatterx32r
   end interface ccmpi_scatterx
   interface ccmpi_allgatherx
      module procedure ccmpi_allgatherx2i, ccmpi_allgatherx2r
   end interface ccmpi_allgatherx
   interface ccmpi_recv
      module procedure ccmpi_recv2r
   end interface ccmpi_recv
   interface ccmpi_ssend
      module procedure ccmpi_ssend2r
   end interface ccmpi_ssend
   interface ccmpi_gathermap
      module procedure ccmpi_gathermap2, ccmpi_gathermap3
   end interface ccmpi_gathermap
   interface ccmpi_filewinget
      module procedure ccmpi_filewinget2, ccmpi_filewinget3
   end interface
   interface ccmpi_filebounds
      module procedure ccmpi_filebounds2, ccmpi_filebounds3
   end interface ccmpi_filebounds
   interface mgcollect
      module procedure mgcollect1, mgcollectreduce, mgcollectxn
   end interface

   ! Do directions need to be swapped
   logical, parameter, private, dimension(0:npanels) ::    &
           swap_e = (/ .true., .false., .true., .false., .true., .false. /), &
           swap_w = (/ .false., .true., .false., .true., .false., .true. /), &
           swap_n = (/ .false., .true., .false., .true., .false., .true. /), &
           swap_s = (/ .true., .false., .true., .false., .true., .false. /)

   type bounds_info
      real, dimension(:), allocatable :: sbuf, rbuf
      real, dimension(:), allocatable :: send_neg
      integer, dimension(:), allocatable :: request_list
      integer, dimension(:), allocatable :: send_list
      integer, dimension(:), allocatable :: unpack_list
      integer, dimension(:), allocatable :: request_list_uv
      integer, dimension(:), allocatable :: send_list_uv
      integer, dimension(:), allocatable :: unpack_list_uv
      ! Flag for whether u and v need to be swapped
      logical, dimension(:), allocatable :: uv_swap, send_swap, uv_neg
      ! Number of points for each processor. Also double row versions.
      ! lenx is first row plux corner points.  lenh is just the ne side.
      integer :: slen, rlen, slenx, rlenx, slen2, rlen2
      integer :: slenh, rlenh
      ! Number of points for each processor. lenx is for nu, su, ev and wv
      integer :: slen_uv, rlen_uv, slen2_uv, rlen2_uv
      integer :: slenx_uv, rlenx_uv
      integer :: len, sbuflen, rbuflen
   end type bounds_info
   
   type dpoints_t
      real, dimension(:,:), allocatable :: a
      real, dimension(:), allocatable :: b
   end type dpoints_t
   type dindex_t
      integer, dimension(:,:), allocatable :: a
   end type dindex_t
   type sextra_t
      real, dimension(:), allocatable :: a
   end type sextra_t

   type boundsplit
      integer :: isubg, ievfn
      integer :: isvbg, iwufn, invbg, ieufn
      integer :: issvbg, iwwufn, innvbg, ieeufn
   end type boundsplit
   type coloursplit
      integer, dimension(3) :: ihbg, ihfn, ifbg, iffn
   end type coloursplit

   type(bounds_info), allocatable, dimension(:), save :: bnds

   ! partition boundary indices into geometric groups or colours
   type(boundsplit), allocatable, dimension(:), save, private :: rsplit
   type(boundsplit), allocatable, dimension(:), save, private :: ssplit
   type(coloursplit), allocatable, dimension(:), save, private :: rcolsp
   type(coloursplit), allocatable, dimension(:), save, private :: scolsp
   integer, dimension(:,:), allocatable, save, public :: iqx, iqn, iqe, iqw, iqs
   integer, save, public :: ifullmaxcol
#ifdef uniform_decomp
   integer, parameter, public :: maxcolour = 3
#else
   integer, parameter, public :: maxcolour = 2
#endif
   integer, public, save, dimension(maxcolour) :: ifullcol, ifullcol_border

   integer, public, save :: maxbuflen

   ! Flag whether processor region edge is a face edge.
   logical, public, save :: edge_w, edge_n, edge_s, edge_e

   ! Off processor departure points
   type(dpoints_t), allocatable, dimension(:), public, save :: dpoints
   type(dpoints_t), allocatable, dimension(:), private, save :: dbuf
   type(dindex_t), allocatable, dimension(:), public, save :: dindex
   type(sextra_t), allocatable, dimension(:), public, save :: sextra
   ! Number of points for each processor.
   integer, dimension(:), allocatable, public, save :: dslen, drlen

   logical, public, save :: mydiag ! True if diagnostic point id, jd is in my region

   ! Multi-grid arrays
   type mgtype
      integer :: ifull, iextra, ixlen, ifull_fine, ifull_coarse
      integer :: merge_len, merge_row, ipan, merge_pos, nmax
      integer :: comm_merge, neighnum, npanx
      integer, dimension(:,:,:), allocatable :: fproc
      integer, dimension(:), allocatable :: merge_list
      integer, dimension(:), allocatable :: in, ie, is, iw, ine, inw, ise, isw
      integer, dimension(:), allocatable :: coarse_a, coarse_b, coarse_c, coarse_d
      integer, dimension(:), allocatable :: fine, fine_n, fine_e, fine_ne
      integer, dimension(:), allocatable :: neighlist
      real, dimension(:), allocatable :: zzn, zze, zzs, zzw, zz
      real, dimension(:), allocatable :: wgt_a, wgt_bc, wgt_d
   end type mgtype

   type mgbndtype
      integer :: len, rlen, rlenx, slen, slenx
      integer, dimension(:), allocatable :: send_list
      integer, dimension(:), allocatable :: unpack_list
      integer, dimension(:), allocatable :: request_list
   end type mgbndtype

   ! Multi-grid levels and buffers
   type(mgtype), dimension(:), allocatable, save, public :: mg
   type(mgbndtype), dimension(:,:), allocatable, save, public :: mg_bnds
   integer, save, public :: mg_maxlevel, mg_maxlevel_local
   integer, save, public :: mg_ifullmaxcol
   integer, dimension(:,:), allocatable, save, public :: col_iq, col_iqn, col_iqe, col_iqs, col_iqw

   ! File IO
   type filebounds_info
      integer, dimension(:,:), allocatable :: send_list
      integer, dimension(:,:), allocatable :: request_list
      integer, dimension(:,:), allocatable :: unpack_list
      integer :: len, rlen, slen
   end type filebounds_info
   
   type(filebounds_info), allocatable, dimension(:), save :: filebnds
   
   ! Timer
   integer, public, save :: bounds_begin, bounds_end
   integer, public, save :: boundsuv_begin, boundsuv_end
   integer, public, save :: ints_begin, ints_end
   integer, public, save :: nonlin_begin, nonlin_end
   integer, public, save :: helm_begin, helm_end
   integer, public, save :: adjust_begin, adjust_end
   integer, public, save :: upglobal_begin, upglobal_end
   integer, public, save :: hordifg_begin, hordifg_end
   integer, public, save :: vadv_begin, vadv_end
   integer, public, save :: depts_begin, depts_end
   integer, public, save :: deptsync_begin, deptsync_end
   integer, public, save :: intssync_begin, intssync_end
   integer, public, save :: stag_begin, stag_end
   integer, public, save :: ocnstag_begin, ocnstag_end
   integer, public, save :: toij_begin, toij_end
   integer, public, save :: physloadbal_begin, physloadbal_end
   integer, public, save :: phys_begin, phys_end
   integer, public, save :: outfile_begin, outfile_end
   integer, public, save :: onthefly_begin, onthefly_end
   integer, public, save :: otf_fill_begin, otf_fill_end
   integer, public, save :: otf_ints1_begin, otf_ints1_end
   integer, public, save :: otf_ints4_begin, otf_ints4_end
   integer, public, save :: otf_wind_begin, otf_wind_end
   integer, public, save :: histrd1_begin, histrd1_end
   integer, public, save :: histrd4_begin, histrd4_end
   integer, public, save :: ncgetv_begin, ncgetv_end
   integer, public, save :: indata_begin, indata_end
   integer, public, save :: nestin_begin, nestin_end
   integer, public, save :: gwdrag_begin, gwdrag_end
   integer, public, save :: convection_begin, convection_end
   integer, public, save :: cloud_begin, cloud_end
   integer, public, save :: radnet_begin,radnet_end
   integer, public, save :: radmisc_begin,radmisc_end
   integer, public, save :: radsw_begin, radsw_end
   integer, public, save :: radlw_begin, radlw_end   
   integer, public, save :: sfluxnet_begin, sfluxnet_end
   integer, public, save :: sfluxwater_begin, sfluxwater_end
   integer, public, save :: sfluxland_begin, sfluxland_end
   integer, public, save :: sfluxurban_begin, sfluxurban_end
   integer, public, save :: vertmix_begin, vertmix_end
   integer, public, save :: aerosol_begin, aerosol_end
   integer, public, save :: model_begin, model_end
   integer, public, save :: maincalc_begin, maincalc_end
   integer, public, save :: gather_begin, gather_end
   integer, public, save :: distribute_begin, distribute_end
   integer, public, save :: globsum_begin, globsum_end
   integer, public, save :: posneg_begin, posneg_end   
   integer, public, save :: precon_begin, precon_end
   integer, public, save :: waterdynamics_begin, waterdynamics_end
   integer, public, save :: watermisc_begin, watermisc_end
   integer, public, save :: waterdeps_begin, waterdeps_end
   integer, public, save :: watereos_begin, watereos_end
   integer, public, save :: waterhadv_begin, waterhadv_end
   integer, public, save :: watervadv_begin, watervadv_end
   integer, public, save :: waterhelm_begin, waterhelm_end
   integer, public, save :: wateriadv_begin, wateriadv_end
   integer, public, save :: waterdiff_begin, waterdiff_end
   integer, public, save :: river_begin, river_end
   integer, public, save :: bcast_begin, bcast_end   
   integer, public, save :: gatherx_begin, gatherx_end
   integer, public, save :: reduce_begin, reduce_end
   integer, public, save :: mpiwait_begin, mpiwait_end
   integer, public, save :: mpiwaittile_begin, mpiwaittile_end
   integer, public, save :: mpiwaituv_begin, mpiwaituv_end
   integer, public, save :: mpiwaituvtile_begin, mpiwaituvtile_end
   integer, public, save :: mpiwaitdep_begin, mpiwaitdep_end
   integer, public, save :: mpiwaitmg_begin, mpiwaitmg_end
   integer, public, save :: mpifenceopen_begin, mpifenceopen_end
   integer, public, save :: mpifenceclose_begin, mpifenceclose_end
   integer, public, save :: mgbounds_begin, mgbounds_end
   integer, public, save :: mgcollect_begin, mgcollect_end
   integer, public, save :: mgbcast_begin, mgbcast_end
   integer, public, save :: mgsetup_begin, mgsetup_end
   integer, public, save :: mgfine_begin, mgfine_end
   integer, public, save :: mgup_begin, mgup_end
   integer, public, save :: mgcoarse_begin, mgcoarse_end
   integer, public, save :: mgdown_begin, mgdown_end
   integer, public, save :: mgmlosetup_begin, mgmlosetup_end
   integer, public, save :: mgmlofine_begin, mgmlofine_end
   integer, public, save :: mgmloup_begin, mgmloup_end
   integer, public, save :: mgmlocoarse_begin, mgmlocoarse_end
   integer, public, save :: mgmlodown_begin, mgmlodown_end
   integer, parameter :: nevents = 82
#ifdef simple_timer
   public :: simple_timer_finalize
   real(kind=8), dimension(nevents), save :: tot_time = 0., start_time
#endif
   character(len=15), dimension(nevents), save :: event_name

#ifdef vampir
#include "vt_user.inc"
#endif


contains

   subroutine ccmpi_setup(kx)
      use indices_m
      use latlong_m
      use map_m
      use sumdd_m
      use vecsuv_m
      use xyzinfo_m
      integer, intent(in) :: kx
      integer iproc, dproc, iq, iqg, i, j, n
#ifdef i8r8
      integer(kind=4), parameter :: ltype = MPI_DOUBLE_PRECISION
#else
      integer(kind=4), parameter :: ltype = MPI_REAL
#endif
      integer(kind=4) ierr
      integer(kind=4) colour, rank, lcommin, lcommout
      integer(kind=4) asize
      integer(kind=MPI_ADDRESS_KIND) wsize
      integer, dimension(ifull) :: colourmask
      logical(kind=4) :: ltrue

      nreq = 0

      allocate( bnds(0:nproc-1) )
      allocate( rsplit(0:nproc-1), ssplit(0:nproc-1) )
      allocate( rcolsp(0:nproc-1), scolsp(0:nproc-1) )
      
#ifdef uniform_decomp
      call proc_setup_uniform
      ! Faces may not line up properly so need extra factor here
      maxbuflen = (max(ipan,jpan)+4)*3*max(nagg*kl,3*ol)*8*2  !*3 for extra vector row (e.g., inu,isu,iev,iwv)
#else
      call proc_setup
      if ( nproc < npanels+1 ) then
         ! This is the maximum size, each face has 4 edges
         maxbuflen = npan*4*(il_g+4)*3*max(nagg*kl,3*ol)    !*3 for extra vector row (e.g., inu,isu,iev,iwv)
      else
         maxbuflen = (max(ipan,jpan)+4)*3*max(nagg*kl,3*ol) !*3 for extra vector row (e.g., inu,isu,iev,iwv)
      end if
#endif


      if ( myid == 0 ) then
         call ccmpi_distribute(wts,wts_g)
         call ccmpi_distribute(em,em_g)
         call ccmpi_distribute(emu,emu_g)
         call ccmpi_distribute(emv,emv_g)
         call ccmpi_distribute(ax,ax_g)
         call ccmpi_distribute(bx,bx_g)
         call ccmpi_distribute(ay,ay_g)
         call ccmpi_distribute(by,by_g)
         call ccmpi_distribute(az,az_g)
         call ccmpi_distribute(bz,bz_g)
         call ccmpi_distribute(f,f_g)
         call ccmpi_distribute(fu,fu_g)
         call ccmpi_distribute(fv,fv_g)
         call ccmpi_distribute(dmdx,dmdx_g)
         call ccmpi_distribute(dmdy,dmdy_g)
         call ccmpi_distributer8(x,x_g)
         call ccmpi_distributer8(y,y_g)
         call ccmpi_distributer8(z,z_g)
         call ccmpi_distribute(rlatt,rlatt_g)
         call ccmpi_distribute(rlongg,rlongg_g)
      else
         call ccmpi_distribute(wts)
         call ccmpi_distribute(em)
         call ccmpi_distribute(emu)
         call ccmpi_distribute(emv)
         call ccmpi_distribute(ax)
         call ccmpi_distribute(bx)
         call ccmpi_distribute(ay)
         call ccmpi_distribute(by)
         call ccmpi_distribute(az)
         call ccmpi_distribute(bz)
         call ccmpi_distribute(f)
         call ccmpi_distribute(fu)
         call ccmpi_distribute(fv)
         call ccmpi_distribute(dmdx)
         call ccmpi_distribute(dmdy)
         call ccmpi_distributer8(x)
         call ccmpi_distributer8(y)
         call ccmpi_distributer8(z)
         call ccmpi_distribute(rlatt)
         call ccmpi_distribute(rlongg)
      end if

      call bounds_setup
      call bounds(em)
      call boundsuv(emu,emv)
      call boundsuv(ax,bx)
      call boundsuv(ay,by)
      call boundsuv(az,bz)
      call bounds(f,corner=.true.)

      allocate( dpoints(neighnum) )
      allocate( dbuf(0:neighnum) )
      allocate( dindex(0:neighnum) )
      allocate( sextra(neighnum) )
      allocate( dslen(0:neighnum), drlen(0:neighnum) )
      dslen = 0
      drlen = 0

      ! Off processor departure points
      do dproc = 1,neighnum
        iproc = neighlist(dproc)
        allocate( dpoints(dproc)%a(4,bnds(iproc)%len) )
        allocate( dbuf(dproc)%a(4,bnds(iproc)%len) )
        allocate( dbuf(dproc)%b(bnds(iproc)%len) )
        allocate( dindex(dproc)%a(2,bnds(iproc)%len) )
        allocate( sextra(dproc)%a(bnds(iproc)%len) )
      end do
      ! store invalid points in dproc=0
      allocate( dbuf(0)%a(4,1) )
      allocate( dbuf(0)%b(1) )
      allocate( dindex(0)%a(2,1) )


      ! Pack colour indices
      do n = 1,npan
         do j = 1,jpan
            do i = 1,ipan
               iq  = indp(i,j,n)  ! Local
               iqg = indg(i,j,n)  ! Global
               colourmask(iq) = findcolour(iqg)
            end do
         end do
      end do
      
      do n = 1,maxcolour
         ifullcol(n) = count( colourmask == n )
      end do
      ifullmaxcol = maxval( ifullcol )
      allocate ( iqx(ifullmaxcol,maxcolour) )
      allocate ( iqn(ifullmaxcol,maxcolour), iqe(ifullmaxcol,maxcolour) )
      allocate ( iqw(ifullmaxcol,maxcolour), iqs(ifullmaxcol,maxcolour) )
      ifullcol = 0
      do n = 1,npan
        j = 1
        do i = 1,ipan
          iq = indp(i,j,n)
          ifullcol(colourmask(iq)) = ifullcol(colourmask(iq)) + 1
          iqx(ifullcol(colourmask(iq)),colourmask(iq)) = iq
          iqn(ifullcol(colourmask(iq)),colourmask(iq)) = in(iq)
          iqe(ifullcol(colourmask(iq)),colourmask(iq)) = ie(iq)
          iqw(ifullcol(colourmask(iq)),colourmask(iq)) = iw(iq)
          iqs(ifullcol(colourmask(iq)),colourmask(iq)) = is(iq)
        end do
        j = jpan
        do i = 1,ipan
          iq = indp(i,j,n)
          ifullcol(colourmask(iq)) = ifullcol(colourmask(iq)) + 1
          iqx(ifullcol(colourmask(iq)),colourmask(iq)) = iq
          iqn(ifullcol(colourmask(iq)),colourmask(iq)) = in(iq)
          iqe(ifullcol(colourmask(iq)),colourmask(iq)) = ie(iq)
          iqw(ifullcol(colourmask(iq)),colourmask(iq)) = iw(iq)
          iqs(ifullcol(colourmask(iq)),colourmask(iq)) = is(iq)
        end do
        i = 1
        do j = 2,jpan-1
          iq = indp(i,j,n)
          ifullcol(colourmask(iq)) = ifullcol(colourmask(iq)) + 1
          iqx(ifullcol(colourmask(iq)),colourmask(iq)) = iq
          iqn(ifullcol(colourmask(iq)),colourmask(iq)) = in(iq)
          iqe(ifullcol(colourmask(iq)),colourmask(iq)) = ie(iq)
          iqw(ifullcol(colourmask(iq)),colourmask(iq)) = iw(iq)
          iqs(ifullcol(colourmask(iq)),colourmask(iq)) = is(iq)
        end do
        i = ipan
        do j = 2,jpan-1
          iq = indp(i,j,n)
          ifullcol(colourmask(iq)) = ifullcol(colourmask(iq)) + 1
          iqx(ifullcol(colourmask(iq)),colourmask(iq)) = iq
          iqn(ifullcol(colourmask(iq)),colourmask(iq)) = in(iq)
          iqe(ifullcol(colourmask(iq)),colourmask(iq)) = ie(iq)
          iqw(ifullcol(colourmask(iq)),colourmask(iq)) = iw(iq)
          iqs(ifullcol(colourmask(iq)),colourmask(iq)) = is(iq)
        end do
      end do
      ifullcol_border = ifullcol
      do n = 1,npan
        do j = 2,jpan-1
          do i = 2,ipan-1
            iq = indp(i,j,n)
            ifullcol(colourmask(iq)) = ifullcol(colourmask(iq)) + 1
            iqx(ifullcol(colourmask(iq)),colourmask(iq)) = iq
            iqn(ifullcol(colourmask(iq)),colourmask(iq)) = in(iq)
            iqe(ifullcol(colourmask(iq)),colourmask(iq)) = ie(iq)
            iqw(ifullcol(colourmask(iq)),colourmask(iq)) = iw(iq)
            iqs(ifullcol(colourmask(iq)),colourmask(iq)) = is(iq)
          end do
        end do
      end do

      ltrue = .true. 
!     operator MPI_SUMDR is created based on an external function DRPDR.
      call MPI_OP_CREATE (DRPDR,  ltrue, MPI_SUMDR,  ierr)

      ! prepare comm groups - used by scale-selective filter
#ifdef uniform_decomp
      npta = 6                            ! number of panels per processor
      mproc = nproc                       ! number of processors per panel
      pprocn = 0                          ! start panel
      pprocx = 5                          ! end panel
      hproc = 0                           ! host processor for panel
#else
      npta = max(6/nproc,1)               ! number of panels per processor
      mproc = max(nproc/6,1)              ! number of processors per panel
      pprocn = myid*npta/mproc            ! start panel
      pprocx = pprocn + npta - 1          ! end panel
      hproc = pprocn*mproc/npta           ! host processor for panel
#endif

      ! comm between work groups with captain hproc
      colour = hproc
      rank = myid - hproc
      call MPI_Comm_Split(MPI_COMM_WORLD,colour,rank,lcommout,ierr)
      comm_proc = lcommout
      
      ! comm between columns in work group
      colour = ioff
      rank = joff/jpan
      lcommin = comm_proc
      call MPI_Comm_Split(lcommin,colour,rank,lcommout,ierr)
      comm_cols = lcommout
      
      ! comm between rows in work group      
      colour = joff
      rank = ioff/ipan
      call MPI_Comm_Split(lcommin,colour,rank,lcommout,ierr)
      comm_rows = lcommout
      
      if ( myid == hproc ) then
         if ( ioff/=0 .or. joff/=0 ) then
            write(6,*) "ERROR: hproc incorrectly assigned"
            call MPI_Abort(MPI_COMM_WORLD,-1_4,ierr)
         end if
      end if
      
      ! prep RMA windows for gathermap
      if ( nproc > 1 ) then
         allocate(specstore(ifull,kx))
         !call MPI_Info_create(info,ierr)
         !call MPI_Info_set(info,"no_locks","true",ierr)
         call MPI_Type_size(ltype,asize,ierr)
         wsize = asize*ifull*kx
         call MPI_Win_create(specstore,wsize,asize,MPI_INFO_NULL,MPI_COMM_WORLD,localwin,ierr)
         !call MPI_Info_free(info,ierr)
      end if
      
   return
   end subroutine ccmpi_setup
   
   subroutine ccmpi_distribute2(af,a1)
      ! Convert standard 1D arrays to face form and distribute to processors
      real, dimension(ifull), intent(out) :: af
      real, dimension(ifull_g), intent(in), optional :: a1
      integer(kind=4) :: ierr

      call START_LOG(distribute_begin)

      ! Copy internal region
      if ( myid == 0 ) then
         if ( .not. present(a1) ) then
            write(6,*) "Error: ccmpi_distribute argument required on proc 0"
            call MPI_Abort(MPI_COMM_WORLD,-1_4,ierr)
         end if
         call host_distribute2(af,a1)
      else
         call proc_distribute2(af)
      end if

      call END_LOG(distribute_end)

   end subroutine ccmpi_distribute2

   subroutine host_distribute2(af,a1)
      ! Convert standard 1D arrays to face form and distribute to processors
      real, dimension(ifull), intent(out) :: af
      real, dimension(ifull_g), intent(in) :: a1
      real, dimension(ifull,0:nproc-1) :: sbuf
      integer :: j, n, iq, iproc
#ifdef i8r8
      integer(kind=4), parameter :: ltype = MPI_DOUBLE_PRECISION
#else
      integer(kind=4), parameter :: ltype = MPI_REAL
#endif
      integer(kind=4) :: ierr, lsize
      integer :: npoff, ipoff, jpoff ! Offsets for target
      integer :: slen

      ! map array in order of processor rank
      do iproc = 0,nproc-1
#ifdef uniform_decomp
         call proc_region_dix(iproc,ipoff,jpoff,npoff,nxproc,ipan,jpan)
#else
         call proc_region_face(iproc,ipoff,jpoff,npoff,nxproc,nyproc,ipan,jpan,npan)
#endif
         do n = 1,npan
            do j = 1,jpan
               iq = ipoff + (j+jpoff-1)*il_g + (n-npoff)*il_g*il_g
               slen = (j-1)*ipan + (n-1)*ipan*jpan
               sbuf(slen+1:slen+ipan,iproc) = a1(iq+1:iq+ipan)
            end do
         end do
      end do

      lsize = ifull
      call MPI_Scatter(sbuf,lsize,ltype,af,lsize,ltype,0_4,MPI_COMM_WORLD,ierr)

   end subroutine host_distribute2

   subroutine proc_distribute2(af)
      ! Convert standard 1D arrays to face form and distribute to processors
      real, dimension(ifull), intent(out) :: af
#ifdef i8r8
      integer(kind=4), parameter :: ltype = MPI_DOUBLE_PRECISION
#else
      integer(kind=4), parameter :: ltype = MPI_REAL
#endif
      integer(kind=4) :: ierr, lsize
      real, dimension(0,0) :: sbuf

      lsize = ifull
      call MPI_Scatter(sbuf,lsize,ltype,af,lsize,ltype,0_4,MPI_COMM_WORLD,ierr)

   end subroutine proc_distribute2

   subroutine ccmpi_distribute2r8(af,a1)
      ! Convert standard 1D arrays to face form and distribute to processors
      real(kind=8), dimension(ifull), intent(out) :: af
      real(kind=8), dimension(ifull_g), intent(in), optional :: a1
      integer(kind=4) :: ierr

      call START_LOG(distribute_begin)

      if ( myid == 0 ) then
         if ( .not. present(a1) ) then
            write(6,*) "Error: ccmpi_distribute argument required on proc 0"
            call MPI_Abort(MPI_COMM_WORLD,-1_4,ierr)
         end if
         call host_distribute2r8(af,a1)
      else
         call proc_distribute2r8(af)
      end if

      call END_LOG(distribute_begin)
      
   end subroutine ccmpi_distribute2r8

   subroutine host_distribute2r8(af,a1)
      ! Convert standard 1D arrays to face form and distribute to processors
      real(kind=8), dimension(ifull), intent(out) :: af
      real(kind=8), dimension(ifull_g), intent(in) :: a1
      integer :: j, n, iq, iproc
      integer(kind=4) :: ierr, lsize
      real(kind=8), dimension(ifull,0:nproc-1) :: sbuf
      integer :: npoff, ipoff, jpoff ! Offsets for target
      integer :: slen

      ! map array in order of processor rank
      do iproc=0,nproc-1
#ifdef uniform_decomp
         call proc_region_dix(iproc,ipoff,jpoff,npoff,nxproc,ipan,jpan)
#else
         call proc_region_face(iproc,ipoff,jpoff,npoff,nxproc,nyproc,ipan,jpan,npan)
#endif
         do n = 1,npan
            do j=1,jpan
               iq = ipoff + (j+jpoff-1)*il_g + (n-npoff)*il_g*il_g
               slen = (j-1)*ipan + (n-1)*ipan*jpan
               sbuf(slen+1:slen+ipan,iproc) = a1(iq+1:iq+ipan)
            end do
         end do
      end do

      lsize = ifull
      call MPI_Scatter(sbuf,lsize,MPI_DOUBLE_PRECISION,af,lsize,MPI_DOUBLE_PRECISION,0_4,MPI_COMM_WORLD,ierr)

   end subroutine host_distribute2r8
   
   subroutine proc_distribute2r8(af)
      ! Convert standard 1D arrays to face form and distribute to processors
      real(kind=8), dimension(ifull), intent(out) :: af
      integer(kind=4) :: ierr, lsize
      real(kind=8), dimension(0,0) :: sbuf

      lsize = ifull
      call MPI_Scatter(sbuf,lsize,MPI_DOUBLE_PRECISION,af,lsize,MPI_DOUBLE_PRECISION,0_4,MPI_COMM_WORLD,ierr)

   end subroutine proc_distribute2r8

   subroutine ccmpi_distribute2i(af,a1)
      ! Convert standard 1D arrays to face form and distribute to processors
      integer, dimension(ifull), intent(out) :: af
      integer, dimension(ifull_g), intent(in), optional :: a1
      integer(kind=4) :: ierr

      call START_LOG(distribute_begin)

      if ( myid == 0 ) then
         if ( .not. present(a1) ) then
            write(6,*) "Error: ccmpi_distribute argument required on proc 0"
            call MPI_Abort(MPI_COMM_WORLD,-1_4,ierr)
         end if
         call host_distribute2i(af,a1)
      else
         call proc_distribute2i(af)
      end if

      call END_LOG(distribute_end)
      
   end subroutine ccmpi_distribute2i

   subroutine host_distribute2i(af,a1)
      ! Convert standard 1D arrays to face form and distribute to processors
      integer, dimension(ifull), intent(out) :: af
      integer, dimension(ifull_g), intent(in) :: a1
      integer :: j, n, iq, iproc
#ifdef i8r8
      integer(kind=4),parameter :: ltype = MPI_INTEGER8
#else
      integer(kind=4),parameter :: ltype = MPI_INTEGER
#endif
      integer(kind=4) :: ierr, lsize
      integer, dimension(ifull,0:nproc-1) :: sbuf
      integer :: npoff, ipoff, jpoff ! Offsets for target
      integer :: slen

      ! map array in order of processor rank
      do iproc = 0,nproc-1
#ifdef uniform_decomp
         call proc_region_dix(iproc,ipoff,jpoff,npoff,nxproc,ipan,jpan)
#else
         call proc_region_face(iproc,ipoff,jpoff,npoff,nxproc,nyproc,ipan,jpan,npan)
#endif
         do n = 1,npan
            do j = 1,jpan
               iq = ipoff + (j+jpoff-1)*il_g + (n-npoff)*il_g*il_g
               slen = (j-1)*ipan + (n-1)*ipan*jpan
               sbuf(slen+1:slen+ipan,iproc) = a1(iq+1:iq+ipan)
            end do
         end do
      end do

      lsize = ifull
      call MPI_Scatter(sbuf,lsize,ltype,af,lsize,ltype,0_4,MPI_COMM_WORLD,ierr)
 
   end subroutine host_distribute2i

   subroutine proc_distribute2i(af)
      ! Convert standard 1D arrays to face form and distribute to processors
      integer, dimension(ifull), intent(out) :: af
#ifdef i8r8
      integer(kind=4),parameter :: ltype = MPI_INTEGER8
#else
      integer(kind=4),parameter :: ltype = MPI_INTEGER
#endif
      integer(kind=4) :: ierr, lsize
      integer, dimension(0,0) :: sbuf

      lsize = ifull
      call MPI_Scatter(sbuf,lsize,ltype,af,lsize,ltype,0_4,MPI_COMM_WORLD,ierr)
 
   end subroutine proc_distribute2i

   subroutine ccmpi_distribute3(af,a1)
      ! Convert standard 1D arrays to face form and distribute to processors
      ! This is also used for tracers, so second dimension is not necessarily
      ! the number of levels
      real, dimension(:,:), intent(out) :: af
      real, dimension(:,:), intent(in), optional :: a1
      integer(kind=4) :: ierr

      call START_LOG(distribute_begin)

      if ( myid == 0 ) then
         if ( .not. present(a1) ) then
            write(6,*) "Error: ccmpi_distribute argument required on proc 0"
            call MPI_Abort(MPI_COMM_WORLD,-1_4,ierr)
         end if
         call host_distribute3(af,a1)
      else
         call proc_distribute3(af)
      end if

      call END_LOG(distribute_end)
      
   end subroutine ccmpi_distribute3

   subroutine host_distribute3(af,a1)
      ! Convert standard 1D arrays to face form and distribute to processors
      ! This is also used for tracers, so second dimension is not necessarily
      ! the number of levels
      real, dimension(:,:), intent(out) :: af
      real, dimension(:,:), intent(in) :: a1
      integer :: j, n, k, iq, iproc
#ifdef i8r8
      integer(kind=4),parameter :: ltype = MPI_DOUBLE_PRECISION
#else
      integer(kind=4),parameter :: ltype = MPI_REAL
#endif
      integer(kind=4) :: ierr, lsize
      real, dimension(ifull,size(af,2),0:nproc-1) :: sbuf
      real, dimension(ifull,size(af,2)) :: aftemp
      integer :: npoff, ipoff, jpoff ! Offsets for target
      integer :: slen, kx

      kx = size(af,2)

      ! map array in order of processor rank
      do iproc = 0,nproc-1
#ifdef uniform_decomp
         call proc_region_dix(iproc,ipoff,jpoff,npoff,nxproc,ipan,jpan)
#else
         call proc_region_face(iproc,ipoff,jpoff,npoff,nxproc,nyproc,ipan,jpan,npan)
#endif
         do k = 1,kx
            do n = 1,npan
               do j = 1,jpan
                  iq = ipoff + (j+jpoff-1)*il_g + (n-npoff)*il_g*il_g
                  slen = (j-1)*ipan + (n-1)*ipan*jpan
                  sbuf(slen+1:slen+ipan,k,iproc) = a1(iq+1:iq+ipan,k)
               end do
            end do
         end do
      end do

      lsize = ifull*kx
      call MPI_Scatter(sbuf,lsize,ltype,aftemp,lsize,ltype,0_4,MPI_COMM_WORLD,ierr)
      af(1:ifull,1:kx) = aftemp(:,:)

   end subroutine host_distribute3

   subroutine proc_distribute3(af)
      ! Convert standard 1D arrays to face form and distribute to processors
      ! This is also used for tracers, so second dimension is not necessarily
      ! the number of levels
      real, dimension(:,:), intent(out) :: af
#ifdef i8r8
      integer(kind=4),parameter :: ltype = MPI_DOUBLE_PRECISION
#else
      integer(kind=4),parameter :: ltype = MPI_REAL
#endif
      integer(kind=4) :: ierr, lsize
      real, dimension(0,0,0) :: sbuf
      real, dimension(ifull,size(af,2)) :: aftemp
      integer :: kx

      kx = size(af,2)
      lsize = ifull*kx
      call MPI_Scatter(sbuf,lsize,ltype,aftemp,lsize,ltype,0_4,MPI_COMM_WORLD,ierr)
      af(1:ifull,1:kx) = aftemp(:,:)

   end subroutine proc_distribute3

   subroutine ccmpi_distribute3i(af,a1)
      ! Convert standard 1D arrays to face form and distribute to processors
      ! This is also used for tracers, so second dimension is not necessarily
      ! the number of levels
      integer, dimension(:,:), intent(out) :: af
      integer, dimension(:,:), intent(in), optional :: a1
      integer(kind=4) :: ierr

      call START_LOG(distribute_begin)
      
      if ( myid == 0 ) then
         if ( .not. present(a1) ) then
            write(6,*) "Error: ccmpi_distribute argument required on proc 0"
            call MPI_Abort(MPI_COMM_WORLD,-1_4,ierr)
         end if
         call host_distribute3i(af,a1)
      else
         call proc_distribute3i(af)
      end if

      call END_LOG(distribute_end)
      
   end subroutine ccmpi_distribute3i

   subroutine host_distribute3i(af,a1)
      ! Convert standard 1D arrays to face form and distribute to processors
      ! This is also used for tracers, so second dimension is not necessarily
      ! the number of levels
      integer, dimension(:,:), intent(out) :: af
      integer, dimension(:,:), intent(in) :: a1
#ifdef i8r8
      integer(kind=4),parameter :: ltype = MPI_INTEGER8
#else
      integer(kind=4),parameter :: ltype = MPI_INTEGER
#endif
      integer :: j, n, k, iq, iproc
      integer(kind=4) :: ierr, lsize
      integer, dimension(ifull,size(af,2),0:nproc-1) :: sbuf
      integer, dimension(ifull,size(af,2)) :: aftemp
      integer :: npoff, ipoff, jpoff ! Offsets for target
      integer :: slen, kx

      kx = size(af,2)

      ! map array in order of processor rank
      do iproc = 0,nproc-1
#ifdef uniform_decomp
         call proc_region_dix(iproc,ipoff,jpoff,npoff,nxproc,ipan,jpan)
#else
         call proc_region_face(iproc,ipoff,jpoff,npoff,nxproc,nyproc,ipan,jpan,npan)
#endif
         do k = 1,kx
            do n = 1,npan
               do j = 1,jpan
                  iq = ipoff + (j+jpoff-1)*il_g + (n-npoff)*il_g*il_g
                  slen = (j-1)*ipan + (n-1)*ipan*jpan
                  sbuf(slen+1:slen+ipan,k,iproc) = a1(iq+1:iq+ipan,k)
               end do
            end do
         end do
      end do

      lsize = ifull*kx
      call MPI_Scatter(sbuf,lsize,ltype,aftemp,lsize,ltype,0_4,MPI_COMM_WORLD,ierr)      
      af(1:ifull,1:kx) = aftemp(:,:)

   end subroutine host_distribute3i

   subroutine proc_distribute3i(af)
      ! Convert standard 1D arrays to face form and distribute to processors
      ! This is also used for tracers, so second dimension is not necessarily
      ! the number of levels
      integer, dimension(:,:), intent(out) :: af
#ifdef i8r8
      integer(kind=4),parameter :: ltype = MPI_INTEGER8
#else
      integer(kind=4),parameter :: ltype = MPI_INTEGER
#endif
      integer(kind=4) :: ierr, lsize
      integer, dimension(0,0,0) :: sbuf
      integer, dimension(ifull,size(af,2)) :: aftemp
      integer :: kx

      kx = size(af,2)
      lsize = ifull*kx
      call MPI_Scatter(sbuf,lsize,ltype,aftemp,lsize,ltype,0_4,MPI_COMM_WORLD,ierr)      
      af(1:ifull,1:kx) = aftemp(:,:)

   end subroutine proc_distribute3i   

   subroutine ccmpi_gather2(a,ag)
      ! Collect global arrays.

      real, dimension(ifull), intent(in) :: a
      real, dimension(ifull_g), intent(out), optional :: ag
      integer(kind=4) :: ierr

      call START_LOG(gather_begin)

      if ( myid == 0 ) then
         if ( .not. present(ag) ) then
            write(6,*) "Error: ccmpi_gather argument required on proc 0"
            call MPI_Abort(MPI_COMM_WORLD,-1_4,ierr)
         end if
         call host_gather2(a,ag)
      else
         call proc_gather2(a)
      end if

      call END_LOG(gather_end)

   end subroutine ccmpi_gather2

   subroutine host_gather2(a,ag)
      ! Collect global arrays.

      real, dimension(ifull), intent(in) :: a
      real, dimension(ifull_g), intent(out) :: ag
      integer :: iproc
#ifdef i8r8
      integer(kind=4),parameter :: ltype = MPI_DOUBLE_PRECISION
#else
      integer(kind=4),parameter :: ltype = MPI_REAL
#endif
      integer(kind=4) :: ierr, lsize
      real, dimension(ifull,0:nproc-1) :: abuf
      integer :: ipoff, jpoff, npoff
      integer :: j, n, iq, iqg

      lsize = ifull
      call MPI_Gather(a,lsize,ltype,abuf,lsize,ltype,0_4,MPI_COMM_WORLD,ierr)

      ! map array in order of processor rank
      do iproc = 0,nproc-1
#ifdef uniform_decomp
         call proc_region_dix(iproc,ipoff,jpoff,npoff,nxproc,ipan,jpan)
#else
         call proc_region_face(iproc,ipoff,jpoff,npoff,nxproc,nyproc,ipan,jpan,npan)
#endif
         do n = 1,npan
            ! Use the face indices for unpacking
            do j = 1,jpan
               ! Global indices are i+ipoff, j+jpoff, n-npoff
               iqg = ipoff + (j+jpoff-1)*il_g + (n-npoff)*il_g*il_g ! True global 1D index
               iq = (j-1)*ipan + (n-1)*ipan*jpan
               ag(iqg+1:iqg+ipan) = abuf(iq+1:iq+ipan,iproc)
            end do
         end do
      end do

   end subroutine host_gather2
   
   subroutine proc_gather2(a)
      real, dimension(ifull), intent(in) :: a
#ifdef i8r8
      integer(kind=4),parameter :: ltype = MPI_DOUBLE_PRECISION
#else
      integer(kind=4),parameter :: ltype = MPI_REAL
#endif
      integer(kind=4) :: ierr, lsize
      real, dimension(0,0) :: abuf

      lsize = ifull
      call MPI_Gather(a,lsize,ltype,abuf,lsize,ltype,0_4,MPI_COMM_WORLD,ierr)

   end subroutine proc_gather2

   subroutine ccmpi_gather3(a,ag)
      ! Collect global arrays.

      real, dimension(:,:), intent(in) :: a
      real, dimension(:,:), intent(out), optional :: ag
      integer(kind=4) :: ierr

      call START_LOG(gather_begin)

      if ( myid == 0 ) then
         if ( .not. present(ag) ) then
            write(6,*) "Error: ccmpi_gather argument required on proc 0"
            call MPI_Abort(MPI_COMM_WORLD,-1_4,ierr)
         end if
         call host_gather3(a,ag)
      else
         call proc_gather3(a)
      end if
      
      call END_LOG(gather_end)

   end subroutine ccmpi_gather3

   subroutine host_gather3(a,ag)
      real, dimension(:,:), intent(in) :: a
      real, dimension(:,:), intent(out) :: ag
      integer :: iproc
#ifdef i8r8
      integer(kind=4),parameter :: ltype = MPI_DOUBLE_PRECISION
#else
      integer(kind=4),parameter :: ltype = MPI_REAL
#endif
      integer(kind=4) :: ierr, lsize
      real, dimension(ifull,size(a,2),0:nproc-1) :: abuf
      real, dimension(ifull,size(a,2)) :: atemp
      integer :: ipoff, jpoff, npoff
      integer :: j, n, k, iq, iqg, kx

      kx = size(a,2)
      lsize = ifull*kx
      atemp(:,:) = a(1:ifull,1:kx)
      call MPI_Gather(atemp,lsize,ltype,abuf,lsize,ltype,0_4,MPI_COMM_WORLD,ierr)

      ! map array in order of processor rank
      do iproc = 0,nproc-1
#ifdef uniform_decomp
         call proc_region_dix(iproc,ipoff,jpoff,npoff,nxproc,ipan,jpan)
#else
         call proc_region_face(iproc,ipoff,jpoff,npoff,nxproc,nyproc,ipan,jpan,npan)
#endif
         do k = 1,kx
            do n = 1,npan
               do j = 1,jpan
                  ! Global indices are i+ipoff, j+jpoff, n-npoff
                  iqg = ipoff + (j+jpoff-1)*il_g + (n-npoff)*il_g*il_g ! True global 1D index
                  iq = (j-1)*ipan + (n-1)*ipan*jpan
                  ag(iqg+1:iqg+ipan,k) = abuf(iq+1:iq+ipan,k,iproc)
               end do
            end do
         end do
      end do

   end subroutine host_gather3
   
   subroutine proc_gather3(a)
      real, dimension(:,:), intent(in) :: a
#ifdef i8r8
      integer(kind=4),parameter :: ltype = MPI_DOUBLE_PRECISION
#else
      integer(kind=4),parameter :: ltype = MPI_REAL
#endif
      integer(kind=4) :: ierr, lsize
      real, dimension(0,0,0) :: abuf
      real, dimension(ifull,size(a,2)) :: atemp
      integer :: kx

      kx = size(a,2)
      lsize = ifull*kx
      atemp(:,:) = a(1:ifull,1:kx)
      call MPI_Gather(atemp,lsize,ltype,abuf,lsize,ltype,0_4,MPI_COMM_WORLD,ierr)

   end subroutine proc_gather3

   subroutine ccmpi_gatherall2(a,ag)
      ! Collect global arrays.

      real, dimension(:), intent(in) :: a
      real, dimension(:), intent(out) :: ag
      real, dimension(ifull,0:nproc-1) :: abuf
      integer :: iproc
#ifdef i8r8
      integer(kind=4), parameter :: ltype = MPI_DOUBLE_PRECISION
#else
      integer(kind=4), parameter :: ltype = MPI_REAL
#endif
      integer(kind=4) :: ierr, lsize
      integer :: ipoff, jpoff, npoff
      integer :: j, n, iq, iqg

      call START_LOG(gather_begin)

      lsize = ifull
      call MPI_AllGather(a,lsize,ltype,abuf,lsize,ltype,MPI_COMM_WORLD,ierr)

      ! map array in order of processor rank
      do iproc = 0,nproc-1
#ifdef uniform_decomp
         call proc_region_dix(iproc,ipoff,jpoff,npoff,nxproc,ipan,jpan)
#else
         call proc_region_face(iproc,ipoff,jpoff,npoff,nxproc,nyproc,ipan,jpan,npan)
#endif
         do n = 1,npan
            do j = 1,jpan
               ! Global indices are i+ipoff, j+jpoff, n-npoff
               iqg = ipoff + (j+jpoff-1)*il_g + (n-npoff)*il_g*il_g ! True global 1D index
               iq = (j-1)*ipan + (n-1)*ipan*jpan
               ag(iqg+1:iqg+ipan) = abuf(iq+1:iq+ipan,iproc)
            end do
         end do
      end do

      call END_LOG(gather_end)

   end subroutine ccmpi_gatherall2
   
   subroutine ccmpi_gatherall3(a,ag)
      ! Collect global arrays.

      real, dimension(:,:), intent(in) :: a
      real, dimension(:,:), intent(out) :: ag
      integer :: iproc
#ifdef i8r8
      integer(kind=4),parameter :: ltype = MPI_DOUBLE_PRECISION
#else
      integer(kind=4),parameter :: ltype = MPI_REAL
#endif
      integer(kind=4) :: ierr, lsize
      real, dimension(ifull,size(a,2),0:nproc-1) :: abuf
      real, dimension(ifull,size(a,2)) :: atemp
      integer :: ipoff, jpoff, npoff
      integer :: j, n, k, iq, iqg, kx

      call START_LOG(gather_begin)

      kx = size(a,2)
      lsize = ifull*kx
      atemp(:,:) = a(1:ifull,1:kx)
      call MPI_AllGather(atemp,lsize,ltype,abuf,lsize,ltype,MPI_COMM_WORLD,ierr)

      ! map array in order of processor rank
      do iproc = 0,nproc-1
#ifdef uniform_decomp
         call proc_region_dix(iproc,ipoff,jpoff,npoff,nxproc,ipan,jpan)
#else
         call proc_region_face(iproc,ipoff,jpoff,npoff,nxproc,nyproc,ipan,jpan,npan)
#endif
         do k = 1,kx
            do n = 1,npan
               do j = 1,jpan
                  ! Global indices are i+ipoff, j+jpoff, n-npoff
                  iqg = ipoff + (j+jpoff-1)*il_g + (n-npoff)*il_g*il_g ! True global 1D index
                  iq = (j-1)*ipan + (n-1)*ipan*jpan
                  ag(iqg+1:iqg+ipan,k) = abuf(iq+1:iq+ipan,k,iproc)
               end do
            end do
         end do
      end do

      call END_LOG(gather_end)

   end subroutine ccmpi_gatherall3

   subroutine ccmpi_gathermap2(a,kref)

      integer, intent(in) :: kref
      real, dimension(ifull), intent(in) :: a
      real, dimension(ifull,size(specmap)) :: abuf 
#ifdef i8r8
      integer(kind=4), parameter :: ltype = MPI_DOUBLE_PRECISION
#else
      integer(kind=4), parameter :: ltype = MPI_REAL
#endif
      integer(kind=4) :: ierr, lsize, itest
      integer(kind=MPI_ADDRESS_KIND) :: displ
      integer :: ncount, w, iproc, n, iq
      integer :: ipoff, jpoff, npoff
      integer :: ipak, jpak
      
      if ( nproc==1 ) then
         do n = 1,npan
            iq = (n-1)*ipan*jpan
            globalpack(0,0,n-noff)%localdata(:,:,kref+1) = &
               reshape( a(iq+1:iq+ipan*jpan), (/ ipan, jpan /) )
         end do
         return
      end if
   
      call START_LOG(gather_begin)
   
      ncount = size(specmap)
      specstore(1:ifull,1) = a(1:ifull)
   
      lsize = ifull
      displ = 0
      call START_LOG(mpifenceopen_begin)
      call MPI_Win_fence(MPI_MODE_NOPRECEDE,localwin,ierr)
      call END_LOG(mpifenceopen_end)
   
      do w = 1,ncount
         call MPI_Get(abuf(:,w),lsize,ltype,specmap(w),displ,lsize,ltype,localwin,ierr)
      end do
   
      itest = ior(MPI_MODE_NOSUCCEED,MPI_MODE_NOPUT)
      call START_LOG(mpifenceclose_begin)
      call MPI_Win_fence(itest,localwin,ierr)
      call END_LOG(mpifenceclose_end)
   
      do w = 1,ncount
         iproc = specmap(w)
#ifdef uniform_decomp
         call proc_region_dix(iproc,ipoff,jpoff,npoff,nxproc,ipan,jpan)
#else
         call proc_region_face(iproc,ipoff,jpoff,npoff,nxproc,nyproc,ipan,jpan,npan)
#endif
         ipak = ipoff/ipan
         jpak = jpoff/jpan
         do n = 1,npan
            ! Global indices are i+ipoff, j+jpoff, n-npoff
            iq = (n-1)*ipan*jpan
            globalpack(ipak,jpak,n-npoff)%localdata(:,:,kref+1) = &
               reshape( abuf(iq+1:iq+ipan*jpan,w), (/ ipan, jpan /) )
         end do
      end do
      
      call END_LOG(gather_end)
   
   end subroutine ccmpi_gathermap2

   subroutine ccmpi_gathermap3(a,kref)

      integer, intent(in) :: kref
      real, dimension(:,:), intent(in) :: a
      real, dimension(ifull,size(a,2),size(specmap)) :: abuf 
#ifdef i8r8
      integer(kind=4), parameter :: ltype = MPI_DOUBLE_PRECISION
#else
      integer(kind=4), parameter :: ltype = MPI_REAL
#endif
      integer(kind=4) :: ierr, lsize, itest
      integer(kind=MPI_ADDRESS_KIND) :: displ
      integer :: ncount, w, iproc, k, n, iq, kx
      integer :: ipoff, jpoff, npoff
      integer :: ipak, jpak
      
      kx = size(a,2)
      
      if ( nproc==1 ) then
         do k = 1,kx
            do n = 1,npan
               iq = (n-1)*ipan*jpan
               globalpack(0,0,n-noff)%localdata(:,:,kref+k) = &
                  reshape( a(iq+1:iq+ipan*jpan,k), (/ ipan, jpan /) )
            end do
         end do
         return
      end if
   
      call START_LOG(gather_begin)
   
      ncount = size(specmap)
      
      if ( kx>size(specstore,2) ) then
         write(6,*) "ERROR: gathermap array is too big for window buffer"
         call MPI_Abort(MPI_COMM_WORLD,-1_4,ierr)
      end if
      
      specstore(1:ifull,1:kx) = a(1:ifull,:)

      lsize = ifull*kx
      displ = 0   
      call START_LOG(mpifenceopen_begin)
      call MPI_Win_fence(MPI_MODE_NOPRECEDE,localwin,ierr)
      call END_LOG(mpifenceopen_end)
   
      do w = 1,ncount
         call MPI_Get(abuf(:,:,w),lsize,ltype,specmap(w),displ,lsize,ltype,localwin,ierr)
      end do
   
      itest = ior(MPI_MODE_NOSUCCEED,MPI_MODE_NOPUT)
      call START_LOG(mpifenceclose_begin)
      call MPI_Win_fence(itest,localwin,ierr)
      call END_LOG(mpifenceclose_end)
   
      do w = 1,ncount
         iproc = specmap(w)
#ifdef uniform_decomp
         call proc_region_dix(iproc,ipoff,jpoff,npoff,nxproc,ipan,jpan)
#else
         call proc_region_face(iproc,ipoff,jpoff,npoff,nxproc,nyproc,ipan,jpan,npan)
#endif
         ipak = ipoff/ipan
         jpak = jpoff/jpan
         do k = 1,kx
            do n = 1,npan
               ! Global indices are i+ipoff, j+jpoff, n-npoff
               iq = (n-1)*ipan*jpan
               globalpack(ipak,jpak,n-npoff)%localdata(:,:,kref+k) = &
                  reshape( abuf(iq+1:iq+ipan*jpan,k,w), (/ ipan, jpan /) )
            end do
         end do
      end do
      
      call END_LOG(gather_end)
   
   end subroutine ccmpi_gathermap3
   
   subroutine setglobalpack(datain,iqg,k)
   
      ! This subroutine assigns a value to a gridpoint
      ! in the global sparse array
   
      integer, intent(in) :: iqg, k
      integer :: i, j, n, iloc, jloc, ipak, jpak
      real, intent(in) :: datain
      
      n = (iqg-1)/(il_g*il_g)
      j = (iqg-1-n*il_g*il_g)/il_g+1
      i = iqg-(j-1)*il_g-n*il_g*il_g
      ipak = (i-1)/ipan
      jpak = (j-1)/jpan
      iloc = i-ipak*ipan
      jloc = j-jpak*jpan
      
      globalpack(ipak,jpak,n)%localdata(iloc,jloc,k) = datain
   
   end subroutine setglobalpack
   
   subroutine getglobalpack(dataout,iqg,k)
   
      ! This subroutine returns a value from a gridpoint
      ! in the global sparse array

      integer, intent(in) :: iqg, k
      integer :: i, j, n, iloc, jloc, ipak, jpak
      real, intent(out) :: dataout

      n = (iqg-1)/(il_g*il_g)
      j = (iqg-1-n*il_g*il_g)/il_g+1
      i = iqg-(j-1)*il_g-n*il_g*il_g
      ipak = (i-1)/ipan
      jpak = (j-1)/jpan
      iloc = i-ipak*ipan
      jloc = j-jpak*jpan
      
      dataout = globalpack(ipak,jpak,n)%localdata(iloc,jloc,k)
      
   end subroutine getglobalpack
   
   subroutine copyglobalpack(krefin,krefout,kx)

      ! This routine copies one section of the global sparse array
      ! to another section.  Note that it only copies the memory
      ! assigned by gathermap.  specmap needs to be replaced with
      ! spectmapext to copy all parts of the global sparse array.
   
      integer, intent(in) :: krefin,krefout,kx
      integer :: w, n, ncount, iproc, ipak, jpak
      integer :: ipoff, jpoff, npoff
   
      ncount = size(specmap)
      do w = 1,ncount
         iproc = specmap(w)
#ifdef uniform_decomp
         call proc_region_dix(iproc,ipoff,jpoff,npoff,nxproc,ipan,jpan)
#else
         call proc_region_face(iproc,ipoff,jpoff,npoff,nxproc,nyproc,ipan,jpan,npan)
#endif
         ipak = ipoff/ipan
         jpak = jpoff/jpan
         do n = 1,npan
            ! Global indices are i+ipoff, j+jpoff, n-npoff
            globalpack(ipak,jpak,n-npoff)%localdata(:,:,krefout+1:krefout+kx) = &
               globalpack(ipak,jpak,n-npoff)%localdata(:,:,krefin+1:krefin+kx)
         end do
      end do
   
   end subroutine copyglobalpack

   subroutine allocateglobalpack(kx)
   
      ! This allocates global sparse arrays for the digital filter.
      ! Usually this is 1:kl or 1:ol in size, but for some configurations
      ! we need to store the original values and hence use 1:2*kl or 1:2*ol.
      ! Also, the 0 index is to store the sum term for the digital filter.
   
      integer, intent(in) :: kx
      integer :: ncount, w, ipak, jpak, n, iproc
      integer :: ipoff, jpoff, npoff
      
      ! allocate globalpack arrays for 1D scale-selective filter
      allocate(globalpack(0:nxproc-1,0:nyproc-1,0:5))
      ncount = size(specmapext)
      do w = 1,ncount
         iproc = specmapext(w)
#ifdef uniform_decomp
         call proc_region_dix(iproc,ipoff,jpoff,npoff,nxproc,ipan,jpan)
#else
         call proc_region_face(iproc,ipoff,jpoff,npoff,nxproc,nyproc,ipan,jpan,npan)
#endif
         ! Global indices are i+ipoff, j+jpoff, n-npoff
         ipak = ipoff/ipan
         jpak = jpoff/jpan
         do n = 1,npan
            allocate(globalpack(ipak,jpak,n-npoff)%localdata(ipan,jpan,0:kx))
            globalpack(ipak,jpak,n-npoff)%localdata = 0.
         end do
      end do
      
      deallocate(specmapext) ! not needed after allocation of global sparse arrays
   
   end subroutine allocateglobalpack
   
   subroutine ccmpi_filewincreate(kx)
   
      integer, intent(in) :: kx
      integer(kind=4) :: asize, ierr
#ifdef i8r8
      integer(kind=4), parameter :: ltype = MPI_DOUBLE_PRECISION
#else
      integer(kind=4), parameter :: ltype = MPI_REAL
#endif
      integer(kind=MPI_ADDRESS_KIND) wsize
      
      if ( nproc>1 ) then
         if ( myid<fnresid ) then
            allocate(filestore(pil*pjl*pnpan,kx))
         else
            allocate(filestore(0,0))
         end if
         !call MPI_Info_create(info,ierr)
         !call MPI_Info_set(info,"no_locks","true",ierr)
         call MPI_Type_size(ltype,asize,ierr)
         wsize = asize*pil*pjl*pnpan*kx
         call MPI_Win_create(filestore,wsize,asize,MPI_INFO_NULL,MPI_COMM_WORLD,filewin,ierr)
         !call MPI_Info_free(info,ierr)
      end if
   
   end subroutine ccmpi_filewincreate
   
   subroutine ccmpi_filewinfree
   
      integer(kind=4) ierr
   
      if ( nproc>1 ) then
         deallocate(filestore)
         call MPI_Win_Free(filewin,ierr)
      end if
   
   end subroutine ccmpi_filewinfree
   
   subroutine ccmpi_filewinget2(sout,sinp)
   
      integer n, w, ncount, nlen, ip
      integer no, ca, cb, cc, ipf, jpf
      integer(kind=4) :: lsize, ierr, itest
#ifdef i8r8
      integer(kind=4), parameter :: ltype = MPI_DOUBLE_PRECISION
#else
      integer(kind=4), parameter :: ltype = MPI_REAL
#endif
      integer(kind=MPI_ADDRESS_KIND) :: displ
      real, dimension(:), intent(in) :: sinp
      real, dimension(-1:,-1:,0:), intent(out) :: sout
      real, dimension(pil*pjl*pnpan,size(filemap)) :: abuf 
   
      sout(:,:,:) = 0.
   
      if ( nproc==1 ) then
         do ipf = 0,fnproc/fnresid-1
            do jpf = 1,fnresid
               ip = ipf*fnresid + jpf - 1
               do n = 0,pnpan-1
                  no = n - pnoff(ip) + 1
                  ca = pioff(ip,no)
                  cb = pjoff(ip,no)
                  cc = n*pil*pjl + pil*pjl*pnpan*ipf
                  sout(1+ca:pil+ca,1+cb:pjl+cb,no) = reshape( sinp(1+cc:pil*pjl+cc), (/ pil, pjl /) )
               end do
            end do
         end do
         return
      end if
   
      call START_LOG(gather_begin)
   
      ncount = size(filemap)
      nlen = pil*pjl*pnpan
      lsize = nlen
      displ = 0
      itest = ior(MPI_MODE_NOSUCCEED,MPI_MODE_NOPUT)
      
      do ipf = 0,fnproc/fnresid-1
          
         if ( myid<fnresid ) then
            cc = nlen*ipf             
            filestore(1:nlen,1) = sinp(1+cc:nlen+cc)
         end if
   
         call START_LOG(mpifenceopen_begin)
         call MPI_Win_fence(MPI_MODE_NOPRECEDE,filewin,ierr)
         call END_LOG(mpifenceopen_end)
   
         do w = 1,ncount
            call MPI_Get(abuf(:,w),lsize,ltype,filemap(w),displ,lsize,ltype,filewin,ierr)
         end do

         call START_LOG(mpifenceclose_begin)
         call MPI_Win_fence(itest,filewin,ierr)
         call END_LOG(mpifenceclose_end)
   
         do w = 1,ncount
            ip = filemap(w) + ipf*fnresid
            do n = 0,pnpan-1
               no = n - pnoff(ip) + 1
               ca = pioff(ip,no)
               cb = pjoff(ip,no)
               cc = n*pil*pjl
               sout(1+ca:pil+ca,1+cb:pjl+cb,no) = reshape( abuf(1+cc:pil*pjl+cc,w), (/ pil, pjl /) )
            end do
         end do
         
      end do
      
      call END_LOG(gather_end)
      
   end subroutine ccmpi_filewinget2
   
   subroutine ccmpi_filewinget3(sout,sinp)

      integer k, n, w, ncount, nlen, ip, kx
      integer no, ca, cb, cc, ipf, jpf
      integer(kind=4) :: lsize, ierr, itest
#ifdef i8r8
      integer(kind=4), parameter :: ltype = MPI_DOUBLE_PRECISION
#else
      integer(kind=4), parameter :: ltype = MPI_REAL
#endif
      integer(kind=MPI_ADDRESS_KIND) :: displ
      real, dimension(:,:), intent(in) :: sinp
      real, dimension(-1:,-1:,1:,0:), intent(out) :: sout
      real, dimension(pil*pjl*pnpan,size(sinp,2),size(filemap)) :: abuf 
      
      sout(:,:,:,:) = 0.
      kx = size(sinp,2)

      if ( nproc==1 ) then
         do ipf = 0,fnproc/fnresid-1
            do jpf = 1,fnresid
               ip = ipf*fnresid + jpf - 1
               do k = 1,kx
                  do n = 0,pnpan-1
                     no = n - pnoff(ip) + 1
                     ca = pioff(ip,no)
                     cb = pjoff(ip,no)
                     cc = n*pil*pjl + pil*pjl*pnpan*ipf                      
                     sout(1+ca:pil+ca,1+cb:pjl+cb,k,no) = reshape( sinp(1+cc:pil*pjl+cc,k), (/ pil, pjl /) )
                  end do
               end do
            end do
         end do
         return
      end if
   
      call START_LOG(gather_begin)
   
      ncount = size(filemap)
      nlen = pil*pjl*pnpan
      lsize = nlen*kx
      displ = 0
      itest = ior(MPI_MODE_NOSUCCEED,MPI_MODE_NOPUT)

      if ( myid<fnresid .and. kx>size(filestore,2) ) then
         write(6,*) "ERROR: filemap array is too big for window buffer"
         call MPI_Abort(MPI_COMM_WORLD,-1_4,ierr)
      end if
      
      do ipf = 0,fnproc/fnresid-1
          
         if ( myid<fnresid ) then
            cc = nlen*ipf
            filestore(1:nlen,1:kx) = sinp(1+cc:nlen+cc,1:kx)
         end if
         
         call START_LOG(mpifenceopen_begin)
         call MPI_Win_fence(MPI_MODE_NOPRECEDE,filewin,ierr)
         call END_LOG(mpifenceopen_end)
   
         do w = 1,ncount
            call MPI_Get(abuf(:,:,w),lsize,ltype,filemap(w),displ,lsize,ltype,filewin,ierr)
         end do
         
         call START_LOG(mpifenceclose_begin)
         call MPI_Win_fence(itest,filewin,ierr)
         call END_LOG(mpifenceclose_end)
         
         do w = 1,ncount
            ip = filemap(w) + ipf*fnresid
            do k = 1,kx
               do n = 0,pnpan-1
                  no = n - pnoff(ip) + 1
                  ca = pioff(ip,no)
                  cb = pjoff(ip,no)
                  cc = n*pil*pjl
                  sout(1+ca:pil+ca,1+cb:pjl+cb,k,no) = reshape( abuf(1+cc:pil*pjl+cc,k,w), (/ pil, pjl /) )
               end do
            end do
         end do
         
      end do
      
      call END_LOG(gather_end)
      
   end subroutine ccmpi_filewinget3
  
   subroutine bounds_setup

      use indices_m
      
      integer :: n, i, j, iq, iqq, mycol, ncount
      integer :: iproc, rproc, sproc
      integer(kind=4), dimension(:,:), allocatable :: status
      integer(kind=4) :: ierr, itag=0, lcount
      integer(kind=4) :: llen, lproc
      integer, dimension(:,:), allocatable :: dums, dumr
      integer, dimension(:,:), allocatable :: dumsb, dumrb
      integer :: iqg, iql, iloc, jloc, nloc, icol
      integer :: iext, iextu, iextv
#ifdef i8r8
      integer(kind=4), parameter :: ltype = MPI_INTEGER8
#else
      integer(kind=4), parameter :: ltype = MPI_INTEGER
#endif
      logical :: swap
      logical(kind=4), dimension(:,:), allocatable :: dumsl, dumrl

      ! Just set values that point to values within own processors region.
      ! Other values are set up later
      ! Set initial values to make sure missing values are caught properly.
!cdir iexpand(indp, indg, indv_mpi)
      in = huge(1)
      is = huge(1)
      iw = huge(1)
      ie = huge(1)
      inn = huge(1)
      iss = huge(1)
      iww = huge(1)
      iee = huge(1)
      ien = huge(1)
      ine = huge(1)
      ise = huge(1)
      iwn = huge(1)
      inw = huge(1)
      isw = huge(1)
      ies = huge(1)
      iws = huge(1)
      ieu = huge(1)
      iwu = huge(1)
      inv = huge(1)
      isv = huge(1)
      iev = huge(1)
      iwv = huge(1)
      inu = huge(1)
      isu = huge(1)
      ieeu = huge(1)
      iwwu = huge(1)
      innv = huge(1)
      issv = huge(1)
      lwws = huge(1)
      lwss = huge(1)
      lees = huge(1)
      less = huge(1)
      lwwn = huge(1)
      lwnn = huge(1)
      leen = huge(1)
      lenn = huge(1)
      lsww = huge(1)
      lssw = huge(1)
      lsee = huge(1)
      lsse = huge(1)
      lnww = huge(1)
      lnnw = huge(1)
      lnee = huge(1)
      lnne = huge(1)
      do n=1,npan
         do j=1,jpan
            do i=1,ipan
               iq = indp(i,j,n)   ! Local
               iqg = indg(i,j,n)  ! Global

               iqq = in_g(iqg)    ! Global neighbour index
               rproc = qproc(iqq) ! Processor that has this point
               if ( rproc == myid ) then ! Just copy the value
                  ! Convert global iqq to local value
                  call indv_mpi(iqq,iloc,jloc,nloc)
                  in(iq) = indp(iloc,jloc,nloc)
               end if
               iqq = inn_g(iqg)   ! Global neighbour index
               rproc = qproc(iqq) ! Processor that has this point
               if ( rproc == myid ) then ! Just copy the value
                  ! Convert global iqq to local value
                  call indv_mpi(iqq,iloc,jloc,nloc)
                  inn(iq) = indp(iloc,jloc,nloc)
               end if

               iqq = is_g(iqg)    ! Global neighbour index
               rproc = qproc(iqq) ! Processor that has this point
               if ( rproc == myid ) then ! Just copy the value
                  ! Convert global iqq to local value
                  call indv_mpi(iqq,iloc,jloc,nloc)
                  is(iq) = indp(iloc,jloc,nloc)
               end if
               iqq = iss_g(iqg)    ! Global neighbour index
               rproc = qproc(iqq) ! Processor that has this point
               if ( rproc == myid ) then ! Just copy the value
                  ! Convert global iqq to local value
                  call indv_mpi(iqq,iloc,jloc,nloc)
                  iss(iq) = indp(iloc,jloc,nloc)
               end if

               iqq = ie_g(iqg)    ! Global neighbour index
               rproc = qproc(iqq) ! Processor that has this point
               if ( rproc == myid ) then ! Just copy the value
                  ! Convert global iqq to local value
                  call indv_mpi(iqq,iloc,jloc,nloc)
                  ie(iq) = indp(iloc,jloc,nloc)
               end if
               iqq = iee_g(iqg)    ! Global neighbour index
               rproc = qproc(iqq) ! Processor that has this point
               if ( rproc == myid ) then ! Just copy the value
                  ! Convert global iqq to local value
                  call indv_mpi(iqq,iloc,jloc,nloc)
                  iee(iq) = indp(iloc,jloc,nloc)
               end if

               iqq = iw_g(iqg)    ! Global neighbour index
               rproc = qproc(iqq) ! Processor that has this point
               if ( rproc == myid ) then ! Just copy the value
                  ! Convert global iqq to local value
                  call indv_mpi(iqq,iloc,jloc,nloc)
                  iw(iq) = indp(iloc,jloc,nloc)
               end if
               iqq = iww_g(iqg)    ! Global neighbour index
               rproc = qproc(iqq) ! Processor that has this point
               if ( rproc == myid ) then ! Just copy the value
                  ! Convert global iqq to local value
                  call indv_mpi(iqq,iloc,jloc,nloc)
                  iww(iq) = indp(iloc,jloc,nloc)
               end if

               ! Note that the model only needs a limited set of the diagonal
               ! index arrays
               iqq = ine_g(iqg)    ! Global neighbour index
               rproc = qproc(iqq) ! Processor that has this point
               if ( rproc == myid ) then ! Just copy the value
                  ! Convert global iqq to local value
                  call indv_mpi(iqq,iloc,jloc,nloc)
                  ine(iq) = indp(iloc,jloc,nloc)
               end if

               iqq = ise_g(iqg)    ! Global neighbour index
               rproc = qproc(iqq) ! Processor that has this point
               if ( rproc == myid ) then ! Just copy the value
                  ! Convert global iqq to local value
                  call indv_mpi(iqq,iloc,jloc,nloc)
                  ise(iq) = indp(iloc,jloc,nloc)
               end if

               iqq = ien_g(iqg)    ! Global neighbour index
               rproc = qproc(iqq) ! Processor that has this point
               if ( rproc == myid ) then ! Just copy the value
                  ! Convert global iqq to local value
                  call indv_mpi(iqq,iloc,jloc,nloc)
                  ien(iq) = indp(iloc,jloc,nloc)
               end if

               iqq = iwn_g(iqg)    ! Global neighbour index
               rproc = qproc(iqq) ! Processor that has this point
               if ( rproc == myid ) then ! Just copy the value
                  ! Convert global iqq to local value
                  call indv_mpi(iqq,iloc,jloc,nloc)
                  iwn(iq) = indp(iloc,jloc,nloc)
               end if

               iqq = inw_g(iqg)    ! Global neighbour index
               rproc = qproc(iqq) ! Processor that has this point
               if ( rproc == myid ) then ! Just copy the value
                  ! Convert global iqq to local value
                  call indv_mpi(iqq,iloc,jloc,nloc)
                  inw(iq) = indp(iloc,jloc,nloc)
               end if

               iqq = isw_g(iqg)    ! Global neighbour index
               rproc = qproc(iqq) ! Processor that has this point
               if ( rproc == myid ) then ! Just copy the value
                  ! Convert global iqq to local value
                  call indv_mpi(iqq,iloc,jloc,nloc)
                  isw(iq) = indp(iloc,jloc,nloc)
               end if

               iqq = ies_g(iqg)    ! Global neighbour index
               rproc = qproc(iqq) ! Processor that has this point
               if ( rproc == myid ) then ! Just copy the value
                  ! Convert global iqq to local value
                  call indv_mpi(iqq,iloc,jloc,nloc)
                  ies(iq) = indp(iloc,jloc,nloc)
               end if

               iqq = iws_g(iqg)    ! Global neighbour index
               rproc = qproc(iqq) ! Processor that has this point
               if ( rproc == myid ) then ! Just copy the value
                  ! Convert global iqq to local value
                  call indv_mpi(iqq,iloc,jloc,nloc)
                  iws(iq) = indp(iloc,jloc,nloc)
               end if

            end do
         end do
      end do

      ! Correct within the same face only (not necessarily the same
      ! processor, but will be corrected later).
      ieu = ie
      iwu = iw
      inv = in
      isv = is
      iev = ie
      iwv = iw
      inu = in
      isu = is

      ! Initialise the edge variables
      edge_w = ioff == 0
      edge_s = joff == 0
      edge_n = joff == il_g - jpan
      edge_e = ioff == il_g - ipan

      bnds(:)%len = 0
      bnds(:)%rlenh = 0
      bnds(:)%slenh = 0
      bnds(:)%rlen = 0
      bnds(:)%slen = 0
      bnds(:)%rlenx = 0
      bnds(:)%slenx = 0
      bnds(:)%rlen2 = 0
      bnds(:)%slen2 = 0
      bnds(:)%rlen_uv = 0
      bnds(:)%slen_uv = 0
      bnds(:)%rlenx_uv = 0
      bnds(:)%slenx_uv = 0
      bnds(:)%rlen2_uv = 0
      bnds(:)%slen2_uv = 0

!     In the first pass through, set up list of points to be requested from
!     other processors. These points are placed in the "iextra" region at the
!     end of arrays. The indirect indices are updated to point into this 
!     region.
      iext = 0
 
      rcolsp(:)%ihbg(1) = 1
      rcolsp(:)%ihfn(1) = 0
      
      do icol=1,maxcolour
      
         do n=1,npan

            !     Start with N edge
            j=jpan
            do i=1,ipan
               iq = indg(i,j,n)
               iqq = in_g(iq)
               ! Which processor has this point
               rproc = qproc(iqq)
               if ( rproc == myid ) cycle ! Don't add points already on this proc.
               mycol = findcolour(iqq)
               if ( mycol /= icol ) cycle
               iql = indp(i,j,n)  !  Local index
               ! Add this point to request list
               call check_bnds_alloc(rproc, iext)
               bnds(rproc)%rlenh = bnds(rproc)%rlenh + 1
               rcolsp(rproc)%ihfn(icol) = rcolsp(rproc)%ihfn(icol) + 1
               bnds(rproc)%request_list(bnds(rproc)%rlenh) = iqq
               ! Increment extended region index
               iext = iext + 1
               bnds(rproc)%unpack_list(bnds(rproc)%rlenh) = iext
               in(iql) = ifull+iext
            end do

            !     E edge
            i = ipan
            do j=1,jpan
               iq = indg(i,j,n)
               iqq = ie_g(iq)
               ! Which processor has this point
               rproc = qproc(iqq)
               if ( rproc == myid ) cycle ! Don't add points already on this proc.
               mycol = findcolour(iqq)
               if ( mycol /= icol ) cycle
               iql = indp(i,j,n)  !  Local index
               ! Add this point to request list
               call check_bnds_alloc(rproc, iext)
               bnds(rproc)%rlenh = bnds(rproc)%rlenh + 1
               rcolsp(rproc)%ihfn(icol) = rcolsp(rproc)%ihfn(icol) + 1
               bnds(rproc)%request_list(bnds(rproc)%rlenh) = iqq
               ! Increment extended region index
               iext = iext + 1
               bnds(rproc)%unpack_list(bnds(rproc)%rlenh) = iext
               ie(iql) = ifull+iext
            end do
         end do ! n=1,npan
         
         if ( icol < 3 ) then
            rcolsp(:)%ihbg(icol+1) = rcolsp(:)%ihfn(icol) + 1
            rcolsp(:)%ihfn(icol+1) = rcolsp(:)%ihfn(icol)
         end if
      
      end do ! icol=1,maxcolour
      
      bnds(:)%rlen = bnds(:)%rlenh  ! so that they are appended
      rcolsp(:)%ifbg(1) = rcolsp(:)%ihfn(3) + 1
      rcolsp(:)%iffn(1) = rcolsp(:)%ihfn(3)
      
      do icol=1,maxcolour
      
         do n=1,npan

            !     W edge
            i = 1
            do j=1,jpan
               ! 1D code takes care of corners separately at the end so only goes
               ! over 1,jpan here.
               iq = indg(i,j,n)
               iqq = iw_g(iq) ! iqq is the global index of the required neighbouring point.
               ! Which processor has this point
               rproc = qproc(iqq)
               if ( rproc == myid ) cycle ! Don't add points already on this proc.
               mycol = findcolour(iqq)
               if ( mycol /= icol ) cycle
               iql = indp(i,j,n)  !  Local index
               ! Add this point to request list
               call check_bnds_alloc(rproc, iext)
               bnds(rproc)%rlen = bnds(rproc)%rlen + 1
               rcolsp(rproc)%iffn(icol) = rcolsp(rproc)%iffn(icol) + 1
               bnds(rproc)%request_list(bnds(rproc)%rlen) = iqq
               ! Increment extended region index
               iext = iext + 1
               bnds(rproc)%unpack_list(bnds(rproc)%rlen) = iext
               iw(iql) = ifull+iext
            end do

            !     S edge
            j=1
            do i=1,ipan
               iq = indg(i,j,n)
               iqq = is_g(iq)
               ! Which processor has this point
               rproc = qproc(iqq)
               if ( rproc == myid ) cycle ! Don't add points already on this proc.
               mycol = findcolour(iqq)
               if ( mycol /= icol ) cycle
               iql = indp(i,j,n)  !  Local index
               ! Add this point to request list
               call check_bnds_alloc(rproc, iext)
               bnds(rproc)%rlen = bnds(rproc)%rlen + 1
               rcolsp(rproc)%iffn(icol) = rcolsp(rproc)%iffn(icol) + 1
               bnds(rproc)%request_list(bnds(rproc)%rlen) = iqq
               ! Increment extended region index
               iext = iext + 1
               bnds(rproc)%unpack_list(bnds(rproc)%rlen) = iext
               is(iql) = ifull+iext
            end do
         end do ! n=1,npan

         if ( icol < 3 ) then
            rcolsp(:)%ifbg(icol+1) = rcolsp(:)%iffn(icol) + 1
            rcolsp(:)%iffn(icol+1) = rcolsp(:)%iffn(icol)
         end if
         
      end do ! icol=1,maxcolour

      bnds(:)%rlenx = bnds(:)%rlen  ! so that they're appended.
      
!     Now handle the special corner values that need to be remapped
!     This adds to rlen, so needs to come before the _XX stuff.
      do n=1,npan
         ! NE, EN
         iq = indp(ipan,jpan,n)
         iqg = indg(ipan,jpan,n)
         iqq = ine_g(iqg)
         ! Which processor has this point
         rproc = qproc(iqq)
         if ( rproc /= myid ) then ! Add to list
            call check_bnds_alloc(rproc, iext)
            bnds(rproc)%rlenx = bnds(rproc)%rlenx + 1
            bnds(rproc)%request_list(bnds(rproc)%rlenx) = iqq
            ! Increment extended region index
            iext = iext + 1
            bnds(rproc)%unpack_list(bnds(rproc)%rlenx) = iext
            ine(iq) = ifull+iext
         end if

         if (ien_g(iqg)==ine_g(iqg)) then
            ien(iq)=ine(iq)
         else
            iqq = ien_g(iqg)
            ! Which processor has this point
            rproc = qproc(iqq)
            if ( rproc /= myid ) then ! Add to list
               call check_bnds_alloc(rproc, iext)
               bnds(rproc)%rlenx = bnds(rproc)%rlenx + 1
               bnds(rproc)%request_list(bnds(rproc)%rlenx) = iqq
               ! Increment extended region index
               iext = iext + 1
               bnds(rproc)%unpack_list(bnds(rproc)%rlenx) = iext
               ien(iq) = ifull+iext
            end if
         end if

         ! SE, ES
         iq = indp(ipan,1,n)
         iqg = indg(ipan,1,n)
         iqq = ise_g(iqg)
         ! Which processor has this point
         rproc = qproc(iqq)
         if ( rproc /= myid ) then ! Add to list
            call check_bnds_alloc(rproc, iext)
            bnds(rproc)%rlenx = bnds(rproc)%rlenx + 1
            bnds(rproc)%request_list(bnds(rproc)%rlenx) = iqq
            ! Increment extended region index
            iext = iext + 1
            bnds(rproc)%unpack_list(bnds(rproc)%rlenx) = iext
            ise(iq) = ifull+iext
         end if

         if (ies_g(iqg)==ise_g(iqg)) then
            ies(iq)=ise(iq)
         else
            iqq = ies_g(iqg)
            ! Which processor has this point
            rproc = qproc(iqq)
            if ( rproc /= myid ) then ! Add to list
               call check_bnds_alloc(rproc, iext)
               bnds(rproc)%rlenx = bnds(rproc)%rlenx + 1
               bnds(rproc)%request_list(bnds(rproc)%rlenx) = iqq
               ! Increment extended region index
               iext = iext + 1
               bnds(rproc)%unpack_list(bnds(rproc)%rlenx) = iext
               ies(iq) = ifull+iext
            end if
         end if

         ! WN, NW
         iq = indp(1,jpan,n)
         iqg = indg(1,jpan,n)
         iqq = iwn_g(iqg)
         ! Which processor has this point
         rproc = qproc(iqq)
         if ( rproc /= myid ) then ! Add to list
            call check_bnds_alloc(rproc, iext)
            bnds(rproc)%rlenx = bnds(rproc)%rlenx + 1
            bnds(rproc)%request_list(bnds(rproc)%rlenx) = iqq
            ! Increment extended region index
            iext = iext + 1
            bnds(rproc)%unpack_list(bnds(rproc)%rlenx) = iext
            iwn(iq) = ifull+iext
         end if

         if (inw_g(iqg)==iwn_g(iqg)) then
            inw(iq)=iwn(iq)
         else
            iqq = inw_g(iqg)
            ! Which processor has this point
            rproc = qproc(iqq)
            if ( rproc /= myid ) then ! Add to list
               call check_bnds_alloc(rproc, iext)
               bnds(rproc)%rlenx = bnds(rproc)%rlenx + 1
               bnds(rproc)%request_list(bnds(rproc)%rlenx) = iqq
               ! Increment extended region index
               iext = iext + 1
               bnds(rproc)%unpack_list(bnds(rproc)%rlenx) = iext
               inw(iq) = ifull+iext
            end if
         end if

         ! SW, WS
         iq = indp(1,1,n)
         iqg = indg(1,1,n)
         iqq = isw_g(iqg)
         ! Which processor has this point
         rproc = qproc(iqq)
         if ( rproc /= myid ) then ! Add to list
            call check_bnds_alloc(rproc, iext)
            bnds(rproc)%rlenx = bnds(rproc)%rlenx + 1
            bnds(rproc)%request_list(bnds(rproc)%rlenx) = iqq
            ! Increment extended region index
            iext = iext + 1
            bnds(rproc)%unpack_list(bnds(rproc)%rlenx) = iext
            isw(iq) = ifull+iext
         end if

         if (iws_g(iqg)==isw_g(iqg)) then
            iws(iq)=isw(iq)
         else
            iqq = iws_g(iqg)
            ! Which processor has this point
            rproc = qproc(iqq)
            if ( rproc /= myid ) then ! Add to list
               call check_bnds_alloc(rproc, iext)
               bnds(rproc)%rlenx = bnds(rproc)%rlenx + 1
               bnds(rproc)%request_list(bnds(rproc)%rlenx) = iqq
               ! Increment extended region index
               iext = iext + 1
               bnds(rproc)%unpack_list(bnds(rproc)%rlenx) = iext
               iws(iq) = ifull+iext
            end if
         end if

      end do

!     Now set up the second row
      bnds(:)%rlen2 = bnds(:)%rlenx  ! so that they're appended.
      
      do n=1,npan

         !     Start with W edge
         i = 1
         do j=1,jpan
            iq = indg(i,j,n)
            iqq = iww_g(iq)

            ! Which processor has this point
            rproc = qproc(iqq)
            if ( rproc == myid ) cycle ! Don't add points already on this proc.
            ! Add this point to request list
            call check_bnds_alloc(rproc, iext)
            bnds(rproc)%rlen2 = bnds(rproc)%rlen2 + 1
            bnds(rproc)%request_list(bnds(rproc)%rlen2) = iqq
            ! Increment extended region index
            iext = iext + 1
            bnds(rproc)%unpack_list(bnds(rproc)%rlen2) = iext
            iql = indp(i,j,n)  !  Local index
            iww(iql) = ifull+iext
         end do

         !     N edge
         j=jpan
         do i=1,ipan
            iq = indg(i,j,n)
            iqq = inn_g(iq)

            ! Which processor has this point
            rproc = qproc(iqq)
            if ( rproc == myid ) cycle ! Don't add points already on this proc.
            ! Add this point to request list
            call check_bnds_alloc(rproc, iext)
            bnds(rproc)%rlen2 = bnds(rproc)%rlen2 + 1
            bnds(rproc)%request_list(bnds(rproc)%rlen2) = iqq
            ! Increment extended region index
            iext = iext + 1
            bnds(rproc)%unpack_list(bnds(rproc)%rlen2) = iext
            iql = indp(i,j,n)  !  Local index
            inn(iql) = ifull+iext
         end do

         !     E edge
         i = ipan
         do j=1,jpan
            iq = indg(i,j,n)
            iqq = iee_g(iq)

            ! Which processor has this point
            rproc = qproc(iqq)
            if ( rproc == myid ) cycle ! Don't add points already on this proc.
            ! Add this point to request list
            call check_bnds_alloc(rproc, iext)
            bnds(rproc)%rlen2 = bnds(rproc)%rlen2 + 1
            bnds(rproc)%request_list(bnds(rproc)%rlen2) = iqq
            ! Increment extended region index
            iext = iext + 1
            bnds(rproc)%unpack_list(bnds(rproc)%rlen2) = iext
            iql = indp(i,j,n)  !  Local index
            iee(iql) = ifull+iext
         end do

         !     S edge
         j=1
         do i=1,ipan
            iq = indg(i,j,n)
            iqq = iss_g(iq)

            ! Which processor has this point
            rproc = qproc(iqq)
            if ( rproc == myid ) cycle ! Don't add points already on this proc.
            ! Add this point to request list
            call check_bnds_alloc(rproc, iext)
            bnds(rproc)%rlen2 = bnds(rproc)%rlen2 + 1
            bnds(rproc)%request_list(bnds(rproc)%rlen2) = iqq
            ! Increment extended region index
            iext = iext + 1
            bnds(rproc)%unpack_list(bnds(rproc)%rlen2) = iext
            iql = indp(i,j,n)  !  Local index
            iss(iql) = ifull+iext
         end do
      end do ! n=1,npan

!     Now handle the second order special corner values
      do n=1,npan
         ! NE corner, lnee, leen, lenn, lnne
         iqg = indg(ipan,jpan,n)
         if ( edge_n .and. edge_e ) then
            call fix_index2(lnee_g(n-noff),lnee,n,bnds,iext)
            call fix_index2(leen_g(n-noff),leen,n,bnds,iext)
            call fix_index2(lenn_g(n-noff),lenn,n,bnds,iext)
            call fix_index2(lnne_g(n-noff),lnne,n,bnds,iext)
         else if ( edge_e ) then
            ! Use in first because it'll be on same face.
            call fix_index2(iee_g(in_g(iqg)),lnee,n,bnds,iext)
            leen(n) = lnee(n)
            call fix_index2(ie_g(inn_g(iqg)),lenn,n,bnds,iext)
            lnne(n) = lenn(n)
         else
            ! Use ie first
            call fix_index2(in_g(iee_g(iqg)),lnee,n,bnds,iext)
            leen(n) = lnee(n)
            call fix_index2(inn_g(ie_g(iqg)),lenn,n,bnds,iext)
            lnne(n) = lenn(n)
         end if

         ! NW corner, lnww, lwwn, lwnn, lnnw
         iqg = indg(1,jpan,n)
         if ( edge_n .and. edge_w ) then
            call fix_index2(lnww_g(n-noff),lnww,n,bnds,iext)
            call fix_index2(lwwn_g(n-noff),lwwn,n,bnds,iext)
            call fix_index2(lwnn_g(n-noff),lwnn,n,bnds,iext)
            call fix_index2(lnnw_g(n-noff),lnnw,n,bnds,iext)
         else if ( edge_w ) then
            ! Use in first because it'll be on same face.
            call fix_index2(iww_g(in_g(iqg)),lnww,n,bnds,iext)
            lwwn(n) = lnww(n)
            call fix_index2(iw_g(inn_g(iqg)),lwnn,n,bnds,iext)
            lnnw(n) = lwnn(n)
         else
            ! Use iw first
            call fix_index2(in_g(iww_g(iqg)),lnww,n,bnds,iext)
            lwwn(n) = lnww(n)
            call fix_index2(inn_g(iw_g(iqg)),lwnn,n,bnds,iext)
            lnnw(n) = lwnn(n)
         end if

         ! SE corner, lsee, lees, less, lsse
         iqg = indg(ipan,1,n)
         if ( edge_s .and. edge_e ) then
            call fix_index2(lsee_g(n-noff),lsee,n,bnds,iext)
            call fix_index2(lees_g(n-noff),lees,n,bnds,iext)
            call fix_index2(less_g(n-noff),less,n,bnds,iext)
            call fix_index2(lsse_g(n-noff),lsse,n,bnds,iext)
         else if ( edge_e ) then
            ! Use is first because it'll be on same face.
            call fix_index2(iee_g(is_g(iqg)),lsee,n,bnds,iext)
            lees(n) = lsee(n)
            call fix_index2(ie_g(iss_g(iqg)),less,n,bnds,iext)
            lsse(n) = less(n)
         else
            ! Use ie first
            call fix_index2(is_g(iee_g(iqg)),lsee,n,bnds,iext)
            lees(n) = lsee(n)
            call fix_index2(iss_g(ie_g(iqg)),less,n,bnds,iext)
            lsse(n) = less(n)
         end if

         ! SW corner, lsww, lwws, lwss, lssw
         iqg = indg(1,1,n)
         if ( edge_s .and. edge_w ) then
            call fix_index2(lsww_g(n-noff),lsww,n,bnds,iext)
            call fix_index2(lwws_g(n-noff),lwws,n,bnds,iext)
            call fix_index2(lwss_g(n-noff),lwss,n,bnds,iext)
            call fix_index2(lssw_g(n-noff),lssw,n,bnds,iext)
         else if ( edge_w ) then
            ! Use is first because it'll be on same face.
            call fix_index2(iww_g(is_g(iqg)),lsww,n,bnds,iext)
            lwws(n) = lsww(n)
            call fix_index2(iw_g(iss_g(iqg)),lwss,n,bnds,iext)
            lssw(n) = lwss(n)
         else
            ! Use iw first
            call fix_index2(is_g(iww_g(iqg)),lsww,n,bnds,iext)
            lwws(n) = lsww(n)
            call fix_index2(iss_g(iw_g(iqg)),lwss,n,bnds,iext)
            lssw(n) = lwss(n)
         end if

      end do

!     Indices that are missed above (should be a better way to get these)
      do n = 1,npan
         do j = 1,jpan
            iww(indp(2,j,n)) = iw(indp(1,j,n))
            iee(indp(ipan-1,j,n)) = ie(indp(ipan,j,n))
         end do
         do i = 1,ipan
            iss(indp(i,2,n)) = is(indp(i,1,n))
            inn(indp(i,jpan-1,n)) = in(indp(i,jpan,n))
         end do
      end do

!     Set up the diagonal index arrays. Most of the points here will have
!     already been added to copy lists above. The corners are handled
!     separately here. This means some points may be copied twice but it's
!     a small overhead.
      do n = 1,npan
         do j = 1,jpan
            do i = 1,ipan
               iq = indp(i,j,n)   ! Local
               ! Except at corners, ien = ine etc.
               if ( i > 1 ) then
                  inw(iq) = in(iw(iq))
                  isw(iq) = is(iw(iq))
               else
                  if ( j < jpan ) inw(iq) = iw(in(iq))
                  if ( j > 1 )    isw(iq) = iw(is(iq))
               end if
               if ( i < ipan ) then
                  ! ie will be defined
                  ine(iq) = in(ie(iq))
                  ise(iq) = is(ie(iq))
               else
                  ! i = ipan, ie will have been remapped
                  if ( j > 1 )    ise(iq) = ie(is(iq))
                  if ( j < jpan ) ine(iq) = ie(in(iq))
               end if
               if ( j > 1 ) then
                  ies(iq) = ie(is(iq))
                  iws(iq) = iw(is(iq))
               else
                  if ( i < ipan ) ies(iq)=is(ie(iq))
                  if ( i > 1 )    iws(iq)=is(iw(iq))
               end if
               if ( j < jpan ) then
                  ien(iq) = ie(in(iq))
                  iwn(iq) = iw(in(iq))
               else
                  if ( i < ipan) ien(iq) = in(ie(iq))
                  if ( i > 1 )   iwn(iq) = in(iw(iq))
               end if
            end do
         end do
      end do

      if ( iext > iextra ) then
         write(6,*) "IEXT too large", iext, iextra
         call MPI_Abort(MPI_COMM_WORLD,-1_4,ierr)
      end if

      neighnum = count( bnds(:)%rlen2 > 0 )
      ! ireq needs 1 point for the MPI_Waitall which can use ireq(rreq+1)
      allocate( ireq(max(2*neighnum,1)) )
      allocate( rlist(neighnum) )
      allocate( status(MPI_STATUS_SIZE,2*neighnum ))
      allocate( dums(7,neighnum),dumr(7,neighnum) )
      allocate( dumsb(9,neighnum),dumrb(9,neighnum) )
      allocate( dumsl(maxbuflen,neighnum),dumrl(maxbuflen,neighnum) )

      ! set up neighbour lists
      allocate ( neighlist(neighnum) )
      allocate ( neighmap(0:nproc-1) )
      ncount = 0
      neighmap = 0 ! missing
      do iproc = 1,nproc-1
         rproc = modulo(myid+iproc,nproc)
         if ( bnds(rproc)%rlen2 > 0 ) then
            ncount = ncount + 1
            neighlist(ncount) = rproc
            neighmap(rproc) = ncount
         end if
      end do
      
      if ( ncount /= neighnum ) then
         write(6,*) "ERROR: neighnum mismatch"
         write(6,*) "neighnum, ncount ",neighnum, ncount
         call MPI_Abort(MPI_COMM_WORLD,-1_4,ierr)
      end if
   
      
!     Now, for each processor send the list of points I want.
!     The state of being a neighbour is reflexive so only expect to
!     recv from those processors I send to (are there grid arrangements for
!     which this would not be true?)
!     Get the complete request lists by using rlen2
      nreq = 0
      do iproc = 1,neighnum
         rproc = neighlist(iproc)  ! Recv from
         nreq = nreq + 1
         ! Use the maximum size in the recv call.
         llen = bnds(rproc)%len
         lproc = rproc
         call MPI_IRecv( bnds(rproc)%send_list(1), llen, &
              ltype, lproc, itag, MPI_COMM_WORLD, ireq(nreq), ierr )
      end do
      do iproc = 1,neighnum
         sproc = neighlist(iproc)  ! Send to
         ! Send list of requests
         nreq = nreq + 1
         llen = bnds(sproc)%rlen2
         lproc = sproc
         call MPI_ISend( bnds(sproc)%request_list(1), llen, &
              ltype, lproc, itag, MPI_COMM_WORLD, ireq(nreq), ierr )
      end do      
      call MPI_Waitall( nreq, ireq, status, ierr )

!     Now get the actual sizes from the status
      nreq = 0
      do iproc = 1,neighnum
         rproc = neighlist(iproc)  ! Recv from
         ! First half of nreq are recv
         nreq = nreq + 1
         call MPI_Get_count( status(:,nreq), ltype, lcount, ierr )
         ! This the number of points I have to send to rproc.
         bnds(rproc)%slen2 = lcount
      end do

      
!     For rlen and rlen2, just communicate the lengths. The indices have 
!     already been taken care of.
      scolsp(:)%ihfn(1) = 0
      scolsp(:)%ihfn(2) = 0
      scolsp(:)%ihfn(3) = 0
      scolsp(:)%iffn(1) = 0
      scolsp(:)%iffn(2) = 0
      scolsp(:)%iffn(3) = 0
      nreq = 0
      do iproc = 1,neighnum
         rproc = neighlist(iproc) ! Recv from
         nreq = nreq + 1
         lproc = rproc
         call MPI_IRecv( dumrb(:,iproc), 9_4, ltype, lproc, &
              itag, MPI_COMM_WORLD, ireq(nreq), ierr )
      end do
      do iproc = neighnum,1,-1
         ! Send and recv from same proc
         sproc = neighlist(iproc)  ! Send to
         nreq = nreq + 1
         dumsb(1,iproc) = bnds(sproc)%rlenh
         dumsb(2,iproc) = bnds(sproc)%rlen
         dumsb(3,iproc) = bnds(sproc)%rlenx
         dumsb(4,iproc) = rcolsp(sproc)%ihfn(1)
         dumsb(5,iproc) = rcolsp(sproc)%ihfn(2)
         dumsb(6,iproc) = rcolsp(sproc)%ihfn(3)
         dumsb(7,iproc) = rcolsp(sproc)%iffn(1)
         dumsb(8,iproc) = rcolsp(sproc)%iffn(2)
         dumsb(9,iproc) = rcolsp(sproc)%iffn(3)
         lproc = sproc
         call MPI_ISend( dumsb(:,iproc), 9_4, ltype, lproc, &
              itag, MPI_COMM_WORLD, ireq(nreq), ierr )
      end do
      call MPI_Waitall(nreq,ireq,MPI_STATUSES_IGNORE,ierr)
      do iproc = 1,neighnum
         rproc = neighlist(iproc)
         bnds(rproc)%slenh     = dumrb(1,iproc)
         bnds(rproc)%slen      = dumrb(2,iproc)
         bnds(rproc)%slenx     = dumrb(3,iproc)
         scolsp(rproc)%ihfn(1) = dumrb(4,iproc)
         scolsp(rproc)%ihfn(2) = dumrb(5,iproc)
         scolsp(rproc)%ihfn(3) = dumrb(6,iproc)
         scolsp(rproc)%iffn(1) = dumrb(7,iproc)
         scolsp(rproc)%iffn(2) = dumrb(8,iproc)
         scolsp(rproc)%iffn(3) = dumrb(9,iproc)
      end do
      scolsp(:)%ihbg(1) = 1
      scolsp(:)%ihbg(2) = scolsp(:)%ihfn(1) + 1
      scolsp(:)%ihbg(3) = scolsp(:)%ihfn(2) + 1
      scolsp(:)%ifbg(1) = scolsp(:)%ihfn(3) + 1
      scolsp(:)%ifbg(2) = scolsp(:)%iffn(1) + 1
      scolsp(:)%ifbg(3) = scolsp(:)%iffn(2) + 1

!     Start of UV section

!     In the first pass through, set up list of points to be requested from
!     other processors. In the 1D code values on the same processor are
!     copied only if they have to be swapped.
!     This only makes a difference on 1, 2 or 3 processors.

      iextu = 0
      iextv = 0

      ! save start of isv indices
      rsplit(:)%isvbg = 1
      rsplit(:)%iwufn = 0

      !     S edge, V
      j=1
      do n=1,npan
         do i=1,ipan
            iqg = indg(i,j,n)
            iqq = is_g(iqg)
            rproc = qproc(iqq)
            swap = edge_s .and. swap_s(n-noff)
            if ( rproc == myid .and. .not. swap ) cycle
            call check_bnds_alloc(rproc, iextv)
            bnds(rproc)%rlen_uv = bnds(rproc)%rlen_uv + 1
            bnds(rproc)%request_list_uv(bnds(rproc)%rlen_uv) = -iqq
            rsplit(rproc)%iwufn = rsplit(rproc)%iwufn + 1
            ! Increment extended region index
            iextv = iextv + 1
            bnds(rproc)%unpack_list_uv(bnds(rproc)%rlen_uv) = -iextv
            iql = indp(i,j,n)  !  Local index
            isv(iql) = ifull+iextv
            bnds(rproc)%uv_swap(bnds(rproc)%rlen_uv) = swap
            bnds(rproc)%uv_neg(bnds(rproc)%rlen_uv) = .false.
         end do
      end do
         
      !     Start with W edge, U values
      i = 1
      do n=1,npan
         do j=1,jpan
            iqg = indg(i,j,n)
            iqq = iw_g(iqg)
            ! Which processor has this point
            rproc = qproc(iqq)
            ! Only need to add to bounds region if it's on another processor
            ! or if it's on this processor and needs to be swapped.
            ! Decide if u/v need to be swapped. My face is n-noff
            swap = edge_w .and. swap_w(n-noff)
            if ( rproc == myid .and. .not. swap ) cycle
            call check_bnds_alloc(rproc, iextu)
            bnds(rproc)%rlen_uv = bnds(rproc)%rlen_uv + 1
            bnds(rproc)%request_list_uv(bnds(rproc)%rlen_uv) = iqq
            rsplit(rproc)%iwufn = rsplit(rproc)%iwufn + 1
            ! Increment extended region index
            iextu = iextu + 1
            bnds(rproc)%unpack_list_uv(bnds(rproc)%rlen_uv) = iextu
            iql = indp(i,j,n)  !  Local index
            iwu(iql) = ifull+iextu
            bnds(rproc)%uv_swap(bnds(rproc)%rlen_uv) = swap
            bnds(rproc)%uv_neg(bnds(rproc)%rlen_uv) = .false.
         end do
      end do

      ! save start of inv indices
      rsplit(:)%invbg = rsplit(:)%iwufn + 1
      rsplit(:)%ieufn = rsplit(:)%iwufn

      !     N edge (V)
      j=jpan
      do n=1,npan
         do i=1,ipan
            iqg = indg(i,j,n)
            iqq = in_g(iqg)
            rproc = qproc(iqq)
            swap = edge_n .and. swap_n(n-noff)
            if ( rproc == myid .and. .not. swap ) cycle
            ! Add this point to request list
            call check_bnds_alloc(rproc, iextv)
            bnds(rproc)%rlen_uv = bnds(rproc)%rlen_uv + 1
            ! to show that this is v rather than u, flip sign
            bnds(rproc)%request_list_uv(bnds(rproc)%rlen_uv) = -iqq
            rsplit(rproc)%ieufn = rsplit(rproc)%ieufn + 1
            ! Increment extended region index
            iextv = iextv + 1
            bnds(rproc)%unpack_list_uv(bnds(rproc)%rlen_uv) = -iextv
            iql = indp(i,j,n)  !  Local index
            inv(iql) = ifull+iextv
            bnds(rproc)%uv_swap(bnds(rproc)%rlen_uv) = swap
            bnds(rproc)%uv_neg(bnds(rproc)%rlen_uv) = .false.
         end do
      end do

      !     E edge, U
      i = ipan
      do n=1,npan
         do j=1,jpan
            iqg = indg(i,j,n)
            iqq = ie_g(iqg)
            rproc = qproc(iqq)
            swap = edge_e .and. swap_e(n-noff)
            if ( rproc == myid .and. .not. swap ) cycle
            ! Add this point to request list
            call check_bnds_alloc(rproc, iextu)
            bnds(rproc)%rlen_uv = bnds(rproc)%rlen_uv + 1
            bnds(rproc)%request_list_uv(bnds(rproc)%rlen_uv) = iqq
            rsplit(rproc)%ieufn = rsplit(rproc)%ieufn + 1
            ! Increment extended region index
            iextu = iextu + 1
            bnds(rproc)%unpack_list_uv(bnds(rproc)%rlen_uv) = iextu
            iql = indp(i,j,n)  !  Local index
            ieu(iql) = ifull+iextu
            bnds(rproc)%uv_swap(bnds(rproc)%rlen_uv) = swap
            bnds(rproc)%uv_neg(bnds(rproc)%rlen_uv) = .false.
         end do
      end do

!     Second pass
      bnds(:)%rlen2_uv = bnds(:)%rlen_uv
      bnds(:)%slen2_uv = bnds(:)%slen_uv
      ieeu = iee
      iwwu = iww
      innv = inn
      issv = iss

      ! save start of issv indices
      rsplit(:)%issvbg = rsplit(:)%ieufn + 1
      rsplit(:)%iwwufn = rsplit(:)%ieufn

      !     S edge, V
      j=1
      do n=1,npan
         do i=1,ipan
            iqg = indg(i,j,n)
            iqq = iss_g(iqg)
            rproc = qproc(iqq)
            swap = edge_s .and. swap_s(n-noff)
            if ( rproc == myid .and. .not. swap ) cycle
            call check_bnds_alloc(rproc, iextv)
            bnds(rproc)%rlen2_uv = bnds(rproc)%rlen2_uv + 1
            bnds(rproc)%request_list_uv(bnds(rproc)%rlen2_uv) = -iqq
            rsplit(rproc)%iwwufn = rsplit(rproc)%iwwufn + 1
            ! Increment extended region index
            iextv = iextv + 1
            bnds(rproc)%unpack_list_uv(bnds(rproc)%rlen2_uv) = -iextv
            iql = indp(i,j,n)  !  Local index
            issv(iql) = ifull+iextv
            bnds(rproc)%uv_swap(bnds(rproc)%rlen2_uv) = swap
            bnds(rproc)%uv_neg(bnds(rproc)%rlen2_uv) = .false.
         end do
      end do ! n=1,npan

      !     Start with W edge, U values
      i = 1
      do n=1,npan
         do j=1,jpan
            iqg = indg(i,j,n)
            iqq = iww_g(iqg)
            ! Which processor has this point
            rproc = qproc(iqq)
            swap = edge_w .and. swap_w(n-noff)
            if ( rproc == myid .and. .not. swap ) cycle
            ! Add this point to request list
            call check_bnds_alloc(rproc, iextu)
            bnds(rproc)%rlen2_uv = bnds(rproc)%rlen2_uv + 1
            bnds(rproc)%request_list_uv(bnds(rproc)%rlen2_uv) = iqq
            rsplit(rproc)%iwwufn = rsplit(rproc)%iwwufn + 1
            ! Increment extended region index
            iextu = iextu + 1
            bnds(rproc)%unpack_list_uv(bnds(rproc)%rlen2_uv) = iextu
            iql = indp(i,j,n)  !  Local index
            iwwu(iql) = ifull+iextu
            ! Decide if u/v need to be swapped. My face is n-noff
            bnds(rproc)%uv_swap(bnds(rproc)%rlen2_uv) = swap
            bnds(rproc)%uv_neg(bnds(rproc)%rlen2_uv) = .false.
         end do
      end do

      ! save start of innv indices
      rsplit(:)%innvbg = rsplit(:)%iwwufn + 1
      rsplit(:)%ieeufn = rsplit(:)%iwwufn

      !     N edge (V)
      j=jpan
      do n=1,npan
         do i=1,ipan
            iqg = indg(i,j,n)
            iqq = inn_g(iqg)
            rproc = qproc(iqq)
            swap = edge_n .and. swap_n(n-noff)
            if ( rproc == myid .and. .not. swap ) cycle
            ! Add this point to request list
            call check_bnds_alloc(rproc, iextv)
            bnds(rproc)%rlen2_uv = bnds(rproc)%rlen2_uv + 1
            ! to show that this is v rather than u, flip sign
            bnds(rproc)%request_list_uv(bnds(rproc)%rlen2_uv) = -iqq
            rsplit(rproc)%ieeufn = rsplit(rproc)%ieeufn + 1
            ! Increment extended region index
            iextv = iextv + 1
            bnds(rproc)%unpack_list_uv(bnds(rproc)%rlen2_uv) = -iextv
            iql = indp(i,j,n)  !  Local index
            innv(iql) = ifull+iextv
            bnds(rproc)%uv_swap(bnds(rproc)%rlen2_uv) = swap
            bnds(rproc)%uv_neg(bnds(rproc)%rlen2_uv) = .false.
         end do
      end do

      !     E edge, U
      i = ipan
      do n=1,npan
         do j=1,jpan
            iqg = indg(i,j,n)
            iqq = iee_g(iqg)
            rproc = qproc(iqq)
            swap = edge_e .and. swap_e(n-noff)
            if ( rproc == myid .and. .not. swap ) cycle
            ! Add this point to request list
            call check_bnds_alloc(rproc, iextu)
            bnds(rproc)%rlen2_uv = bnds(rproc)%rlen2_uv + 1
            bnds(rproc)%request_list_uv(bnds(rproc)%rlen2_uv) = iqq
            rsplit(rproc)%ieeufn = rsplit(rproc)%ieeufn + 1
            ! Increment extended region index
            iextu = iextu + 1
            bnds(rproc)%unpack_list_uv(bnds(rproc)%rlen2_uv) = iextu
            iql = indp(i,j,n)  !  Local index
            ieeu(iql) = ifull+iextu
            bnds(rproc)%uv_swap(bnds(rproc)%rlen2_uv) = swap
            bnds(rproc)%uv_neg(bnds(rproc)%rlen2_uv) = .false.
         end do
      end do

      ! Third pass
      bnds(:)%rlenx_uv = bnds(:)%rlen2_uv
      bnds(:)%slenx_uv = bnds(:)%slen2_uv

      ! save start of isu indices
      rsplit(:)%isubg = rsplit(:)%ieeufn + 1
      rsplit(:)%ievfn = rsplit(:)%ieeufn

      !     S edge, U
      j=1
      do n=1,npan
         do i=1,ipan
            iqg = indg(i,j,n)
            iqq = is_g(iqg)
            rproc = qproc(iqq)
            swap = edge_s .and. swap_s(n-noff)
            if ( rproc == myid .and. .not. swap ) cycle
            call check_bnds_alloc(rproc, iextu)
            bnds(rproc)%rlenx_uv = bnds(rproc)%rlenx_uv + 1
            bnds(rproc)%request_list_uv(bnds(rproc)%rlenx_uv) = iqq
            rsplit(rproc)%ievfn = rsplit(rproc)%ievfn + 1
            ! Increment extended region index
            iextu = iextu + 1
            bnds(rproc)%unpack_list_uv(bnds(rproc)%rlenx_uv) = iextu
            iql = indp(i,j,n)  !  Local index
            isu(iql) = ifull+iextu
            bnds(rproc)%uv_swap(bnds(rproc)%rlenx_uv) = swap
            bnds(rproc)%uv_neg(bnds(rproc)%rlenx_uv) = swap
         end do
      end do ! n=1,npan

      !     Start with W edge, V values
      i = 1
      do n=1,npan
         do j=1,jpan
            iqg = indg(i,j,n)
            iqq = iw_g(iqg)
            ! Which processor has this point
            rproc = qproc(iqq)
            ! Only need to add to bounds region if it's on another processor
            ! or if it's on this processor and needs to be swapped.
            ! Decide if u/v need to be swapped. My face is n-noff
            swap = edge_w .and. swap_w(n-noff)
            if ( rproc == myid .and. .not. swap ) cycle
            call check_bnds_alloc(rproc, iextv)
            bnds(rproc)%rlenx_uv = bnds(rproc)%rlenx_uv + 1
            ! to show that this is v rather than u, flip sign
            bnds(rproc)%request_list_uv(bnds(rproc)%rlenx_uv) = -iqq
            rsplit(rproc)%ievfn = rsplit(rproc)%ievfn + 1
            ! Increment extended region index
            iextv = iextv + 1
            bnds(rproc)%unpack_list_uv(bnds(rproc)%rlenx_uv) = -iextv
            iql = indp(i,j,n)  !  Local index
            iwv(iql) = ifull+iextv
            bnds(rproc)%uv_swap(bnds(rproc)%rlenx_uv) = swap
            bnds(rproc)%uv_neg(bnds(rproc)%rlenx_uv) = swap
         end do
      end do

      !     N edge (U)
      j=jpan
      do n=1,npan
         do i=1,ipan
            iqg = indg(i,j,n)
            iqq = in_g(iqg)
            rproc = qproc(iqq)
            swap = edge_n .and. swap_n(n-noff)
            if ( rproc == myid .and. .not. swap ) cycle
            ! Add this point to request list
            call check_bnds_alloc(rproc, iextu)
            bnds(rproc)%rlenx_uv = bnds(rproc)%rlenx_uv + 1
            bnds(rproc)%request_list_uv(bnds(rproc)%rlenx_uv) = iqq
            rsplit(rproc)%ievfn = rsplit(rproc)%ievfn + 1
            ! Increment extended region index
            iextu = iextu + 1
            bnds(rproc)%unpack_list_uv(bnds(rproc)%rlenx_uv) = iextu
            iql = indp(i,j,n)  !  Local index
            inu(iql) = ifull+iextu
            bnds(rproc)%uv_swap(bnds(rproc)%rlenx_uv) = swap
            bnds(rproc)%uv_neg(bnds(rproc)%rlenx_uv) = swap
         end do
      end do

      !     E edge, V
      i = ipan
      do n=1,npan
         do j=1,jpan
            iqg = indg(i,j,n)
            iqq = ie_g(iqg)
            rproc = qproc(iqq)
            swap = edge_e .and. swap_e(n-noff)
            if ( rproc == myid .and. .not. swap ) cycle
            ! Add this point to request list
            call check_bnds_alloc(rproc, iextv)
            bnds(rproc)%rlenx_uv = bnds(rproc)%rlenx_uv + 1
            ! to show that this is v rather than u, flip sign
            bnds(rproc)%request_list_uv(bnds(rproc)%rlenx_uv) = -iqq
            rsplit(rproc)%ievfn = rsplit(rproc)%ievfn + 1
            ! Increment extended region index
            iextv = iextv + 1
            bnds(rproc)%unpack_list_uv(bnds(rproc)%rlenx_uv) = -iextv
            iql = indp(i,j,n)  !  Local index
            iev(iql) = ifull+iextv
            bnds(rproc)%uv_swap(bnds(rproc)%rlenx_uv) = swap
            bnds(rproc)%uv_neg(bnds(rproc)%rlenx_uv) = swap
         end do
      end do

      if ( iextu > iextra ) then
         write(6,*) "IEXTU too large", iextu, iextra
         call MPI_Abort(MPI_COMM_WORLD,-1_4,ierr)
      end if

      if ( iextv > iextra ) then
         write(6,*) "IEXTV too large", iextv, iextra
         call MPI_Abort(MPI_COMM_WORLD,-1_4,ierr)
      end if

!     Now, for each processor send the list of points I want.
!     Send all possible pairs and don't assume anything about the symmetry.
!     For completeness, send zero length messages too.
!     Get the length from the message status
!     Also have to send the swap list

      nreq = 0
      do iproc = 1,neighnum
         rproc = neighlist(iproc)
         if ( bnds(rproc)%rlenx_uv > 0 ) then
            nreq = nreq + 1
            ! Use the maximum size in the recv call.
            llen = bnds(rproc)%len
            lproc = rproc
            call MPI_IRecv( bnds(rproc)%send_list_uv(1), llen, ltype, lproc, &
                  itag, MPI_COMM_WORLD, ireq(nreq), ierr )
         end if
      end do
      do iproc = neighnum,1,-1
         sproc = neighlist(iproc)
         if ( bnds(sproc)%rlenx_uv > 0 ) then
            ! Send list of requests
            nreq = nreq + 1
            llen = bnds(sproc)%rlenx_uv
            lproc = sproc
            call MPI_ISend( bnds(sproc)%request_list_uv(1), llen, ltype, lproc, &
                 itag, MPI_COMM_WORLD, ireq(nreq), ierr )
         end if
      end do
      call MPI_Waitall( nreq, ireq, status, ierr )

!     Now get the actual sizes from the status
      nreq = 0
      do iproc = 1,neighnum
         rproc = neighlist(iproc)
         if ( bnds(rproc)%rlenx_uv > 0 ) then
            ! First half of nreq are recv
            nreq = nreq + 1
            call MPI_Get_count( status(:,nreq), ltype, lcount, ierr )
            ! This the number of points I have to send to rproc.
            bnds(rproc)%slenx_uv = lcount
         end if
      end do

!     For rlen_uv and rlenx_uv, etc, just communicate the lengths. The indices have 
!     already been taken care of.
      ssplit(:)%iwufn  = 0
      ssplit(:)%ieufn  = 0
      ssplit(:)%iwwufn = 0
      ssplit(:)%ieeufn = 0
      ssplit(:)%ievfn  = 0
      nreq = 0
      do iproc = 1,neighnum
         rproc = neighlist(iproc)  ! Recv from
         if ( bnds(rproc)%rlenx_uv > 0 ) then
            nreq = nreq + 1
            lproc = rproc
            call MPI_IRecv( dumr(:,iproc), 7_4, ltype, lproc, &
                 itag, MPI_COMM_WORLD, ireq(nreq), ierr )
         end if
      end do
      do iproc = neighnum,1,-1
         sproc = neighlist(iproc)  ! Send to
         if ( bnds(sproc)%rlenx_uv > 0 ) then
            nreq = nreq + 1
            dums(1,iproc) = bnds(sproc)%rlen_uv
            dums(2,iproc) = bnds(sproc)%rlen2_uv
            dums(3,iproc) = rsplit(sproc)%iwufn
            dums(4,iproc) = rsplit(sproc)%ieufn
            dums(5,iproc) = rsplit(sproc)%iwwufn
            dums(6,iproc) = rsplit(sproc)%ieeufn
            dums(7,iproc) = rsplit(sproc)%ievfn
            lproc = sproc
            call MPI_ISend( dums(:,iproc), 7_4, ltype, lproc, &
                 itag, MPI_COMM_WORLD, ireq(nreq), ierr )
         end if
      end do
      call MPI_Waitall(nreq,ireq,MPI_STATUSES_IGNORE,ierr)
      do iproc = 1,neighnum
         rproc = neighlist(iproc)
         if ( bnds(rproc)%rlenx_uv > 0 ) then
            bnds(rproc)%slen_uv  = dumr(1,iproc)
            bnds(rproc)%slen2_uv = dumr(2,iproc)
            ssplit(rproc)%iwufn  = dumr(3,iproc)
            ssplit(rproc)%ieufn  = dumr(4,iproc)
            ssplit(rproc)%iwwufn = dumr(5,iproc)
            ssplit(rproc)%ieeufn = dumr(6,iproc)
            ssplit(rproc)%ievfn  = dumr(7,iproc)
         end if
      end do
      ssplit(:)%isvbg  = 1
      ssplit(:)%invbg  = ssplit(:)%iwufn  + 1
      ssplit(:)%issvbg = ssplit(:)%ieufn  + 1
      ssplit(:)%innvbg = ssplit(:)%iwwufn + 1
      ssplit(:)%isubg  = ssplit(:)%ieeufn + 1

      ! Only send the swap list once
      nreq = 0
      do iproc = 1,neighnum
         rproc = neighlist(iproc) ! Recv from
         if ( bnds(rproc)%rlenx_uv > 0 ) then
            nreq = nreq + 1
            llen = bnds(rproc)%slenx_uv
            lproc = rproc
            call MPI_IRecv( dumrl(:,iproc), llen, MPI_LOGICAL, &
                  lproc, itag, MPI_COMM_WORLD, ireq(nreq), ierr )
         end if
      end do
      do iproc = neighnum,1,-1
         sproc = neighlist(iproc) ! Send to
         if ( bnds(sproc)%rlenx_uv > 0 ) then
            ! Send list of requests
            nreq = nreq + 1
            llen = bnds(sproc)%rlenx_uv
            lproc = sproc
            dumsl(1:bnds(sproc)%rlenx_uv,iproc) = bnds(sproc)%uv_swap(1:bnds(sproc)%rlenx_uv)
            call MPI_ISend( dumsl(:,iproc), llen, MPI_LOGICAL, &
                  lproc, itag, MPI_COMM_WORLD, ireq(nreq), ierr )
         end if
      end do
      call MPI_Waitall( nreq, ireq, MPI_STATUSES_IGNORE, ierr )
      do iproc = 1,neighnum
         rproc = neighlist(iproc)
         if ( bnds(rproc)%slenx_uv > 0 ) then
            bnds(rproc)%send_swap(1:bnds(rproc)%slenx_uv) = dumrl(1:bnds(rproc)%slenx_uv,iproc)
         end if
      end do

      ! Only send the neg list once
      nreq = 0
      do iproc = 1,neighnum
         rproc = neighlist(iproc)
         if ( bnds(rproc)%rlenx_uv > 0 ) then
            nreq = nreq + 1
            llen = bnds(rproc)%slenx_uv
            lproc = rproc
            call MPI_IRecv( dumrl(:,iproc), llen, MPI_LOGICAL, &
                  lproc, itag, MPI_COMM_WORLD, ireq(nreq), ierr )
         end if
      end do
      do iproc = neighnum,1,-1
         sproc = neighlist(iproc)
         if ( bnds(sproc)%rlenx_uv > 0 ) then
            ! Send list of requests
            nreq = nreq + 1
            llen = bnds(sproc)%rlenx_uv
            lproc = sproc
            dumsl(1:bnds(sproc)%rlenx_uv,iproc) = bnds(sproc)%uv_neg(1:bnds(sproc)%rlenx_uv)
            call MPI_ISend( dumsl(:,iproc), llen, MPI_LOGICAL,&
                  lproc, itag, MPI_COMM_WORLD, ireq(nreq), ierr )
         end if
      end do
      call MPI_Waitall( nreq, ireq, MPI_STATUSES_IGNORE, ierr )
      do iproc=1,neighnum
         rproc=neighlist(iproc)
         if ( bnds(rproc)%slenx_uv > 0 ) then
           where ( dumrl(1:bnds(rproc)%slenx_uv,iproc) )
              bnds(rproc)%send_neg(1:bnds(rproc)%slenx_uv) = -1.
           elsewhere
              bnds(rproc)%send_neg(1:bnds(rproc)%slenx_uv) =  1.
           end where
         end if
      end do
      
      ! Flag that all messages have been cleared
      nreq = 0
      rreq = 0

!     Indices that are missed above (should be a better way to get these)
      do n=1,npan
         do j=1,jpan
            iwwu(indp(2,j,n)) = iwu(indp(1,j,n))
            ieeu(indp(ipan-1,j,n)) = ieu(indp(ipan,j,n))
         end do
         do i=1,ipan
            issv(indp(i,2,n)) = isv(indp(i,1,n))
            innv(indp(i,jpan-1,n)) = inv(indp(i,jpan,n))
         end do
      end do

!  At the moment send_lists use global indices. Convert these to local.
      do iproc = neighnum,1,-1
         sproc = neighlist(iproc)  ! Send to
         do iq = 1,bnds(sproc)%slen2
            ! send_list(iq) is global point index, i, j, n are local
            iqq = bnds(sproc)%send_list(iq)
            call indv_mpi(iqq,i,j,n)
            bnds(sproc)%send_list(iq) = indp(i,j,n)
         end do
         do iq = 1,bnds(sproc)%slenx_uv
            ! send_list(iq) is global point index, i, j, n are local
            ! Use abs because sign is used as u/v flag
            iqq = abs(bnds(sproc)%send_list_uv(iq))
            call indv_mpi(iqq,i,j,n)
            bnds(sproc)%send_list_uv(iq) = sign(indp(i,j,n),bnds(sproc)%send_list_uv(iq))
         end do
      end do
      do iq = 1,bnds(myid)%rlen2
         iqq = bnds(myid)%request_list(iq)
         call indv_mpi(iqq,i,j,n)
         bnds(myid)%request_list(iq) = indp(i,j,n)
      end do
      do iq = 1,bnds(myid)%rlenx_uv
         iqq = abs(bnds(myid)%request_list_uv(iq))
         call indv_mpi(iqq,i,j,n)
         bnds(myid)%request_list_uv(iq) = sign(indp(i,j,n),bnds(myid)%request_list_uv(iq))
      end do


      ! resize arrays
      deallocate( status )
      deallocate( dumr, dums )
      deallocate( dumrb, dumsb )
      deallocate( dumrl, dumsl )
      call reducealloc 
      do iproc = 0,nproc-1
         bnds(iproc)%sbuflen = bnds(iproc)%len
         bnds(iproc)%rbuflen = bnds(iproc)%len
      end do
      do iproc = 1,neighnum
         rproc = neighlist(iproc)
         allocate ( bnds(rproc)%rbuf(bnds(rproc)%len) )
         allocate ( bnds(rproc)%sbuf(bnds(rproc)%len) )
      end do
      

!  Final check for values that haven't been set properly
      do n=1,npan
         do j=1,jpan
            do i=1,ipan
               iq = indp(i,j,n)
               call check_set( in(iq), "IN", i, j, n, iq)
               call check_set( is(iq), "IS", i, j, n, iq)
               call check_set( iw(iq), "IW", i, j, n, iq)
               call check_set( ie(iq), "IE", i, j, n, iq)
               call check_set( inn(iq), "INN", i, j, n, iq)
               call check_set( iss(iq), "ISS", i, j, n, iq)
               call check_set( iww(iq), "IWW", i, j, n, iq)
               call check_set( iee(iq), "IEE", i, j, n, iq)
               call check_set( ien(iq), "IEN", i, j, n, iq)
               call check_set( ine(iq), "INE", i, j, n, iq)
               call check_set( ise(iq), "ISE", i, j, n, iq)
               call check_set( iwn(iq), "IWN", i, j, n, iq)
               call check_set( inw(iq), "INW", i, j, n, iq)
               call check_set( isw(iq), "ISW", i, j, n, iq)
               call check_set( ies(iq), "IES", i, j, n, iq)
               call check_set( iws(iq), "IWS", i, j, n, iq)
               call check_set( ieu(iq), "IEU", i, j, n, iq)
               call check_set( iwu(iq), "IWU", i, j, n, iq)
               call check_set( inv(iq), "INV", i, j, n, iq)
               call check_set( isv(iq), "ISV", i, j, n, iq)
               call check_set( iev(iq), "IEV", i, j, n, iq)
               call check_set( iwv(iq), "IWV", i, j, n, iq)
               call check_set( inu(iq), "INU", i, j, n, iq)
               call check_set( isu(iq), "ISU", i, j, n, iq)
               call check_set( ieeu(iq), "IEEU", i, j, n, iq)
               call check_set( iwwu(iq), "IWWU", i, j, n, iq)
               call check_set( innv(iq), "INNV", i, j, n, iq)
               call check_set( issv(iq), "ISSV", i, j, n, iq)
            end do
         end do
         call check_set( lwws(n), "LWWS", 1, 1, n, 1)
         call check_set( lwss(n), "LWSS", 1, 1, n, 1)
         call check_set( lees(n), "LEES", 1, 1, n, 1)
         call check_set( less(n), "LESS", 1, 1, n, 1)
         call check_set( lwwn(n), "LWWN", 1, 1, n, 1)
         call check_set( lwnn(n), "LWNN", 1, 1, n, 1)
         call check_set( leen(n), "LEEN", 1, 1, n, 1)
         call check_set( lenn(n), "LENN", 1, 1, n, 1)
         call check_set( lsww(n), "LSWW", 1, 1, n, 1)
         call check_set( lssw(n), "LSSW", 1, 1, n, 1)
         call check_set( lsee(n), "LSEE", 1, 1, n, 1)
         call check_set( lsse(n), "LSSE", 1, 1, n, 1)
         call check_set( lnww(n), "LNWW", 1, 1, n, 1)
         call check_set( lnnw(n), "LNNW", 1, 1, n, 1)
         call check_set( lnee(n), "LNEE", 1, 1, n, 1)
         call check_set( lnne(n), "LNNE", 1, 1, n, 1)
      end do

   end subroutine bounds_setup
   
   subroutine reducealloc
      ! free memory   
      integer iproc,nlen
      integer(kind=4) ierr
      real, dimension(maxbuflen) :: rdum
      integer, dimension(maxbuflen) :: idum
      logical, dimension(maxbuflen) :: ldum
   
      do iproc = 0,nproc-1
         nlen = max(nagg*kl,3*ol)*max(bnds(iproc)%rlen2,bnds(iproc)%rlenx_uv,bnds(iproc)%slen2,bnds(iproc)%slenx_uv)
         if ( nlen < bnds(iproc)%len ) then
            bnds(iproc)%len = nlen
            if ( iproc /= myid ) then
               idum(1:bnds(iproc)%len) = bnds(iproc)%request_list(1:bnds(iproc)%len)
               deallocate ( bnds(iproc)%request_list )
               allocate ( bnds(iproc)%request_list(bnds(iproc)%len) )
               bnds(iproc)%request_list(1:bnds(iproc)%len) = idum(1:bnds(iproc)%len)
               idum(1:bnds(iproc)%len) = bnds(iproc)%send_list(1:bnds(iproc)%len)
               deallocate ( bnds(iproc)%send_list )
               allocate ( bnds(iproc)%send_list(bnds(iproc)%len) )
               bnds(iproc)%send_list(1:bnds(iproc)%len) = idum(1:bnds(iproc)%len)
               idum(1:bnds(iproc)%len) = bnds(iproc)%unpack_list(1:bnds(iproc)%len)
               deallocate ( bnds(iproc)%unpack_list )
               allocate ( bnds(iproc)%unpack_list(bnds(iproc)%len) )
               bnds(iproc)%unpack_list(1:bnds(iproc)%len) = idum(1:bnds(iproc)%len)
            end if
            idum(1:bnds(iproc)%len) = bnds(iproc)%request_list_uv(1:bnds(iproc)%len)
            deallocate ( bnds(iproc)%request_list_uv )
            allocate ( bnds(iproc)%request_list_uv(bnds(iproc)%len) )
            bnds(iproc)%request_list_uv(1:bnds(iproc)%len) = idum(1:bnds(iproc)%len)
            idum(1:bnds(iproc)%len) = bnds(iproc)%send_list_uv(1:bnds(iproc)%len)
            deallocate ( bnds(iproc)%send_list_uv )
            allocate ( bnds(iproc)%send_list_uv(bnds(iproc)%len) )
            bnds(iproc)%send_list_uv(1:bnds(iproc)%len) = idum(1:bnds(iproc)%len)
            idum(1:bnds(iproc)%len) = bnds(iproc)%unpack_list_uv(1:bnds(iproc)%len)
            deallocate ( bnds(iproc)%unpack_list_uv )
            allocate ( bnds(iproc)%unpack_list_uv(bnds(iproc)%len) )
            bnds(iproc)%unpack_list_uv(1:bnds(iproc)%len) = idum(1:bnds(iproc)%len)
            ldum(1:bnds(iproc)%len) = bnds(iproc)%uv_swap(1:bnds(iproc)%len)
            deallocate ( bnds(iproc)%uv_swap )
            allocate ( bnds(iproc)%uv_swap(bnds(iproc)%len) )
            bnds(iproc)%uv_swap(1:bnds(iproc)%len) = ldum(1:bnds(iproc)%len)
            ldum(1:bnds(iproc)%len) = bnds(iproc)%send_swap(1:bnds(iproc)%len)
            deallocate ( bnds(iproc)%send_swap )
            allocate ( bnds(iproc)%send_swap(bnds(iproc)%len) )
            bnds(iproc)%send_swap(1:bnds(iproc)%len) = ldum(1:bnds(iproc)%len)
            ldum(1:bnds(iproc)%len) = bnds(iproc)%uv_neg(1:bnds(iproc)%len)
            deallocate ( bnds(iproc)%uv_neg )
            allocate ( bnds(iproc)%uv_neg(bnds(iproc)%len) )
            bnds(iproc)%uv_neg(1:bnds(iproc)%len) = ldum(1:bnds(iproc)%len)
            rdum(1:bnds(iproc)%len) = bnds(iproc)%send_neg(1:bnds(iproc)%len)
            deallocate ( bnds(iproc)%send_neg )
            allocate ( bnds(iproc)%send_neg(bnds(iproc)%len) )
            bnds(iproc)%send_neg(1:bnds(iproc)%len) = rdum(1:bnds(iproc)%len)
         else if ( nlen > bnds(iproc)%len ) then
            write(6,*) "ERROR reducing array size"
            write(6,*) "myid,iproc,nlen,len ",myid,iproc,nlen,bnds(iproc)%len
            write(6,*) "maxbuflen ",maxbuflen
            call MPI_Abort(MPI_COMM_WORLD,-1_4,ierr)
         end if
      end do
   end subroutine reducealloc

   subroutine check_set(ind,str,i,j,n,iq)
      integer, intent(in) :: ind,i,j,n,iq
      integer(kind=4) :: ierr
      character(len=*) :: str
      if ( ind == huge(1) ) then
         write(6,*) str, " not set", myid, i, j, n, iq
         call MPI_Abort(MPI_COMM_WORLD,-1_4,ierr)
      end if
   end subroutine check_set

   subroutine bounds2(t, nrows, corner, nehalf)
      ! Copy the boundary regions
      real, dimension(ifull+iextra), intent(inout) :: t
      integer, intent(in), optional :: nrows
      logical, intent(in), optional :: corner
      logical, intent(in), optional :: nehalf
      logical :: extra, single, double
      integer :: iproc, send_len, recv_len
      integer :: rcount, myrlen, jproc, mproc
      integer, dimension(neighnum) :: rslen, sslen
      integer(kind=4) :: ierr, itag=1, llen, sreq, lproc
      integer(kind=4) :: ldone
      integer(kind=4), dimension(neighnum) :: donelist
#ifdef i8r8
      integer(kind=4), parameter :: ltype = MPI_DOUBLE_PRECISION
#else
      integer(kind=4), parameter :: ltype = MPI_REAL
#endif   

      double = .false.
      extra = .false.
      single = .true.
      if ( present(nrows) ) then
         if ( nrows == 2 ) then
            double = .true.
         end if
      end if
      if ( .not. double ) then
         if ( present(corner) ) then
            extra = corner
         end if
         if ( .not. extra ) then
            if ( present(nehalf) ) then
               single = .not. nehalf
            end if
         end if
      end if
      
      ! Split messages into corner and non-corner processors
      if ( double ) then
         rslen  = bnds(neighlist)%rlen2
         sslen  = bnds(neighlist)%slen2
         myrlen = bnds(myid)%rlen2
      else if ( extra ) then
         rslen  = bnds(neighlist)%rlenx
         sslen  = bnds(neighlist)%slenx
         myrlen = bnds(myid)%rlenx
      else if ( single ) then
         rslen  = bnds(neighlist)%rlen
         sslen  = bnds(neighlist)%slen
         myrlen = bnds(myid)%rlen
      else
         rslen  = bnds(neighlist)%rlenh
         sslen  = bnds(neighlist)%slenh
         myrlen = bnds(myid)%rlenh
      end if

      call START_LOG(bounds_begin)

!     Set up the buffers to recv
      nreq = 0
      do iproc = 1,neighnum
         recv_len = rslen(iproc)
         if ( recv_len > 0 ) then
            lproc = neighlist(iproc)  ! Recv from
            nreq  = nreq + 1
            rlist(nreq) = iproc
            llen  = recv_len
            call MPI_IRecv( bnds(lproc)%rbuf(1), llen, ltype, lproc, &
                   itag, MPI_COMM_WORLD, ireq(nreq), ierr )
         end if
      end do
      rreq = nreq
      !     Set up the buffers to send
      do iproc = neighnum,1,-1
         ! Build up list of points
         send_len = sslen(iproc)
         if ( send_len > 0 ) then
            lproc = neighlist(iproc)  ! Send to
            bnds(lproc)%sbuf(1:send_len) = t(bnds(lproc)%send_list(1:send_len))
            nreq  = nreq + 1
            llen  = send_len
            call MPI_ISend( bnds(lproc)%sbuf(1), llen, ltype, lproc, &
                 itag, MPI_COMM_WORLD, ireq(nreq), ierr )
         end if
      end do

      ! Finally see if there are any points on my own processor that need
      ! to be fixed up. This will only be in the case when nproc < npanels.
      if ( myrlen > 0 ) then
         ! request_list is same as send_list in this case
         t(ifull+bnds(myid)%unpack_list(1:myrlen)) = t(bnds(myid)%request_list(1:myrlen))
      end if

      ! Unpack incomming messages
      rcount = rreq
      do while ( rcount > 0 )
         call START_LOG(mpiwait_begin)
         call MPI_Waitsome( rreq, ireq, ldone, donelist, MPI_STATUSES_IGNORE, ierr )
         call END_LOG(mpiwait_end)
         rcount = rcount - ldone
         do jproc = 1,ldone
            mproc = donelist(jproc)
            iproc = rlist(mproc)  ! Recv from
            lproc = neighlist(iproc)
            ! unpack_list(iq) is index into extended region
            t(ifull+bnds(lproc)%unpack_list(1:rslen(iproc))) = bnds(lproc)%rbuf(1:rslen(iproc))
         end do
      end do

      ! Clear any remaining messages
      ! MJT notes - We could also call Waitall at the start of the next
      ! call to bounds or boundsuv.  However, this assumes MPI will
      ! process the message in the background which is not always the case.
      ! Instead we call Waitall here to ensure the MPI messages are
      ! progressed.
      sreq = nreq - rreq
      call START_LOG(mpiwait_begin)
      call MPI_Waitall(sreq,ireq(rreq+1:nreq),MPI_STATUSES_IGNORE,ierr)
      call END_LOG(mpiwait_end)

      call END_LOG(bounds_end)

   end subroutine bounds2

   subroutine bounds3(t, nrows, klim, corner, nehalf)
      ! Copy the boundary regions. Only this routine requires the extra klim
      ! argument (for helmsol).
      real, dimension(:,:), intent(inout) :: t
      integer, intent(in), optional :: nrows, klim
      logical, intent(in), optional :: corner
      logical, intent(in), optional :: nehalf
      logical :: extra, single, double
      integer :: iproc, kx, send_len, recv_len
      integer :: rcount, myrlen, jproc, mproc
      integer, dimension(neighnum) :: rslen, sslen
      integer(kind=4) :: ierr, itag = 2, llen, sreq, lproc
      integer(kind=4) :: ldone
      integer(kind=4), dimension(neighnum) :: donelist
#ifdef i8r8
      integer(kind=4), parameter :: ltype = MPI_DOUBLE_PRECISION
#else
      integer(kind=4), parameter :: ltype = MPI_REAL
#endif  

      kx = size(t,2)
      double = .false.
      extra  = .false.
      single = .true.
      if ( present(klim) ) then
         kx = klim
      end if
      if ( present(nrows) ) then
         if ( nrows == 2 ) then
            double = .true.
         end if
      end if
      if ( .not. double ) then
         if ( present(corner) ) then
            extra = corner
         end if
         if ( .not. extra ) then
            if ( present(nehalf) ) then
               single = .not. nehalf
            end if
         end if
      end if

      ! Split messages into corner and non-corner processors
      if ( double ) then
         rslen = bnds(neighlist)%rlen2
         sslen = bnds(neighlist)%slen2
         myrlen = bnds(myid)%rlen2
      else if ( extra ) then
         rslen = bnds(neighlist)%rlenx
         sslen = bnds(neighlist)%slenx
         myrlen = bnds(myid)%rlenx
      else if ( single ) then
         rslen = bnds(neighlist)%rlen
         sslen = bnds(neighlist)%slen
         myrlen = bnds(myid)%rlen
      else
         rslen  = bnds(neighlist)%rlenh
         sslen  = bnds(neighlist)%slenh
         myrlen = bnds(myid)%rlenh
      end if

      call START_LOG(bounds_begin)

!     Set up the buffers to send and recv
      nreq = 0
      do iproc = 1,neighnum
         recv_len = rslen(iproc)
         if ( recv_len > 0 ) then
            lproc = neighlist(iproc)  ! Recv from
            nreq = nreq + 1
            rlist(nreq) = iproc
            llen = recv_len*kx
            call MPI_IRecv( bnds(lproc)%rbuf(1), llen, ltype, lproc, &
                 itag, MPI_COMM_WORLD, ireq(nreq), ierr )
         end if
      end do
      rreq = nreq
      do iproc = neighnum,1,-1
         send_len = sslen(iproc)
         if ( send_len > 0 ) then
            lproc = neighlist(iproc)  ! Send to
            bnds(lproc)%sbuf(1:send_len*kx) = reshape( t(bnds(lproc)%send_list(1:send_len),1:kx), (/ send_len*kx /) )
            nreq = nreq + 1
            llen = send_len*kx
            call MPI_ISend( bnds(lproc)%sbuf(1), llen, ltype, lproc, &
                 itag, MPI_COMM_WORLD, ireq(nreq), ierr )
         end if
      end do

      ! Finally see if there are any points on my own processor that need
      ! to be fixed up. This will only be in the case when nproc < npanels.
      if ( myrlen > 0 ) then
         ! request_list is same as send_list in this case
         t(ifull+bnds(myid)%unpack_list(1:myrlen),1:kx) = t(bnds(myid)%request_list(1:myrlen),1:kx)
      end if

      ! Unpack incomming messages
      rcount = rreq
      do while ( rcount > 0 )
         call START_LOG(mpiwait_begin)
         call MPI_Waitsome( rreq, ireq, ldone, donelist, MPI_STATUSES_IGNORE, ierr )
         call END_LOG(mpiwait_end)
         rcount = rcount - ldone
         do jproc = 1,ldone
            mproc = donelist(jproc)
            iproc = rlist(mproc)  ! Recv from
            lproc = neighlist(iproc)
            t(ifull+bnds(lproc)%unpack_list(1:rslen(iproc)),1:kx) &
                = reshape( bnds(lproc)%rbuf(1:rslen(iproc)*kx), (/ rslen(iproc), kx /) )
         end do
      end do

      ! Clear any remaining messages
      sreq = nreq - rreq
      call START_LOG(mpiwait_begin)
      call MPI_Waitall(sreq,ireq(rreq+1:nreq),MPI_STATUSES_IGNORE,ierr)
      call END_LOG(mpiwait_end)

      call END_LOG(bounds_end)

   end subroutine bounds3

   subroutine bounds4(t, nrows, corner, nehalf)
      ! Copy the boundary regions.
      real, dimension(:,:,:), intent(inout) :: t
      integer, intent(in), optional :: nrows
      logical, intent(in), optional :: corner
      logical, intent(in), optional :: nehalf
      logical :: extra, single, double
      integer :: iproc, kx, send_len, recv_len
      integer :: rcount, myrlen, jproc, mproc, ntr
      integer, dimension(neighnum) :: rslen, sslen
      integer(kind=4) :: ierr, itag=3, llen, sreq, lproc
      integer(kind=4) :: ldone
      integer(kind=4), dimension(neighnum) :: donelist
#ifdef i8r8
      integer(kind=4), parameter :: ltype = MPI_DOUBLE_PRECISION
#else
      integer(kind=4), parameter :: ltype = MPI_REAL
#endif  

      kx = size(t,2)
      ntr = size(t,3)
      double = .false.
      extra  = .false.
      single = .true.
      if ( present(nrows) ) then
         if ( nrows == 2 ) then
            double = .true.
         end if
      end if
      if ( .not. double ) then
         if ( present(corner) ) then
            extra = corner
         end if
         if ( .not. extra ) then
            if ( present(nehalf) ) then
               single = .not. nehalf
            end if
         end if
      end if

      ! Split messages into corner and non-corner processors
      if ( double ) then
         rslen = bnds(neighlist)%rlen2
         sslen = bnds(neighlist)%slen2
         myrlen = bnds(myid)%rlen2
      else if ( extra ) then
         rslen = bnds(neighlist)%rlenx
         sslen = bnds(neighlist)%slenx
         myrlen = bnds(myid)%rlenx
      else if ( single ) then
         rslen = bnds(neighlist)%rlen
         sslen = bnds(neighlist)%slen
         myrlen = bnds(myid)%rlen
      else
         rslen  = bnds(neighlist)%rlenh
         sslen  = bnds(neighlist)%slenh
         myrlen = bnds(myid)%rlenh
      end if

      call START_LOG(bounds_begin)

!     Set up the buffers to send
      nreq = 0
      do iproc = 1,neighnum
         recv_len = rslen(iproc)
         if ( recv_len > 0 ) then
            lproc = neighlist(iproc)  ! Recv from
            nreq = nreq + 1
            rlist(nreq) = iproc
            llen = recv_len*kx*ntr
            call MPI_IRecv( bnds(lproc)%rbuf(1), llen, ltype, lproc, &
                 itag, MPI_COMM_WORLD, ireq(nreq), ierr )
         end if
      end do
      rreq = nreq
      do iproc = neighnum,1,-1
         send_len = sslen(iproc)
         if ( send_len > 0 ) then
            lproc = neighlist(iproc)  ! Send to
            bnds(lproc)%sbuf(1:send_len*kx*ntr) = reshape( t(bnds(lproc)%send_list(1:send_len),1:kx,1:ntr), (/ send_len*kx*ntr /) )
            nreq = nreq + 1
            llen = send_len*kx*ntr
            call MPI_ISend( bnds(lproc)%sbuf(1), llen, ltype, lproc, &
                 itag, MPI_COMM_WORLD, ireq(nreq), ierr )
         end if
      end do

      ! Finally see if there are any points on my own processor that need
      ! to be fixed up. This will only be in the case when nproc < npanels.
      if ( myrlen > 0 ) then
         ! request_list is same as send_list in this case
         t(ifull+bnds(myid)%unpack_list(1:myrlen),1:kx,1:ntr) = t(bnds(myid)%request_list(1:myrlen),1:kx,1:ntr)
      end if

      ! Unpack incomming messages
      rcount = rreq
      do while ( rcount > 0 )
         call START_LOG(mpiwait_begin)
         call MPI_Waitsome( rreq, ireq, ldone, donelist, MPI_STATUSES_IGNORE, ierr )
         call END_LOG(mpiwait_end)
         rcount = rcount - ldone
         do jproc = 1,ldone
            mproc = donelist(jproc)
            iproc = rlist(mproc)  ! Recv from
            lproc = neighlist(iproc)
            t(ifull+bnds(lproc)%unpack_list(1:rslen(iproc)),1:kx,1:ntr)                           &
                 = reshape( bnds(lproc)%rbuf(1:rslen(iproc)*kx*ntr), (/ rslen(iproc), kx, ntr /) )
         end do
      end do

      ! Clear any remaining messages
      sreq = nreq - rreq
      call START_LOG(mpiwait_begin)
      call MPI_Waitall(sreq,ireq(rreq+1:nreq),MPI_STATUSES_IGNORE,ierr)
      call END_LOG(mpiwait_end)

      call END_LOG(bounds_end)

   end subroutine bounds4

   subroutine bounds_colour_send(t, lcolour, klim)
      ! Copy the boundary regions. This version allows supports updating
      ! different gridpoint colours
      real, dimension(:,:), intent(in) :: t
      integer, intent(in) :: lcolour
      integer, intent(in), optional :: klim
      integer :: iproc, kx, recv_len, iqq, ibeg, iend
      integer(kind=4) :: ierr, itag=4, llen, lproc
#ifdef i8r8
      integer(kind=4), parameter :: ltype = MPI_DOUBLE_PRECISION
#else
      integer(kind=4), parameter :: ltype = MPI_REAL
#endif 

      call START_LOG(bounds_begin)

      if ( present(klim) ) then
         kx = klim
      else
         kx = size(t,2)
      end if

!     Set up the buffers to send and recv
      nreq = 0
      do iproc = 1,neighnum
         lproc = neighlist(iproc)  ! Recv from
         recv_len = rcolsp(lproc)%ihfn(lcolour)-rcolsp(lproc)%ihbg(lcolour)   &
                   +rcolsp(lproc)%iffn(lcolour)-rcolsp(lproc)%ifbg(lcolour)+2
         if ( recv_len > 0 ) then
            nreq = nreq + 1
            rlist(nreq) = iproc
            llen = recv_len*kx
            call MPI_IRecv( bnds(lproc)%rbuf(1), llen, ltype, lproc, &
                            itag, MPI_COMM_WORLD, ireq(nreq), ierr )
         end if
      end do
      rreq = nreq
      do iproc = neighnum,1,-1
         lproc = neighlist(iproc)  ! Send to
         iqq = 0
         ibeg = scolsp(lproc)%ihbg(lcolour)
         iend = scolsp(lproc)%ihfn(lcolour)
         bnds(lproc)%sbuf(iqq+1:iqq+(iend-ibeg+1)*kx)  &
             = reshape( t(bnds(lproc)%send_list(ibeg:iend),1:kx), (/ (iend-ibeg+1)*kx /) )
         iqq = iqq + (iend-ibeg+1)*kx
         ibeg = scolsp(lproc)%ifbg(lcolour)
         iend = scolsp(lproc)%iffn(lcolour)
         bnds(lproc)%sbuf(iqq+1:iqq+(iend-ibeg+1)*kx)  &
             = reshape( t(bnds(lproc)%send_list(ibeg:iend),1:kx), (/ (iend-ibeg+1)*kx /) )
         iqq = iqq + (iend-ibeg+1)*kx
         if ( iqq > 0 ) then
            nreq = nreq + 1
            llen = iqq
            call MPI_ISend( bnds(lproc)%sbuf(1), llen, ltype, lproc, &
                            itag, MPI_COMM_WORLD, ireq(nreq), ierr )
         end if
      end do

      call END_LOG(bounds_end)

   end subroutine bounds_colour_send
   
   subroutine bounds_colour_recv(t, lcolour, klim)
      ! Copy the boundary regions. This version allows supports updating
      ! different gridpoint colours
      real, dimension(:,:), intent(inout) :: t
      integer, intent(in) :: lcolour
      integer, intent(in), optional :: klim
      integer :: iproc, kx, iqq, ibeg, iend
      integer :: rcount, jproc, myrlen
      integer(kind=4) :: ierr, sreq, lproc, ldone
      integer(kind=4), dimension(neighnum) :: donelist
#ifdef i8r8
      integer(kind=4), parameter :: ltype = MPI_DOUBLE_PRECISION
#else
      integer(kind=4), parameter :: ltype = MPI_REAL
#endif 

      call START_LOG(bounds_begin)

      if ( present(klim) ) then
         kx = klim
      else
         kx = size(t,2)
      end if
      myrlen = bnds(myid)%rlen
      
      ! Finally see if there are any points on my own processor that need
      ! to be fixed up. This will only be in the case when nproc < npanels.
      ! request_list is same as send_list in this case
      t(ifull+bnds(myid)%unpack_list(1:myrlen),1:kx) = t(bnds(myid)%request_list(1:myrlen),1:kx)
      
      ! Unpack incomming messages
      rcount = rreq
      do while ( rcount > 0 )
         call START_LOG(mpiwait_begin)
         call MPI_Waitsome( rreq, ireq, ldone, donelist, MPI_STATUSES_IGNORE, ierr )
         call END_LOG(mpiwait_end)
         rcount = rcount - ldone
         do jproc = 1,ldone
            iproc = rlist(donelist(jproc))  ! Recv from
            lproc = neighlist(iproc)
            iqq = 0
            ibeg = rcolsp(lproc)%ihbg(lcolour)
            iend = rcolsp(lproc)%ihfn(lcolour)
            t(ifull+bnds(lproc)%unpack_list(ibeg:iend),1:kx)  &
                = reshape( bnds(lproc)%rbuf(iqq+1:iqq+(iend-ibeg+1)*kx), (/ iend-ibeg+1, kx /) )
            iqq = iqq + (iend-ibeg+1)*kx
            ibeg = rcolsp(lproc)%ifbg(lcolour)
            iend = rcolsp(lproc)%iffn(lcolour)
            t(ifull+bnds(lproc)%unpack_list(ibeg:iend),1:kx)  &
                = reshape( bnds(lproc)%rbuf(iqq+1:iqq+(iend-ibeg+1)*kx), (/ iend-ibeg+1, kx /) )
         end do
      end do

      ! Clear any remaining messages
      sreq = nreq - rreq
      call START_LOG(mpiwait_begin)
      call MPI_Waitall(sreq,ireq(rreq+1:nreq),MPI_STATUSES_IGNORE,ierr)
      call END_LOG(mpiwait_end)

      call END_LOG(bounds_end)

   end subroutine bounds_colour_recv
   
   subroutine boundsuv2(u, v, nrows, stag)
      ! Copy the boundary regions of u and v. This doesn't require the
      ! diagonal points like (0,0), but does have to take care of the
      ! direction changes.
      real, dimension(ifull+iextra), intent(inout) :: u, v
      integer, intent(in), optional :: nrows, stag
      logical :: double
      logical :: fsvwu, fnveu, fssvwwu, fnnveeu
      integer :: iq, iqz, iqt, iproc, iqq, recv_len
      integer :: rcount, myrlen, jproc, mproc, stagmode
#ifdef i8r8
      integer(kind=4), parameter :: ltype = MPI_DOUBLE_PRECISION
#else
      integer(kind=4), parameter :: ltype = MPI_REAL
#endif   
      integer(kind=4) :: ierr, itag=5, llen, sreq, lproc
      integer(kind=4) :: ldone
      integer(kind=4), dimension(neighnum) :: donelist
      real :: tmp

      double = .false.
      stagmode = 0
      if ( present(nrows)) then
         if ( nrows == 2 ) double = .true.
      end if
      if ( present(stag) ) then
         stagmode = stag
      end if

      call START_LOG(boundsuv_begin)
      
      if ( double ) then
         fsvwu = .true.
         fnveu = .true.
         fssvwwu = .true.
         fnnveeu = .true.
         myrlen = bnds(myid)%rlen2_uv
      else if ( stagmode == 1 ) then
         fsvwu = .false.
         fnveu = .true.
         fssvwwu = .false.
         fnnveeu = .true.
         myrlen = bnds(myid)%rlen2_uv
      else if ( stagmode == 2 ) then
         fsvwu = .true.
         fnveu = .true.
         fssvwwu = .false.
         fnnveeu = .true. ! fnnveeu requires fnveu
         myrlen = bnds(myid)%rlen2_uv
      else if ( stagmode == 3 ) then
         fsvwu = .true.
         fnveu = .true.
         fssvwwu = .true. ! fssvwwu requires fsvwu
         fnnveeu = .false.
         myrlen = bnds(myid)%rlen2_uv
      else if ( stagmode == 5 ) then
         fsvwu = .true.
         fnveu = .false.
         fssvwwu = .true.
         fnnveeu = .false.
         myrlen = bnds(myid)%rlen2_uv
      else if ( stagmode == -9 ) then
         fsvwu = .true.
         fnveu = .false.
         fssvwwu = .false.
         fnnveeu = .false.
         myrlen = bnds(myid)%rlen_uv
      else if ( stagmode == -10 ) then
         fsvwu = .false.
         fnveu = .true.
         fssvwwu = .false.
         fnnveeu = .false.
         myrlen = bnds(myid)%rlen_uv
      else
         fsvwu = .true.
         fnveu = .true.
         fssvwwu = .false.
         fnnveeu = .false.
         myrlen = bnds(myid)%rlen_uv
      end if

!     Set up the buffers to send
      nreq = 0
      do iproc = 1,neighnum
         lproc = neighlist(iproc)  ! Recv from
         recv_len = 0
         if ( fsvwu ) then
            recv_len = recv_len+rsplit(lproc)%iwufn-rsplit(lproc)%isvbg+1
         end if
         if ( fnveu ) then
            recv_len = recv_len+rsplit(lproc)%ieufn-rsplit(lproc)%invbg+1
         end if         
         if ( fssvwwu ) then
            recv_len = recv_len+rsplit(lproc)%iwwufn-rsplit(lproc)%issvbg+1
         end if         
         if ( fnnveeu ) then
            recv_len = recv_len+rsplit(lproc)%ieeufn-rsplit(lproc)%innvbg+1
         end if
         if ( recv_len > 0 ) then 
            nreq = nreq + 1
            rlist(nreq) = iproc
            llen = recv_len
            call MPI_IRecv( bnds(lproc)%rbuf(1), llen, ltype, lproc, &
                 itag, MPI_COMM_WORLD, ireq(nreq), ierr )
         end if
      end do
      rreq = nreq
      do iproc = neighnum,1,-1
         lproc = neighlist(iproc)  ! Send to
         ! Build up list of points
         iqq = 0
         if ( fsvwu ) then
!cdir nodep
            do iq=ssplit(lproc)%isvbg,ssplit(lproc)%iwufn
               ! Use abs because sign is used as u/v flag
               iqz = iqq+iq-ssplit(lproc)%isvbg+1
               iqt = bnds(lproc)%send_list_uv(iq)
               if ( (iqt > 0) .neqv. bnds(lproc)%send_swap(iq) ) then
                  bnds(lproc)%sbuf(iqz) = bnds(lproc)%send_neg(iq)*u(abs(iqt))
               else
                  bnds(lproc)%sbuf(iqz) = bnds(lproc)%send_neg(iq)*v(abs(iqt))
               end if 
            end do
            iqq = iqq+ssplit(lproc)%iwufn-ssplit(lproc)%isvbg+1
         end if
         if ( fnveu ) then
!cdir nodep
            do iq=ssplit(lproc)%invbg,ssplit(lproc)%ieufn
               ! Use abs because sign is used as u/v flag
               iqz = iqq+iq-ssplit(lproc)%invbg+1
               iqt = bnds(lproc)%send_list_uv(iq)
               if ( (iqt > 0) .neqv. bnds(lproc)%send_swap(iq) ) then
                  bnds(lproc)%sbuf(iqz) = bnds(lproc)%send_neg(iq)*u(abs(iqt))
               else
                  bnds(lproc)%sbuf(iqz) = bnds(lproc)%send_neg(iq)*v(abs(iqt))
               end if 
            end do
            iqq = iqq+ssplit(lproc)%ieufn-ssplit(lproc)%invbg+1
         end if
         if ( fssvwwu ) then
!cdir nodep
            do iq=ssplit(lproc)%issvbg,ssplit(lproc)%iwwufn
               ! Use abs because sign is used as u/v flag
               iqz = iqq+iq-ssplit(lproc)%issvbg+1
               iqt = bnds(lproc)%send_list_uv(iq)
               if ( (iqt > 0) .neqv. bnds(lproc)%send_swap(iq) ) then
                  bnds(lproc)%sbuf(iqz) = bnds(lproc)%send_neg(iq)*u(abs(iqt))
               else
                  bnds(lproc)%sbuf(iqz) = bnds(lproc)%send_neg(iq)*v(abs(iqt))
               end if 
            end do
            iqq = iqq+ssplit(lproc)%iwwufn-ssplit(lproc)%issvbg+1
         end if
         if ( fnnveeu ) then
!cdir nodep
            do iq=ssplit(lproc)%innvbg,ssplit(lproc)%ieeufn
               ! Use abs because sign is used as u/v flag
               iqz = iqq+iq-ssplit(lproc)%innvbg+1
               iqt = bnds(lproc)%send_list_uv(iq)
               if ( iqt > 0 .neqv. bnds(lproc)%send_swap(iq) ) then
                  bnds(lproc)%sbuf(iqz) = bnds(lproc)%send_neg(iq)*u(abs(iqt))
               else
                  bnds(lproc)%sbuf(iqz) = bnds(lproc)%send_neg(iq)*v(abs(iqt))
               end if 
            end do
            iqq = iqq+ssplit(lproc)%ieeufn-ssplit(lproc)%innvbg+1
         end if
         if ( iqq > 0 ) then
            nreq = nreq + 1
            llen = iqq
            call MPI_ISend( bnds(lproc)%sbuf(1), llen, ltype, lproc, &
                 itag, MPI_COMM_WORLD, ireq(nreq), ierr )
         end if
      end do

      ! Finally see if there are any points on my own processor that need
      ! to be fixed up. This will only be in the case when nproc < npanels.
!cdir nodep
      do iq = 1,myrlen
         ! request_list is same as send_list in this case
         if ( ( bnds(myid)%request_list_uv(iq) > 0) .neqv. &
                   bnds(myid)%uv_swap(iq) ) then  ! haven't copied to send_swap yet
            tmp = u(abs(bnds(myid)%request_list_uv(iq)))
         else
            tmp = v(abs(bnds(myid)%request_list_uv(iq)))
         end if
         if ( bnds(myid)%uv_neg(iq) ) tmp = -tmp
         ! unpack_list(iq) is index into extended region
         if ( bnds(myid)%unpack_list_uv(iq) > 0 ) then
            u(ifull+bnds(myid)%unpack_list_uv(iq)) = tmp
         else
            v(ifull-bnds(myid)%unpack_list_uv(iq)) = tmp
         end if
      end do

      ! Unpack incomming messages
      rcount = rreq
      do while ( rcount > 0 )
         call START_LOG(mpiwaituv_begin)
         call MPI_Waitsome( rreq, ireq, ldone, donelist, MPI_STATUSES_IGNORE, ierr )
         call END_LOG(mpiwaituv_end)
         rcount = rcount - ldone
         do jproc = 1,ldone
            mproc = donelist(jproc)
            iproc = rlist(mproc)  ! Recv from
            lproc = neighlist(iproc)
            iqq = 0
            if ( fsvwu ) then
!cdir nodep
               do iq=rsplit(lproc)%isvbg,rsplit(lproc)%iwufn
                  ! unpack_list(iq) is index into extended region
                  iqz = iqq+iq-rsplit(lproc)%isvbg+1
                  iqt = bnds(lproc)%unpack_list_uv(iq) 
                  if ( iqt > 0 ) then
                     u(ifull+iqt) = bnds(lproc)%rbuf(iqz)
                  else
                     v(ifull-iqt) = bnds(lproc)%rbuf(iqz)
                  end if
               end do
               iqq = iqq+rsplit(lproc)%iwufn-rsplit(lproc)%isvbg+1
            end if
            if ( fnveu ) then
!cdir nodep
               do iq=rsplit(lproc)%invbg,rsplit(lproc)%ieufn
                  ! unpack_list(iq) is index into extended region
                  iqz = iqq+iq-rsplit(lproc)%invbg+1
                  iqt = bnds(lproc)%unpack_list_uv(iq) 
                  if ( iqt > 0 ) then
                     u(ifull+iqt) = bnds(lproc)%rbuf(iqz)
                  else
                     v(ifull-iqt) = bnds(lproc)%rbuf(iqz)
                  end if
               end do
               iqq = iqq+rsplit(lproc)%ieufn-rsplit(lproc)%invbg+1
            end if
            if ( fssvwwu ) then
!cdir nodep
               do iq=rsplit(lproc)%issvbg,rsplit(lproc)%iwwufn
                  ! unpack_list(iq) is index into extended region
                  iqz = iqq+iq-rsplit(lproc)%issvbg+1
                  iqt = bnds(lproc)%unpack_list_uv(iq)
                  if ( iqt > 0 ) then
                     u(ifull+iqt) = bnds(lproc)%rbuf(iqz)
                  else
                     v(ifull-iqt) = bnds(lproc)%rbuf(iqz)
                  end if
               end do
               iqq = iqq+rsplit(lproc)%iwwufn-rsplit(lproc)%issvbg+1
            end if
            if ( fnnveeu ) then
!cdir nodep
               do iq=rsplit(lproc)%innvbg,rsplit(lproc)%ieeufn
                  ! unpack_list(iq) is index into extended region
                  iqz = iqq+iq-rsplit(lproc)%innvbg+1
                  iqt = bnds(lproc)%unpack_list_uv(iq) 
                  if ( iqt > 0 ) then
                     u(ifull+iqt) = bnds(lproc)%rbuf(iqz)
                  else
                     v(ifull-iqt) = bnds(lproc)%rbuf(iqz)
                  end if
               end do
               iqq = iqq+rsplit(lproc)%ieeufn-rsplit(lproc)%innvbg+1
            end if
         end do
      end do

      ! Clear any remaining messages
      sreq = nreq - rreq
      call START_LOG(mpiwaituv_begin)
      call MPI_Waitall(sreq,ireq(rreq+1:nreq),MPI_STATUSES_IGNORE,ierr)
      call END_LOG(mpiwaituv_end)

      call END_LOG(boundsuv_end)

   end subroutine boundsuv2

   subroutine boundsuv3(u, v, nrows, stag)
      ! Copy the boundary regions of u and v. This doesn't require the
      ! diagonal points like (0,0), but does have to take care of the
      ! direction changes.
      real, dimension(:,:), intent(inout) :: u, v
      integer, intent(in), optional :: nrows
      integer, intent(in), optional :: stag
      logical :: double
      logical :: fsvwu, fnveu, fssvwwu, fnnveeu
      integer :: iq, iqz, iqt, iproc, kx, rproc, sproc, iqq, recv_len
      integer :: rcount, myrlen, jproc, mproc, stagmode
      integer(kind=4) :: ierr, itag=6, llen, sreq, lproc
      integer(kind=4) :: ldone
      integer(kind=4), dimension(neighnum) :: donelist
#ifdef i8r8
      integer(kind=4), parameter :: ltype = MPI_DOUBLE_PRECISION
#else
      integer(kind=4), parameter :: ltype = MPI_REAL
#endif   
      real, dimension(size(u,2)) :: tmp
      
      kx = size(u,2)
      double = .false.
      stagmode = 0
      if ( present(nrows) ) then
         if ( nrows == 2 ) then
            double = .true.
         end if
      end if
      if ( present(stag) ) then
         stagmode = stag
      end if

      call START_LOG(boundsuv_begin)
      
      if ( double ) then
         fsvwu = .true.
         fnveu = .true.
         fssvwwu = .true.
         fnnveeu = .true.
         myrlen = bnds(myid)%rlen2_uv
      else if ( stagmode == 1 ) then
         fsvwu = .false.
         fnveu = .true.
         fssvwwu = .false.
         fnnveeu = .true.
         myrlen = bnds(myid)%rlen2_uv
      else if ( stagmode == 2 ) then
         fsvwu = .true.
         fnveu = .true.
         fssvwwu = .false.
         fnnveeu = .true. ! fnnveeu requires fnveu
         myrlen = bnds(myid)%rlen2_uv
      else if ( stagmode == 3 ) then
         fsvwu = .true.
         fnveu = .true.
         fssvwwu = .true. ! fssvwwu requires fsvwu
         fnnveeu = .false.
         myrlen = bnds(myid)%rlen2_uv
      else if ( stagmode == 5 ) then
         fsvwu = .true.
         fnveu = .false.
         fssvwwu = .true.
         fnnveeu = .false.
         myrlen = bnds(myid)%rlen2_uv
      else if ( stagmode == -9 ) then
         fsvwu = .true.
         fnveu = .false.
         fssvwwu = .false.
         fnnveeu = .false.
         myrlen = bnds(myid)%rlen_uv
      else if ( stagmode == -10 ) then
         fsvwu = .false.
         fnveu = .true.
         fssvwwu = .false.
         fnnveeu = .false.
         myrlen = bnds(myid)%rlen_uv
      else
         fsvwu = .true.
         fnveu = .true.
         fssvwwu = .false.
         fnnveeu = .false.
         myrlen = bnds(myid)%rlen_uv
      end if

!     Set up the buffers to send and recv
      nreq = 0
      do iproc = 1,neighnum
         rproc = neighlist(iproc)  ! Recv from
         recv_len = 0
         if ( fsvwu ) then
            recv_len = recv_len+rsplit(rproc)%iwufn-rsplit(rproc)%isvbg+1
         end if
         if ( fnveu ) then
            recv_len = recv_len+rsplit(rproc)%ieufn-rsplit(rproc)%invbg+1
         end if         
         if ( fssvwwu ) then
            recv_len = recv_len+rsplit(rproc)%iwwufn-rsplit(rproc)%issvbg+1
         end if         
         if ( fnnveeu ) then
            recv_len = recv_len+rsplit(rproc)%ieeufn-rsplit(rproc)%innvbg+1
         end if
         if ( recv_len > 0 ) then 
            nreq = nreq + 1
            rlist(nreq) = iproc
            llen = recv_len*kx
            lproc = rproc
            call MPI_IRecv( bnds(rproc)%rbuf(1), llen, ltype, lproc, &
                 itag, MPI_COMM_WORLD, ireq(nreq), ierr )
         end if
      end do
      rreq = nreq
      do iproc = neighnum,1,-1
         sproc = neighlist(iproc)  ! Send to
         ! Build up list of points
         iqq = 0
         if ( fsvwu ) then
!cdir nodep
            do iq = ssplit(sproc)%isvbg,ssplit(sproc)%iwufn
               ! send_list_uv(iq) is point index.
               ! Use abs because sign is used as u/v flag
               iqz = iqq + iq - ssplit(sproc)%isvbg + 1
               iqt = bnds(sproc)%send_list_uv(iq)
               if ( (iqt > 0) .neqv. bnds(sproc)%send_swap(iq) ) then
                  bnds(sproc)%sbuf(1+(iqz-1)*kx:iqz*kx) = bnds(sproc)%send_neg(iq)*u(abs(iqt),1:kx)
               else
                  bnds(sproc)%sbuf(1+(iqz-1)*kx:iqz*kx) = bnds(sproc)%send_neg(iq)*v(abs(iqt),1:kx)
               end if
            end do
            iqq = iqq+ssplit(sproc)%iwufn-ssplit(sproc)%isvbg+1
         end if
         if ( fnveu ) then
!cdir nodep
            do iq = ssplit(sproc)%invbg,ssplit(sproc)%ieufn
               ! send_list_uv(iq) is point index.
               ! Use abs because sign is used as u/v flag
               iqz = iqq + iq - ssplit(sproc)%invbg + 1
               iqt = bnds(sproc)%send_list_uv(iq)
               if ( (iqt > 0) .neqv. bnds(sproc)%send_swap(iq) ) then
                  bnds(sproc)%sbuf(1+(iqz-1)*kx:iqz*kx) = bnds(sproc)%send_neg(iq)*u(abs(iqt),1:kx)
               else
                  bnds(sproc)%sbuf(1+(iqz-1)*kx:iqz*kx) = bnds(sproc)%send_neg(iq)*v(abs(iqt),1:kx)
               end if 
            end do
            iqq = iqq+ssplit(sproc)%ieufn-ssplit(sproc)%invbg+1
         end if
         if ( fssvwwu ) then
!cdir nodep
            do iq = ssplit(sproc)%issvbg,ssplit(sproc)%iwwufn
               ! send_list_uv(iq) is point index.
               ! Use abs because sign is used as u/v flag
               iqz = iqq + iq - ssplit(sproc)%issvbg + 1
               iqt = bnds(sproc)%send_list_uv(iq)
               if ( (iqt > 0) .neqv. bnds(sproc)%send_swap(iq) ) then
                  bnds(sproc)%sbuf(1+(iqz-1)*kx:iqz*kx) = bnds(sproc)%send_neg(iq)*u(abs(iqt),1:kx)
               else
                  bnds(sproc)%sbuf(1+(iqz-1)*kx:iqz*kx) = bnds(sproc)%send_neg(iq)*v(abs(iqt),1:kx)
               end if 
            end do
            iqq = iqq+ssplit(sproc)%iwwufn-ssplit(sproc)%issvbg+1
         end if
         if ( fnnveeu ) then
!cdir nodep
            do iq = ssplit(sproc)%innvbg,ssplit(sproc)%ieeufn
               ! send_list_uv(iq) is point index.
               ! Use abs because sign is used as u/v flag
               iqz = iqq + iq - ssplit(sproc)%innvbg + 1
               iqt = bnds(sproc)%send_list_uv(iq)
               if ( (iqt > 0) .neqv. bnds(sproc)%send_swap(iq) ) then
                  bnds(sproc)%sbuf(1+(iqz-1)*kx:iqz*kx) = bnds(sproc)%send_neg(iq)*u(abs(iqt),1:kx)
               else
                  bnds(sproc)%sbuf(1+(iqz-1)*kx:iqz*kx) = bnds(sproc)%send_neg(iq)*v(abs(iqt),1:kx)
               end if
            end do
            iqq = iqq+ssplit(sproc)%ieeufn-ssplit(sproc)%innvbg+1
         end if
         if ( iqq > 0 ) then
            nreq = nreq + 1
            llen = iqq*kx
            lproc = sproc
            call MPI_ISend( bnds(sproc)%sbuf(1), llen, ltype, lproc, &
                 itag, MPI_COMM_WORLD, ireq(nreq), ierr )
         end if
      end do

      ! Finally see if there are any points on my own processor that need
      ! to be fixed up. This will only be in the case when nproc < npanels.
!cdir nodep
      do iq = 1,myrlen
         ! request_list is same as send_list in this case
         if ( (bnds(myid)%request_list_uv(iq) > 0) .neqv. &
                  bnds(myid)%uv_swap(iq) ) then  ! haven't copied to send_swap yet
            tmp(1:kx) = u(abs(bnds(myid)%request_list_uv(iq)),1:kx)
         else
            tmp(1:kx) = v(abs(bnds(myid)%request_list_uv(iq)),1:kx)
         end if
         if ( bnds(myid)%uv_neg(iq) ) tmp(1:kx) = -tmp(1:kx)

         ! unpack_list(iq) is index into extended region
         if ( bnds(myid)%unpack_list_uv(iq) > 0 ) then
            u(ifull+bnds(myid)%unpack_list_uv(iq),1:kx) = tmp(1:kx)
         else
            v(ifull-bnds(myid)%unpack_list_uv(iq),1:kx) = tmp(1:kx)
         end if
      end do

      ! Unpack incomming messages
      rcount = rreq
      do while ( rcount > 0 )
         call START_LOG(mpiwaituv_begin)
         call MPI_Waitsome( rreq, ireq, ldone, donelist, MPI_STATUSES_IGNORE, ierr )
         call END_LOG(mpiwaituv_end)
         rcount = rcount - ldone
         do jproc = 1,ldone
            mproc = donelist(jproc)
            iproc = rlist(mproc)  ! Recv from
            rproc = neighlist(iproc)
            iqq = 0
            if ( fsvwu ) then
!cdir nodep
               do iq = rsplit(rproc)%isvbg,rsplit(rproc)%iwufn
                  ! unpack_list(iq) is index into extended region
                  iqz = iqq + iq - rsplit(rproc)%isvbg + 1
                  iqt = bnds(rproc)%unpack_list_uv(iq) 
                  if ( iqt > 0 ) then
                     u(ifull+iqt,1:kx) = bnds(rproc)%rbuf(1+(iqz-1)*kx:iqz*kx)
                  else
                     v(ifull-iqt,1:kx) = bnds(rproc)%rbuf(1+(iqz-1)*kx:iqz*kx)
                  end if
               end do
               iqq = iqq+rsplit(rproc)%iwufn-rsplit(rproc)%isvbg+1
            end if
            if ( fnveu ) then
!cdir nodep
               do iq = rsplit(rproc)%invbg,rsplit(rproc)%ieufn
                  ! unpack_list(iq) is index into extended region
                  iqz = iqq + iq - rsplit(rproc)%invbg + 1
                  iqt = bnds(rproc)%unpack_list_uv(iq)
                  if ( iqt > 0 ) then
                     u(ifull+iqt,1:kx) = bnds(rproc)%rbuf(1+(iqz-1)*kx:iqz*kx)
                  else
                     v(ifull-iqt,1:kx) = bnds(rproc)%rbuf(1+(iqz-1)*kx:iqz*kx)
                  end if
               end do
               iqq = iqq+rsplit(rproc)%ieufn-rsplit(rproc)%invbg+1
            end if         
            if ( fssvwwu ) then
!cdir nodep
               do iq = rsplit(rproc)%issvbg,rsplit(rproc)%iwwufn
                  ! unpack_list(iq) is index into extended region
                  iqz = iqq + iq - rsplit(rproc)%issvbg + 1
                  iqt = bnds(rproc)%unpack_list_uv(iq)
                  if ( iqt > 0 ) then
                     u(ifull+iqt,1:kx) = bnds(rproc)%rbuf(1+(iqz-1)*kx:iqz*kx)
                  else
                     v(ifull-iqt,1:kx) = bnds(rproc)%rbuf(1+(iqz-1)*kx:iqz*kx)
                  end if
               end do
               iqq = iqq+rsplit(rproc)%iwwufn-rsplit(rproc)%issvbg+1
            end if         
            if ( fnnveeu ) then
!cdir nodep
               do iq = rsplit(rproc)%innvbg,rsplit(rproc)%ieeufn
                  ! unpack_list(iq) is index into extended region
                  iqz = iqq + iq - rsplit(rproc)%innvbg + 1
                  iqt = bnds(rproc)%unpack_list_uv(iq)
                  if ( iqt > 0 ) then
                     u(ifull+iqt,1:kx) = bnds(rproc)%rbuf(1+(iqz-1)*kx:iqz*kx)
                  else
                     v(ifull-iqt,1:kx) = bnds(rproc)%rbuf(1+(iqz-1)*kx:iqz*kx)
                  end if
               end do
               iqq = iqq+rsplit(rproc)%ieeufn-rsplit(rproc)%innvbg+1
            end if         
         end do
      end do

      ! Clear any remaining messages
      sreq = nreq - rreq
      call START_LOG(mpiwaituv_begin)
      call MPI_Waitall(sreq,ireq(rreq+1:nreq),MPI_STATUSES_IGNORE,ierr)
      call END_LOG(mpiwaituv_end)

      call END_LOG(boundsuv_end)

   end subroutine boundsuv3
   
   subroutine boundsuv_allvec(u, v)
      ! Copy the boundary regions of u and v. This doesn't require the
      ! diagonal points like (0,0), but does have to take care of the
      ! direction changes.
      real, dimension(:,:), intent(inout) :: u, v
      integer :: iq, iqz, iqt, iproc, kx, rproc, sproc, iqq, recv_len
      integer :: rcount, myrlen, jproc, mproc
      integer(kind=4) :: ierr, itag=7, llen, sreq, lproc
      integer(kind=4) :: ldone
      integer(kind=4), dimension(neighnum) :: donelist
#ifdef i8r8
      integer(kind=4), parameter :: ltype = MPI_DOUBLE_PRECISION
#else
      integer(kind=4), parameter :: ltype = MPI_REAL
#endif   
      real, dimension(1:size(u,2)) :: tmp
      
      kx = size(u,2)
      myrlen = bnds(myid)%rlenx_uv

      call START_LOG(boundsuv_begin)

!     Set up the buffers to recv and send
      nreq = 0
      do iproc = 1,neighnum
         rproc = neighlist(iproc)  ! Recv from
         recv_len = rsplit(rproc)%ieufn - rsplit(rproc)%isvbg + 1
         recv_len = recv_len + rsplit(rproc)%ievfn - rsplit(rproc)%isubg + 1
         if ( recv_len > 0 ) then 
            nreq = nreq + 1
            rlist(nreq) = iproc
            llen = recv_len*kx
            lproc = rproc
            call MPI_IRecv( bnds(rproc)%rbuf(1), llen, ltype, lproc, &
                 itag, MPI_COMM_WORLD, ireq(nreq), ierr )
         end if
      end do
      rreq = nreq
      do iproc = neighnum,1,-1
         sproc = neighlist(iproc)  ! Send to
         ! Build up list of points
         do iq = ssplit(sproc)%isvbg,ssplit(sproc)%ieufn
            ! send_list_uv(iq) is point index.
            ! Use abs because sign is used as u/v flag
            iqz = iq - ssplit(sproc)%isvbg+1
            iqt = bnds(sproc)%send_list_uv(iq)
            if ( (iqt > 0) .neqv. bnds(sproc)%send_swap(iq) ) then
               bnds(sproc)%sbuf(1+(iqz-1)*kx:iqz*kx) = bnds(sproc)%send_neg(iq)*u(abs(iqt),1:kx)
            else
               bnds(sproc)%sbuf(1+(iqz-1)*kx:iqz*kx) = bnds(sproc)%send_neg(iq)*v(abs(iqt),1:kx)
            end if
         end do
         iqq = ssplit(sproc)%ieufn-ssplit(sproc)%isvbg+1
         do iq = ssplit(sproc)%isubg,ssplit(sproc)%ievfn
            ! send_list_uv(iq) is point index.
            ! Use abs because sign is used as u/v flag
            iqz = iqq + iq - ssplit(sproc)%isubg + 1
            iqt = bnds(sproc)%send_list_uv(iq)
            if ( (iqt > 0) .neqv. bnds(sproc)%send_swap(iq) ) then
               bnds(sproc)%sbuf(1+(iqz-1)*kx:iqz*kx) = bnds(sproc)%send_neg(iq)*u(abs(iqt),1:kx)
            else
               bnds(sproc)%sbuf(1+(iqz-1)*kx:iqz*kx) = bnds(sproc)%send_neg(iq)*v(abs(iqt),1:kx)
            end if 
         end do
         iqq = iqq + ssplit(sproc)%ievfn - ssplit(sproc)%isubg + 1
         if ( iqq > 0 ) then
            nreq = nreq + 1
            llen = iqq*kx
            lproc = sproc
            call MPI_ISend( bnds(sproc)%sbuf(1), llen, ltype, lproc, &
                 itag, MPI_COMM_WORLD, ireq(nreq), ierr )
         end if
      end do

      ! Finally see if there are any points on my own processor that need
      ! to be fixed up. This will only be in the case when nproc < npanels.
      do iq = 1,myrlen
         ! request_list is same as send_list in this case
         if ( (bnds(myid)%request_list_uv(iq) > 0) .neqv. bnds(myid)%uv_swap(iq) ) then  ! haven't copied to send_swap yet
            tmp(1:kx) = u(abs(bnds(myid)%request_list_uv(iq)),1:kx)
         else
            tmp(1:kx) = v(abs(bnds(myid)%request_list_uv(iq)),1:kx)
         end if
         if ( bnds(myid)%uv_neg(iq) ) tmp(1:kx) = -tmp(1:kx)

         ! unpack_list(iq) is index into extended region
         if ( bnds(myid)%unpack_list_uv(iq) > 0 ) then
            u(ifull+bnds(myid)%unpack_list_uv(iq),1:kx) = tmp(1:kx)
         else
            v(ifull-bnds(myid)%unpack_list_uv(iq),1:kx) = tmp(1:kx)
         end if
      end do

      ! Unpack incomming messages
      rcount = rreq
      do while ( rcount > 0 )
         call START_LOG(mpiwaituv_begin)
         call MPI_Waitsome( rreq, ireq, ldone, donelist, MPI_STATUSES_IGNORE, ierr )
         call END_LOG(mpiwaituv_end)
         rcount = rcount - ldone
         do jproc = 1,ldone
            mproc = donelist(jproc)
            iproc = rlist(mproc)  ! Recv from
            rproc = neighlist(iproc)
            do iq = rsplit(rproc)%isvbg,rsplit(rproc)%ieufn
               ! unpack_list(iq) is index into extended region
               iqz = iq - rsplit(rproc)%isvbg + 1
               iqt = bnds(rproc)%unpack_list_uv(iq) 
               if ( iqt > 0 ) then
                  u(ifull+iqt,1:kx) = bnds(rproc)%rbuf(1+(iqz-1)*kx:iqz*kx)
               else
                  v(ifull-iqt,1:kx) = bnds(rproc)%rbuf(1+(iqz-1)*kx:iqz*kx)
               end if
            end do
            iqq = rsplit(rproc)%ieufn - rsplit(rproc)%isvbg + 1
            do iq = rsplit(rproc)%isubg,rsplit(rproc)%ievfn
               ! unpack_list(iq) is index into extended region
               iqz = iqq + iq - rsplit(rproc)%isubg + 1
               iqt = bnds(rproc)%unpack_list_uv(iq)
               if ( iqt > 0 ) then
                  u(ifull+iqt,1:kx) = bnds(rproc)%rbuf(1+(iqz-1)*kx:iqz*kx)
               else
                  v(ifull-iqt,1:kx) = bnds(rproc)%rbuf(1+(iqz-1)*kx:iqz*kx)
               end if
            end do
            iqq = iqq + rsplit(rproc)%ievfn - rsplit(rproc)%isubg + 1
         end do
      end do

      ! Clear any remaining messages
      sreq = nreq - rreq
      call START_LOG(mpiwaituv_begin)
      call MPI_Waitall(sreq,ireq(rreq+1:nreq),MPI_STATUSES_IGNORE,ierr)
      call END_LOG(mpiwaituv_end)

      call END_LOG(boundsuv_end)

   end subroutine boundsuv_allvec

   subroutine deptsync(nface,xg,yg)
      ! Different levels will have different winds, so the list of points is
      ! different on each level.
      ! xg ranges from 0.5 to il+0.5 on a face. A given processors range
      ! is 0.5+ioff to 0.5+ipan+ioff
      ! Assignment of points to processors needs to match what ints does
      ! in case there's an exact edge point.
      ! Because of the boundary region, the range [0:ipan+1) can be handled.
      ! Need floor(xxg) in range [0:ipan]
      integer, dimension(:,:), intent(in) :: nface
      real, dimension(:,:), intent(in) :: xg, yg
      real :: xf, yf
      integer :: iproc, jproc, dproc
      integer :: ip, jp, xn, kx
      integer :: iq, k, idel, jdel, nf, gf
      integer :: rcount
      integer(kind=4) :: itag=99, ierr, llen, ncount, sreq, lproc
      integer(kind=4) :: ldone
      integer(kind=4), dimension(MPI_STATUS_SIZE,neighnum) :: status
      integer(kind=4), dimension(neighnum) :: donelist
#ifdef i8r8
      integer(kind=4), parameter :: ltype = MPI_DOUBLE_PRECISION
#else
      integer(kind=4), parameter :: ltype = MPI_REAL
#endif   

      ! This does nothing in the one processor case
      if ( neighnum < 1 ) return

      call START_LOG(deptsync_begin)      

      kx = size(nface,2)
      dslen = 0
      drlen = 0
      dproc = 0
      
!     In this case the length of each buffer is unknown and will not
!     be symmetric between processors. Therefore need to get the length
!     from the message status
      do iproc = 1,neighnum
         lproc = neighlist(iproc)  ! Recv from
         ! Use the maximum size in the recv call.
         llen = 4*bnds(lproc)%len/nagg
         call MPI_IRecv( dpoints(iproc)%a, llen, ltype, lproc, &
                      itag, MPI_COMM_WORLD, ireq(iproc), ierr )
      end do
      nreq = neighnum
      
      ! Calculate request list
      do k = 1,kx
         do iq = 1,ifull
            gf = nface(iq,k)
            xf = xg(iq,k)
            yf = yg(iq,k)
            nf = gf + noff ! Make this a local index
            idel = int(xf) - ioff
            jdel = int(yf) - joff
            if ( idel<0 .or. idel>ipan .or. jdel<0 .or. jdel>jpan .or. nf<1 .or. nf>npan ) then
               ! If point is on a different processor, add to a list 
               ip = min(il_g,max(1,nint(xf)))
               jp = min(il_g,max(1,nint(yf)))
               iproc = fproc(ip,jp,gf) ! processor that owns global grid point
               dproc = neighmap(iproc) ! returns 0 if not in neighlist
               ! Add this point to the list of requests I need to send to iproc
               dslen(dproc) = dslen(dproc) + 1
               ! Limit request index to valid range to avoid seg fault
               xn = max( min( dslen(dproc), bnds(iproc)%len/nagg ), 1 )
               ! Since nface is a small integer it can be exactly represented by a
               ! real. It's simpler to send like this than use a proper structure.
               dbuf(dproc)%a(:,xn) = (/ real(gf), xf, yf, real(k) /)
               dindex(dproc)%a(:,xn) = (/ iq, k /)
            end if
         end do
      end do
 
      ! Check for errors
      if ( dslen(0) > 0 ) then
         write(6,*) "myid,dslen(0) ",myid,dslen(0)
         gf = nint(dbuf(dproc)%a(1,1))
         ip = min(il_g,max(1,nint(dbuf(dproc)%a(2,1))))
         jp = min(il_g,max(1,nint(dbuf(dproc)%a(3,1))))
         iproc = fproc(ip,jp,gf)
         write(6,*) "Example error iq,k,iproc ",dindex(0)%a(:,1),iproc
         write(6,*) "dbuf ", dbuf(0)%a(:,1)
         write(6,*) "neighlist ",neighlist
         call checksize(dslen(0),0,"Deptsync")
      end if
      do dproc = 1,neighnum
         iproc = neighlist(dproc)
         if ( dslen(dproc) > bnds(iproc)%len/nagg ) then
            write(6,*) "myid,iproc,dslen,len ",myid,iproc,dslen(dproc),bnds(iproc)%len/nagg
            write(6,*) "Example error iq,k, ",dindex(dproc)%a(:,1)
            write(6,*) "dbuf ",dbuf(dproc)%a(:,1)
            write(6,*) "neighlist ",neighlist
            call checksize(dslen(dproc),bnds(iproc)%len/nagg,"Deptsync")
         end if
      end do

      ! Send request list
      rreq = nreq
      do iproc = neighnum,1,-1
         lproc = neighlist(iproc)  ! Send to
         ! Send, even if length is zero
         nreq = nreq + 1
         llen = 4*dslen(iproc)
         call MPI_ISend( dbuf(iproc)%a, llen, ltype, lproc, &
                 itag, MPI_COMM_WORLD, ireq(nreq), ierr )
      end do
      
      ! Unpack incomming messages
      rcount = rreq
      do while ( rcount > 0 )
         call START_LOG(mpiwaitdep_begin)
         call MPI_Waitsome( rreq, ireq, ldone, donelist, status, ierr )
         call END_LOG(mpiwaitdep_end)
         rcount = rcount - ldone
         do jproc = 1,ldone
!           Now get the actual sizes from the status
            call MPI_Get_count(status(:,jproc), ltype, ncount, ierr)
            drlen(donelist(jproc)) = ncount/4
         end do
      end do

      ! Clear any remaining message requests
      sreq = nreq - rreq
      call START_LOG(mpiwaitdep_begin)
      call MPI_Waitall(sreq,ireq(rreq+1:nreq),MPI_STATUSES_IGNORE,ierr)
      call END_LOG(mpiwaitdep_end)
      
      call END_LOG(deptsync_end)

   end subroutine deptsync

   subroutine intssync_send(ntr)
      integer, intent(in) :: ntr
      integer :: iproc
      integer(kind=4) :: itag=98, ierr, llen, lproc
#ifdef i8r8
      integer(kind=4), parameter :: ltype = MPI_DOUBLE_PRECISION
#else
      integer(kind=4), parameter :: ltype = MPI_REAL
#endif

      call START_LOG(intssync_begin)
      
      ! When sending the results, roles of dslen and drlen are reversed
      nreq = 0
      do iproc = 1,neighnum
         if ( dslen(iproc) > 0 ) then
            nreq = nreq + 1
            rlist(nreq) = iproc
            llen = dslen(iproc)*ntr
            lproc = neighlist(iproc)  ! Recv from
            call MPI_IRecv( dbuf(iproc)%b, llen, ltype, lproc, itag, &
                            MPI_COMM_WORLD, ireq(nreq), ierr )
         end if
      end do
      ! MJT notes - we could further split this subroutine into two subroutines,
      ! so that work can be done between the IRecv and ISend.  However, it is
      ! not clear if there is enough work to ensure IRecv are posted early given
      ! the load imbalance arising from the physics.
      rreq = nreq
      do iproc = neighnum,1,-1
         if ( drlen(iproc) > 0 ) then
            nreq = nreq + 1
            llen = drlen(iproc)*ntr
            lproc = neighlist(iproc)  ! Send to
            call MPI_ISend( sextra(iproc)%a, llen, ltype, lproc, itag, & 
                            MPI_COMM_WORLD, ireq(nreq), ierr )
         end if
      end do
      
      call END_LOG(intssync_end)

   end subroutine intssync_send

   subroutine intssync_recv(s)
      real, dimension(:,:,:), intent(inout) :: s
      integer :: iproc, iq, jproc
      integer :: rcount, ntr
      integer(kind=4) :: ierr, ldone, sreq
      integer(kind=4), dimension(neighnum) :: donelist

      call START_LOG(intssync_begin)
      
      ntr = size( s, 3)
      
      ! Unpack incomming messages
      rcount = rreq
      do while ( rcount > 0 )
         call START_LOG(mpiwaitdep_begin)
         call MPI_Waitsome( rreq, ireq, ldone, donelist, MPI_STATUSES_IGNORE, ierr )
         call END_LOG(mpiwaitdep_end)
         rcount = rcount - ldone
         do jproc = 1,ldone
            iproc = rlist(donelist(jproc))
            do iq = 1,dslen(iproc)
               s(dindex(iproc)%a(1,iq),dindex(iproc)%a(2,iq),1:ntr) = dbuf(iproc)%b(1+(iq-1)*ntr:iq*ntr)
            end do
         end do
      end do

      ! Clear any remaining messages
      sreq = nreq - rreq
      call START_LOG(mpiwaitdep_begin)
      call MPI_Waitall(sreq,ireq(rreq+1:nreq),MPI_STATUSES_IGNORE,ierr)
      call END_LOG(mpiwaitdep_end)

      call END_LOG(intssync_end)

   end subroutine intssync_recv

   subroutine indv_mpi(iq, i, j, n)
      integer , intent(in) :: iq
      integer , intent(out) :: i
      integer , intent(out) :: j
      integer , intent(out) :: n
      integer(kind=4) :: ierr

      ! Calculate local i, j, n from global iq

      ! Global i, j, n
      n = (iq - 1)/(il_g*il_g)
      j = 1 + (iq - n*il_g*il_g - 1)/il_g
      i = iq - (j - 1)*il_g - n*il_g*il_g
      if ( fproc(i,j,n) /= myid ) then
         write(*,"(a,5i5)") "Consistency failure in indv_mpi", myid, iq, i, j, n
         call MPI_Abort(MPI_COMM_WORLD,-1_4,ierr)
      end if
      ! Reduced to values on my processor
      j = j - joff
      i = i - ioff
      n = n + noff      
   end subroutine indv_mpi

   function indglobal(i,j,n) result(iq)
      integer, intent(in) :: i, j, n
      integer :: iq

      ! Calculate a 1D global index from the global indices
      ! n in range 0:npanels
      iq = i + (j-1)*il_g + n*il_g*il_g
   end function indglobal

   function indg(i,j,n) result(iq)
      integer, intent(in) :: i, j, n
      integer :: iq

      ! Calculate a 1D global index from the local processors indices
      ! n in range 1..npan
      iq = i+ioff + (j+joff-1)*il_g + (n-noff)*il_g*il_g
   end function indg

   function indp(i,j,n) result(iq)
      integer, intent(in) :: i, j, n
      integer :: iq

      ! Calculate a 1D local index from the local processors indices
      ! Note that face number runs from 1 here.
      iq = i + (j-1)*ipan + (n-1)*ipan*jpan
   end function indp

   function iq2iqg(iq) result(iqg)
      integer, intent(in) :: iq
      integer :: iqg
      integer :: i, j, n

      ! Calculate global iqg from local iq

      ! MJT bug fix (should be ipan and jpan, not il and jl)
      ! Calculate local i, j, n
      n = 1 + (iq-1)/(ipan*jpan)  ! In range 1 .. npan
      j = 1 + ( iq - (n-1)*(ipan*jpan) - 1) / ipan
      i = iq - (j-1)*ipan - (n-1)*(ipan*jpan)
      iqg = indg(i,j,n)

   end function iq2iqg

   function fproc(i,j,n) result(fpout)
      ! locates processor that owns a global grid point
      integer, intent(in) :: i, j, n
      integer :: fpout
      integer :: ip, jp

      ip = (i-1)/ipan
      jp = (j-1)/jpan
#ifdef uniform_decomp
      fpout = ip + jp*nxproc
#else
      fpout = ip + jp*nxproc + n*nxproc*nyproc/npan
#endif
   
   end function fproc

   function qproc(iqg) result(qpout)
      ! locates processor that owns a global grid point
      integer, intent(in) :: iqg
      integer :: qpout
      integer :: i, j, n

      n = (iqg - 1) / (il_g*il_g)
      j = 1 + (iqg - n*il_g*il_g - 1)/il_g
      i = iqg - (j - 1)*il_g - n*il_g*il_g

      qpout = fproc(i,j,n)
   
   end function qproc

   subroutine checksize(len, msize, mesg)
      integer, intent(in) :: len
      integer, intent(in) :: msize
      character(len=*), intent(in) :: mesg
      integer(kind=4) :: ierr
      if ( len > msize ) then
         write(6,*) "Error, maxsize exceeded in ", mesg
         call MPI_Abort(MPI_COMM_WORLD,-1_4,ierr)
      end if
   end subroutine checksize

   subroutine check_bnds_alloc(rproc, iext)
      integer, intent(in) :: rproc
      integer, intent(in) :: iext
      integer :: len
      integer(kind=4) ierr

!     Allocate the components of the bnds array. It's too much work to
!     get the exact sizes, so allocate a fixed size for each case where
!     there's an interaction.
      if ( bnds(rproc)%len == 0 ) then
         ! Not allocated yet.
         len = maxbuflen
         if (rproc /= myid) then
            allocate ( bnds(rproc)%request_list(len) )
            allocate ( bnds(rproc)%send_list(len) )
            allocate ( bnds(rproc)%unpack_list(len) )
         end if
         allocate ( bnds(rproc)%request_list_uv(len) )
         allocate ( bnds(rproc)%send_list_uv(len) )
         allocate ( bnds(rproc)%unpack_list_uv(len) )
         allocate ( bnds(rproc)%uv_swap(len), bnds(rproc)%send_swap(len) )
         allocate ( bnds(rproc)%uv_neg(len), bnds(rproc)%send_neg(len) )
         bnds(rproc)%uv_neg = .false.
         bnds(rproc)%send_neg = 1.
         bnds(rproc)%len = len
      else
         ! Just check length
         if ( max(kl,ol)*bnds(rproc)%rlen >=  bnds(rproc)%len ) then
            write(6,*) "Error, maximum length error in check_bnds_alloc"
            write(6,*) myid, rproc, bnds(rproc)%rlen,  bnds(rproc)%len, max(kl,ol)
            call MPI_Abort(MPI_COMM_WORLD,-1_4,ierr)
         end if
         if ( iext >= iextra ) then
            write(6,*) "Error, iext maximum length error in check_bnds_alloc"
            write(6,*) myid, iext, iextra
            call MPI_Abort(MPI_COMM_WORLD,-1_4,ierr)
         end if
      end if
   end subroutine check_bnds_alloc

   !subroutine fix_index(iqq, larray, n, bnds, iext)
   !   integer, intent(in) :: iqq, n
   !   integer, dimension(:), intent(out) :: larray
   !   integer, intent(inout) :: iext
   !   type(bounds_info), dimension(0:), intent(inout) :: bnds
   !   integer :: rproc
   !   integer :: iloc,jloc,nloc
   !
   !   ! This processes extra corner points, so adds to rlenx
   !   ! Which processor has this point
   !   rproc = qproc(iqq)
   !   if ( rproc /= myid ) then ! Add to list
   !      call check_bnds_alloc(rproc, iext)
   !      bnds(rproc)%rlenx = bnds(rproc)%rlenx + 1
   !      bnds(rproc)%request_list(bnds(rproc)%rlenx) = iqq
   !      ! Increment extended region index
   !      iext = iext + 1
   !      bnds(rproc)%unpack_list(bnds(rproc)%rlenx) = iext
   !      larray(n) = ifull+iext
   !   else
   !      ! If it's on this processor, just use the local index
   !      call indv_mpi(iqq,iloc,jloc,nloc)
   !      larray(n) = indp(iloc,jloc,nloc)
   !   end if
   !end subroutine fix_index

   subroutine fix_index2(iqq,larray,n,bnds,iext)
      integer, intent(in) :: iqq, n
      integer, dimension(:), intent(out) :: larray
      integer, intent(inout) :: iext
      type(bounds_info), dimension(0:), intent(inout) :: bnds
      integer :: rproc
      integer :: iloc,jloc,nloc

      ! Which processor has this point
      rproc = qproc(iqq)
      if ( rproc /= myid ) then ! Add to list
         call check_bnds_alloc(rproc, iext)
         bnds(rproc)%rlen2 = bnds(rproc)%rlen2 + 1
         bnds(rproc)%request_list(bnds(rproc)%rlen2) = iqq
         ! Increment extended region index
         iext = iext + 1
         bnds(rproc)%unpack_list(bnds(rproc)%rlen2) = iext
         larray(n) = ifull+iext
      else
         ! If it's on this processor, just use the local index
         call indv_mpi(iqq,iloc,jloc,nloc)
         larray(n) = indp(iloc,jloc,nloc)
      end if
   end subroutine fix_index2

   subroutine proc_setup
      include 'parm.h'
!     Routine to set up offsets etc.
      integer :: i, j, n, nd, jdf, idjd_g
      integer, dimension(0:npanels) :: ipoff, jpoff

      call face_set( ipan, jpan, noff, ipoff, jpoff, npan, il_g, myid, nproc, nxproc, nyproc )
      ioff = ipoff(0)
      joff = jpoff(0)

!      ipfull = ipan*jpan*npan
!      iextra = 4*npan*(ipan+jpan+8)

      ! Convert standard jd to a face index
      nd = (jd-1)/il_g ! 0: to match fproc
      jdf = jd - nd*il_g
      mydiag = ( myid == fproc(id,jdf,nd) )
      ! Convert global indices to ones on this processors region
      idjd_g = id + (jd-1)*il_g
      if ( mydiag ) then
         call indv_mpi(idjd_g,i,j,n)
         idjd = indp(i,j,n)
      else
         ! This should never be used so set a value that will give a bounds error
         idjd = huge(1)
      end if

   end subroutine proc_setup

#ifdef uniform_decomp
   subroutine proc_setup_uniform
      include 'parm.h'
!     Routine to set up offsets etc for the uniform decomposition
      integer :: i, j, n, nd, jdf, idjd_g
      integer, dimension(0:npanels) :: ipoff, jpoff
      integer(kind=4) ierr

      call dix_set( ipan, jpan, noff, ipoff, jpoff, npan, il_g, myid, nproc, nxproc, nyproc)
      ioff = ipoff(0)
      joff = jpoff(0)

!     Check that the values calculated here match those set as parameters
      if ( ipan /= il ) then
         write(6,*) "Error, parameter mismatch, ipan /= il", ipan, il
         call MPI_Abort(MPI_COMM_WORLD,-1_4,ierr)
      end if
      if ( jpan*npan /= jl ) then
         write(6,*) "Error, parameter mismatch, jpan*npan /= jl", jpan, npan, jl
         call MPI_Abort(MPI_COMM_WORLD,-1_4,ierr)
      end if

!      ipfull = ipan*jpan*npan
!      iextra = 4*npan*(ipan+jpan+8)

      ! Convert standard jd to a face index
      nd = (jd-1)/il_g ! 0: to match fproc
      jdf = jd - nd*il_g
      mydiag = ( myid == fproc(id,jdf,nd) )
      ! Convert global indices to ones on this processors region
      idjd_g = id + (jd-1)*il_g
      if ( mydiag ) then
         call indv_mpi(idjd_g,i,j,n)
         idjd = indp(i,j,n)
      else
         ! This should never be used so set a value that will give a bounds error
         idjd = huge(1)
      end if

   end subroutine proc_setup_uniform
#endif

   subroutine face_set(ipan_l, jpan_l, noff_l, ioff_l, joff_l, npan_l, il_gx, myid_l, nproc_l, nxproc_l, nyproc_l)
      integer, intent(in) :: myid_l, nproc_l, npan_l, il_gx
      integer, intent(out) :: ipan_l, jpan_l, noff_l, nxproc_l, nyproc_l
      integer, dimension(0:npanels), intent(out) :: ioff_l, joff_l 
      integer n
      integer(kind=4) ierr

      !  Processor allocation
      !  if  nproc_l <= npanels+1, then each gets a number of full panels
      if ( nproc_l <= npanels+1 ) then
         if ( modulo(npanels+1,nproc_l) /= 0 ) then
            write(6,*) "Error, number of processors must divide number of panels"
            call MPI_Abort(MPI_COMM_WORLD,-1_4,ierr)
         end if
!         npan_l = (npanels+1)/nproc_l
         ipan_l = il_gx
         jpan_l = il_gx
         noff_l = 1 - myid_l*npan_l
         ioff_l(:) = 0
         joff_l(:) = 0
         nxproc_l = 1
         nyproc_l = 1
      else  ! nproc_l >= npanels+1
         if ( modulo (nproc_l, npanels+1) /= 0 ) then
            write(6,*) "Error, number of processors must be a multiple of number of panels"
            call MPI_Abort(MPI_COMM_WORLD,-1_4,ierr)
         end if
!         npan_l = 1
         n = nproc_l / (npanels+1)
         !  n is the number of processors on each face
         !  Try to factor this into two values are close as possible.
         !  nxproc is the smaller of the 2.
         nxproc_l = nint(sqrt(real(n)))
         nyproc_l = n / nxproc_l
         do nxproc_l = nint(sqrt(real(n))), 1, -1
            nyproc_l = n / nxproc_l
            if ( modulo(il_gx,nxproc_l) == 0 .and. modulo(il_gx,nyproc_l) == 0 .and. &
                 nxproc_l*nyproc_l == n ) exit
         end do
         if ( nxproc_l*nyproc_l /= n ) then
            write(6,*) "Error in splitting up faces"
            call MPI_Abort(MPI_COMM_WORLD,-1_4,ierr)
         end if

         ! Still need to check that the processor distribution is compatible
         ! with the grid.
         if ( modulo(il_gx,nxproc_l) /= 0 ) then
            write(6,*) "Error, il not a multiple of nxproc", il_gx, nxproc_l
            call MPI_Abort(MPI_COMM_WORLD,-1_4,ierr)
         end if
         if ( modulo(il_gx,nyproc_l) /= 0 ) then
            write(6,*) "Error, il not a multiple of nyproc", il_gx, nyproc_l
            call MPI_Abort(MPI_COMM_WORLD,-1_4,ierr)
         end if
         ipan_l = il_gx/nxproc_l
         jpan_l = il_gx/nyproc_l

         ! Set offsets for this processor
         call proc_region_face(myid_l,ioff_l(0),joff_l(0),noff_l,nxproc_l,nyproc_l,ipan_l,jpan_l,npan_l)
         ioff_l(1:npanels)=ioff_l(0)
         joff_l(1:npanels)=joff_l(0)
      end if
   
   end subroutine face_set

   subroutine dix_set(ipan_l,jpan_l,noff_l,ioff_l,joff_l,npan_l,il_gx,myid_l,nproc_l,nxproc_l,nyproc_l)
      integer, intent(in) :: myid_l, nproc_l, npan_l, il_gx
      integer, intent(out) :: ipan_l, jpan_l, noff_l, nxproc_l, nyproc_l
      integer, dimension(0:npanels), intent(out) :: ioff_l, joff_l 
      integer(kind=4) ierr
      
      if ( npan_l /= npanels+1 ) then
         write(6,*) "Error: inconsistency in proc_setup_uniform"
         call MPI_Abort(MPI_COMM_WORLD,-1_4,ierr)
      end if
      !  Processor allocation: each processor gets a part of each panel
      !  Try to factor nproc into two values are close as possible.
      !  nxproc is the smaller of the 2.
      nxproc_l = nint(sqrt(real(nproc_l)))
      do nxproc_l = nint(sqrt(real(nproc_l))), 1, -1
         ! This will always exit eventually because it's trivially true 
         ! for nxproc=1
         nyproc_l = nproc_l / nxproc_l
         if ( modulo(nproc_l,nxproc_l) == 0 .and. &
              modulo(il_gx,nxproc_l) == 0  .and. &
              modulo(il_gx,nyproc_l) == 0 ) exit
      end do
      nyproc_l = nproc_l / nxproc_l
      if ( nxproc_l*nyproc_l /= nproc_l ) then
         write(6,*) "Error in splitting up faces"
         call MPI_Abort(MPI_COMM_WORLD,-1_4,ierr)
      end if

      ! Still need to check that the processor distribution is compatible
      ! with the grid.
      if ( modulo(il_gx,nxproc_l) /= 0 ) then
         write(6,*) "Error, il not a multiple of nxproc", il_gx, nxproc_l
         call MPI_Abort(MPI_COMM_WORLD,-1_4,ierr)
      end if
      if ( modulo(il_gx,nyproc_l) /= 0 ) then
         write(6,*) "Error, il not a multiple of nyproc", il_gx, nyproc_l
         call MPI_Abort(MPI_COMM_WORLD,-1_4,ierr)
      end if
      ipan_l = il_gx/nxproc_l
      jpan_l = il_gx/nyproc_l

      ! Set offsets for this processor
      call proc_region_dix(myid_l,ioff_l(0),joff_l(0),noff_l,nxproc_l,ipan_l,jpan_l)
      ioff_l(1:npanels)=ioff_l(0)
      joff_l(1:npanels)=joff_l(0)

   end subroutine dix_set

   subroutine uniform_set(ipan_l,jpan_l,noff_l,ioff_l,joff_l,npan_l,il_gx,myid_l,nproc_l,nxproc_l,nyproc_l)
      ! backwards compatibility
      integer, intent(in) :: myid_l, nproc_l, npan_l, il_gx
      integer, intent(out) :: ipan_l, jpan_l, noff_l, nxproc_l, nyproc_l
      integer, dimension(0:npanels), intent(out) :: ioff_l, joff_l 
      integer n
      integer(kind=4) ierr
      
      if ( npan_l /= npanels+1 ) then
         write(6,*) "Error: inconsistency in proc_setup_uniform"
         call MPI_Abort(MPI_COMM_WORLD,-1_4,ierr)
      end if
      !  Processor allocation: each processor gets a part of each panel
      !  Try to factor nproc into two values are close as possible.
      !  nxproc is the smaller of the 2.
      nxproc_l = nint(sqrt(real(nproc_l)))
      do nxproc_l = nint(sqrt(real(nproc_l))), 1, -1
         ! This will always exit eventually because it's trivially true 
         ! for nxproc=1
         nyproc_l = nproc_l / nxproc_l
         if ( modulo(nproc_l,nxproc_l) == 0 .and. &
              modulo(il_gx,nxproc_l) == 0  .and. &
              modulo(il_gx,nyproc_l) == 0 ) exit
      end do
      nyproc_l = nproc_l / nxproc_l
      if ( nxproc_l*nyproc_l /= nproc_l ) then
         write(6,*) "Error in splitting up faces"
         call MPI_Abort(MPI_COMM_WORLD,-1_4,ierr)
      end if

      ! Still need to check that the processor distribution is compatible
      ! with the grid.
      if ( modulo(il_gx,nxproc_l) /= 0 ) then
         write(6,*) "Error, il not a multiple of nxproc", il_gx, nxproc_l
         call MPI_Abort(MPI_COMM_WORLD,-1_4,ierr)
      end if
      if ( modulo(il_gx,nyproc_l) /= 0 ) then
         write(6,*) "Error, il not a multiple of nyproc", il_gx, nyproc_l
         call MPI_Abort(MPI_COMM_WORLD,-1_4,ierr)
      end if
      ipan_l = il_gx/nxproc_l
      jpan_l = il_gx/nyproc_l

      ! Set offsets for this processor
      do n=0,npanels
         call proc_region_uniform(myid_l,n,ioff_l(n),joff_l(n),noff_l,nxproc_l,nyproc_l,ipan_l,jpan_l)
      end do

   end subroutine uniform_set

   subroutine proc_region(procid,panid,ipoff,jpoff,npoff,nxproc_l,nyproc_l,ipan_l,jpan_l,npan_l,dmode)
      ! Calculate the offsets for a given processor
      integer, intent(in) :: procid, panid, nxproc_l, nyproc_l, ipan_l, jpan_l, npan_l
      integer, intent(in) :: dmode
      integer, intent(out) :: ipoff, jpoff, npoff

      select case(dmode)
         case(0) ! Face
            call proc_region_face(procid,ipoff,jpoff,npoff,nxproc_l,nyproc_l,ipan_l,jpan_l,npan_l)
      
         case(1) ! Old uniform
            call proc_region_uniform(procid,panid,ipoff,jpoff,npoff,nxproc_l,nyproc_l,ipan_l,jpan_l)
            
         case(2) ! New uniform
            call proc_region_dix(procid,ipoff,jpoff,npoff,nxproc_l,ipan_l,jpan_l)

#ifdef debug            
         case default
            write(6,*) "ERROR: Invalid decomposition ",dmode
            call MPI_Abort(MPI_COMM_WORLD,-1_4,ierr)
#endif
      end select
     
   end subroutine proc_region

   subroutine proc_region_face(procid,ipoff,jpoff,npoff,nxproc_l,nyproc_l,ipan_l,jpan_l,npan_l)
      ! Calculate the offsets for a given processor
      integer, intent(in) :: procid, nxproc_l, nyproc_l, ipan_l, jpan_l, npan_l
      integer, intent(out) :: ipoff, jpoff, npoff
      integer :: myface, mtmp, nproc_l

      nproc_l = nxproc_l*nyproc_l*(npanels+1)/npan_l
      if ( nproc_l <= npanels+1 ) then
         npoff = 1 - procid*npan_l
         ipoff = 0
         jpoff = 0
      else
         myface = procid / (nxproc_l*nyproc_l)
         npoff = 1 - myface
         ! mtmp is the processor index on this face, 0:(nxprox*nyproc-1)
         mtmp = procid - myface*nxproc_l*nyproc_l
         jpoff = (mtmp/nxproc_l) * jpan_l
         ipoff = modulo(mtmp,nxproc_l) * ipan_l
      end if
     
   end subroutine proc_region_face

   subroutine proc_region_uniform(procid,panid,ipoff,jpoff,npoff,nxproc_l,nyproc_l,ipan_l,jpan_l)
      ! Calculate the offsets for a given processor
      integer, intent(in) :: procid, panid, nxproc_l, nyproc_l, ipan_l, jpan_l
      integer, intent(out) :: ipoff, jpoff, npoff
      integer il_gx

      ! MJT suggested decomposition to improve load balance
      il_gx = ipan_l*nxproc_l
      npoff = 1
      select case(panid)
         case(0)
            jpoff = (procid/nxproc_l) * jpan_l
            ipoff = modulo(procid,nxproc_l) * ipan_l
            if (jpoff>=il_gx/2) then
               ipoff=il_gx-ipoff-ipan_l
            end if
         case(1)
            jpoff = (procid/nxproc_l) * jpan_l
            ipoff = modulo(procid,nxproc_l) * ipan_l
         case(2)
            jpoff = (procid/nxproc_l) * jpan_l
            ipoff = modulo(procid,nxproc_l) * ipan_l
            if (ipoff>=il_gx/2) then
               jpoff=il_gx-jpoff-jpan_l
            end if
         case(3)
            jpoff = modulo(procid,nyproc_l) * jpan_l
            ipoff = (procid/nyproc_l) * ipan_l
            if (ipoff>=il_gx/2) then
               jpoff=il_gx-jpoff-jpan_l
            end if
         case(4)
            jpoff = modulo(procid,nyproc_l) * jpan_l
            ipoff = (procid/nyproc_l) * ipan_l
         case(5)
            jpoff = modulo(procid,nyproc_l) * jpan_l
            ipoff = (procid/nyproc_l) * ipan_l
            if (jpoff>=il_gx/2) then
               ipoff=il_gx-ipoff-ipan_l
            end if        
      end select
     
   end subroutine proc_region_uniform

   subroutine proc_region_dix(procid,ipoff,jpoff,npoff,nxproc_l,ipan_l,jpan_l)
      ! Calculate the offsets for a given processor
      integer, intent(in) :: procid, nxproc_l, ipan_l, jpan_l
      integer, intent(out) :: ipoff, jpoff, npoff

      ! Original Dix uniform decomposition
      ! Set offsets for this processor (same on all faces)
      npoff = 1
      jpoff = (procid/nxproc_l) * jpan_l
      ipoff = modulo(procid,nxproc_l)*ipan_l
     
   end subroutine proc_region_dix

   subroutine start_log ( event )
      integer, intent(in) :: event
#ifdef vampir
      VT_USER_START(event_name(event))
#endif
#ifdef simple_timer
      start_time(event) = MPI_Wtime()
#endif 
   end subroutine start_log

   subroutine end_log ( event )
      integer, intent(in) :: event
#ifdef vampir
      VT_USER_END(event_name(event))
#endif

#ifdef simple_timer
      tot_time(event) = tot_time(event) + MPI_Wtime() - start_time(event)
#endif 
   end subroutine end_log

   subroutine log_off()
#ifdef vampir
       VT_OFF()
#endif
   end subroutine log_off
   
   subroutine log_on()
#ifdef vampir
      VT_ON()
#endif
   end subroutine log_on

   subroutine log_setup()
#ifdef vampir
#ifdef simple_timer
      write(6,*) "ERROR: vampir and simple_timer should not be compiled together"
      stop
#endif
#endif

      model_begin = 1
      model_end =  model_begin
      event_name(model_begin) = "Model"

      maincalc_begin = 2
      maincalc_end =  maincalc_begin
      event_name(maincalc_begin) = "MainCalc"

      phys_begin = 3
      phys_end =  phys_begin
      event_name(phys_begin) = "Phys"

      physloadbal_begin = 4
      physloadbal_end =  physloadbal_begin
      event_name(physloadbal_begin) = "PhysLoadBal"

      ints_begin = 5
      ints_end = ints_begin 
      event_name(ints_begin) = "Ints"

      nonlin_begin = 6
      nonlin_end = nonlin_begin 
      event_name(nonlin_begin) = "Nonlin"

      helm_begin = 7
      helm_end = helm_begin
      event_name(helm_begin) = "Helm"

      adjust_begin = 8
      adjust_end = adjust_begin
      event_name(Adjust_begin) = "Adjust"

      upglobal_begin = 9
      upglobal_end = upglobal_begin
      event_name(upglobal_begin) = "Upglobal"

      hordifg_begin = 10
      hordifg_end = hordifg_begin
      event_name(hordifg_begin) = "Hordifg"

      vadv_begin = 11
      vadv_end = vadv_begin
      event_name(vadv_begin) = "Vadv"

      depts_begin = 12
      depts_end = depts_begin
      event_name(depts_begin) = "Depts"

      stag_begin = 13
      stag_end = stag_begin
      event_name(stag_begin) = "Stag"

      ocnstag_begin = 14
      ocnstag_end = ocnstag_begin
      event_name(ocnstag_begin) = "Ocnstag"

      toij_begin = 15
      toij_end =  toij_begin
      event_name(toij_begin) = "Toij"

      outfile_begin = 16
      outfile_end = outfile_begin
      event_name(outfile_begin) = "Outfile"

      onthefly_begin = 17
      onthefly_end = onthefly_begin
      event_name(onthefly_begin) = "Onthefly"

      otf_fill_begin = 18
      otf_fill_end = otf_fill_begin
      event_name(otf_fill_begin) = "OTF_fill"

      otf_ints1_begin = 19
      otf_ints1_end = otf_ints1_begin
      event_name(otf_ints1_begin) = "OTF_ints1"      

      otf_ints4_begin = 20
      otf_ints4_end = otf_ints4_begin
      event_name(otf_ints4_begin) = "OTF_ints4"       
      
      otf_wind_begin = 21
      otf_wind_end = otf_wind_begin
      event_name(otf_wind_begin) = "OTF_wind" 

      histrd1_begin = 22
      histrd1_end = histrd1_begin
      event_name(histrd1_begin) = "HistRd1"
      
      histrd4_begin = 23
      histrd4_end = histrd4_begin
      event_name(histrd4_begin) = "HistRd4"

      ncgetv_begin = 24
      ncgetv_end = ncgetv_begin
      event_name(ncgetv_begin) = "NC_GetVar"      
      
      bounds_begin = 25
      bounds_end = bounds_begin
      event_name(bounds_begin) = "Bounds"

      boundsuv_begin = 26
      boundsuv_end = boundsuv_begin
      event_name(boundsuv_begin) = "BoundsUV"

      deptsync_begin = 27
      deptsync_end = deptsync_begin
      event_name(deptsync_begin) = "Deptsync"

      intssync_begin = 28
      intssync_end = intssync_begin
      event_name(intssync_begin) = "Intssync"

      gather_begin = 29
      gather_end = gather_begin
      event_name(gather_begin) = "Gather"

      distribute_begin = 30
      distribute_end = distribute_begin
      event_name(distribute_begin) = "Distribute"

      posneg_begin = 31
      posneg_end = posneg_begin
      event_name(posneg_begin) = "Posneg"

      globsum_begin = 32
      globsum_end = globsum_begin
      event_name(globsum_begin) = "Globsum"

      mgbounds_begin = 33
      mgbounds_end = mgbounds_begin
      event_name(mgbounds_begin) = "MG_bounds"
      
      mgcollect_begin = 34
      mgcollect_end = mgcollect_begin
      event_name(mgcollect_begin) = "MG_collect"      

      mgbcast_begin = 35
      mgbcast_end = mgbcast_begin
      event_name(mgbcast_begin) = "MG_bcast"   

      bcast_begin = 36
      bcast_end = bcast_begin
      event_name(bcast_begin) = "MPI_Bcast"

      gatherx_begin = 37
      gatherx_end = gatherx_begin
      event_name(gatherx_begin) = "MPI_Gather"      

      reduce_begin = 38
      reduce_end = reduce_begin
      event_name(reduce_begin) = "MPI_Reduce"
      
      mpiwait_begin = 39
      mpiwait_end = mpiwait_begin
      event_name(mpiwait_begin) = "MPI_Wait"

      mpiwaittile_begin = 40
      mpiwaittile_end = mpiwaittile_begin
      event_name(mpiwaittile_begin) = "MPI_Wait_Tile"

      mpiwaituv_begin = 41
      mpiwaituv_end = mpiwaituv_begin
      event_name(mpiwaituv_begin) = "MPI_WaitUV"

      mpiwaituvtile_begin = 42
      mpiwaituvtile_end = mpiwaituvtile_begin
      event_name(mpiwaituvtile_begin) = "MPI_WaitUV_Tile"

      mpiwaitdep_begin = 43
      mpiwaitdep_end = mpiwaitdep_begin
      event_name(mpiwaitdep_begin) = "MPI_WaitDEP"

      mpiwaitmg_begin = 44
      mpiwaitmg_end = mpiwaitmg_begin
      event_name(mpiwaitmg_begin) = "MPI_WaitMG"

      mpifenceopen_begin = 45
      mpifenceopen_end = mpifenceopen_begin
      event_name(mpifenceopen_begin) = "MPI_FenceOpen"
      
      mpifenceclose_begin = 46
      mpifenceclose_end = mpifenceclose_begin
      event_name(mpifenceclose_begin) = "MPI_FenceClose"      
      
      precon_begin = 47
      precon_end = precon_begin
      event_name(precon_begin) = "Precon"

      indata_begin = 48
      indata_end =  indata_begin
      event_name(indata_begin) = "Indata"

      nestin_begin = 49
      nestin_end =  nestin_begin
      event_name(nestin_begin) = "Nestin"
      
      gwdrag_begin = 50
      gwdrag_end =  gwdrag_begin
      event_name(gwdrag_begin) = "GWdrag"

      convection_begin = 51
      convection_end =  convection_begin
      event_name(convection_begin) = "Convection"

      cloud_begin = 52
      cloud_end =  cloud_begin
      event_name(cloud_begin) = "Cloud"

      radnet_begin = 53
      radnet_end =  radnet_begin
      event_name(radnet_begin) = "Rad_net"

      radmisc_begin = 54
      radmisc_end =  radmisc_begin
      event_name(radmisc_begin) = "Rad_misc"
      
      radsw_begin = 55
      radsw_end =  radsw_begin
      event_name(radsw_begin) = "Rad_SW"

      radlw_begin = 56
      radlw_end =  radlw_begin
      event_name(radlw_begin) = "Rad_LW"      

      sfluxnet_begin = 57
      sfluxnet_end =  sfluxnet_begin
      event_name(sfluxnet_begin) = "Sflux_net"
      
      sfluxwater_begin = 58
      sfluxwater_end =  sfluxwater_begin
      event_name(sfluxwater_begin) = "Sflux_water"

      sfluxland_begin = 59
      sfluxland_end =  sfluxland_begin
      event_name(sfluxland_begin) = "Sflux_land"

      sfluxurban_begin = 60
      sfluxurban_end =  sfluxurban_begin
      event_name(sfluxurban_begin) = "Sflux_urban"

      vertmix_begin = 61
      vertmix_end =  vertmix_begin
      event_name(vertmix_begin) = "Vertmix"

      aerosol_begin = 62
      aerosol_end =  aerosol_begin
      event_name(aerosol_begin) = "Aerosol"

      waterdynamics_begin = 63
      waterdynamics_end =  waterdynamics_begin
      event_name(waterdynamics_begin) = "Waterdynamics"

      watermisc_begin = 64
      watermisc_end =  watermisc_begin
      event_name(watermisc_begin) = "Water_misc"

      waterdeps_begin = 65
      waterdeps_end =  waterdeps_begin
      event_name(waterdeps_begin) = "Water_deps"

      watereos_begin = 66
      watereos_end =  watereos_begin
      event_name(watereos_begin) = "Water_EOS"

      waterhadv_begin = 67
      waterhadv_end =  waterhadv_begin
      event_name(waterhadv_begin) = "Water_Hadv"

      watervadv_begin = 68
      watervadv_end =  watervadv_begin
      event_name(watervadv_begin) = "Water_Vadv"

      waterhelm_begin = 69
      waterhelm_end =  waterhelm_begin
      event_name(waterhelm_begin) = "Water_helm"

      wateriadv_begin = 70
      wateriadv_end =  wateriadv_begin
      event_name(wateriadv_begin) = "Water_Iadv"

      waterdiff_begin = 71
      waterdiff_end =  waterdiff_begin
      event_name(waterdiff_begin) = "Waterdiff"

      river_begin = 72
      river_end =  river_begin
      event_name(river_begin) = "River"

      mgsetup_begin = 73
      mgsetup_end =  mgsetup_begin
      event_name(mgsetup_begin) = "MG_Setup"

      mgfine_begin = 74
      mgfine_end =  mgfine_begin
      event_name(mgfine_begin) = "MG_Fine"

      mgup_begin = 75
      mgup_end =  mgup_begin
      event_name(mgup_begin) = "MG_Up"

      mgcoarse_begin = 76
      mgcoarse_end =  mgcoarse_begin
      event_name(mgcoarse_begin) = "MG_Coarse"

      mgdown_begin = 77
      mgdown_end = mgdown_begin
      event_name(mgdown_begin) = "MG_Down"

      mgmlosetup_begin = 78
      mgmlosetup_end = mgmlosetup_begin
      event_name(mgmlosetup_begin) = "MGMLO_Setup"

      mgmlofine_begin = 79
      mgmlofine_end = mgmlofine_begin
      event_name(mgmlofine_begin) = "MGMLO_Fine"

      mgmloup_begin = 80
      mgmloup_end = mgmloup_begin
      event_name(mgmloup_begin) = "MGMLO_Up"

      mgmlocoarse_begin = 81
      mgmlocoarse_end = mgmlocoarse_begin
      event_name(mgmlocoarse_begin) = "MGMLO_Coarse"

      mgmlodown_begin = 82
      mgmlodown_end = mgmlodown_begin
      event_name(mgmlodown_begin) = "MGMLO_Down"

   end subroutine log_setup
   
   subroutine phys_loadbal()
!     This forces a sychronisation to make the physics load imbalance overhead
!     explicit. 
      integer(kind=4) :: ierr

      call START_LOG(physloadbal_begin)
      call MPI_Barrier( MPI_COMM_WORLD, ierr )
      call END_LOG(physloadbal_end)
   end subroutine phys_loadbal

#ifdef simple_timer
   subroutine simple_timer_finalize()
      ! Calculate the mean, min and max times for each case
      integer :: i
      integer(kind=4) :: ierr, llen
      real(kind=8), dimension(nevents) :: emean, emax, emin
      llen=nevents
      call MPI_Reduce(tot_time, emean, llen, MPI_DOUBLE_PRECISION, &
                      MPI_SUM, 0_4, MPI_COMM_WORLD, ierr )
      call MPI_Reduce(tot_time, emax, llen, MPI_DOUBLE_PRECISION, &
                      MPI_MAX, 0_4, MPI_COMM_WORLD, ierr )
      call MPI_Reduce(tot_time, emin, llen, MPI_DOUBLE_PRECISION, &
                      MPI_MIN, 0_4, MPI_COMM_WORLD, ierr )
      if ( myid == 0 ) then
         write(6,*) "==============================================="
         write(6,*) "  Times over all processes"
         write(6,*) "  Routine        Mean time  Min time  Max time"
         do i=1,nevents
            if ( emean(i) > 0. ) then
               ! This stops boundsa, b getting written when they're not used.
               write(*,"(a,3f10.3)") event_name(i), emean(i)/nproc, emin(i), emax(i)
            end if
         end do
      end if
         
   end subroutine simple_timer_finalize
#endif

    subroutine ccglobal_posneg2 (array, delpos, delneg)
       ! Calculate global sums of positive and negative values of array
       use sumdd_m
       use xyzinfo_m       

       real, intent(in), dimension(ifull) :: array
       real, intent(out) :: delpos, delneg
       integer(kind=4) :: ierr
#ifdef i8r8
       integer(kind=4), parameter :: ltype = MPI_DOUBLE_COMPLEX
#else
       integer(kind=4), parameter :: ltype = MPI_COMPLEX
#endif   
       complex, dimension(2) :: local_sum, global_sum
!      Temporary array for the drpdr_local function
       real, dimension(ifull) :: tmparr 

       call START_LOG(posneg_begin)

       local_sum(1:2) = cmplx(0.,0.)
       tmparr(1:ifull)  = max(0.,array(1:ifull)*wts(1:ifull))
       call drpdr_local(tmparr, local_sum(1))
       tmparr(1:ifull)  = min(0.,array(1:ifull)*wts(1:ifull))
       call drpdr_local(tmparr, local_sum(2))
       global_sum(1:2) = cmplx(0.,0.)
       call MPI_Allreduce ( local_sum, global_sum, 2_4, ltype, MPI_SUMDR, MPI_COMM_WORLD, ierr )
       delpos = real(global_sum(1))
       delneg = real(global_sum(2))

       call END_LOG(posneg_end)

    end subroutine ccglobal_posneg2
    
    subroutine ccglobal_posneg3 (array, delpos, delneg, dsigin)
       ! Calculate global sums of positive and negative values of array
       use sigs_m
       use sumdd_m
       use xyzinfo_m
       real, intent(in), dimension(:,:) :: array
       real, intent(in), dimension(:), optional :: dsigin
       real, intent(out) :: delpos, delneg
       real, dimension(size(array,2)) :: dsigx
       integer :: k, kx
       integer(kind=4) :: ierr
#ifdef i8r8
       integer(kind=4), parameter :: ltype = MPI_DOUBLE_COMPLEX
#else
       integer(kind=4), parameter :: ltype = MPI_COMPLEX
#endif   
       complex, dimension(2) :: local_sum, global_sum
!      Temporary array for the drpdr_local function
       real, dimension(ifull) :: tmparr

       call START_LOG(posneg_begin)

       kx = size(array,2)
       if (present(dsigin)) then
         dsigx(1:kx) = -dsigin(1:kx)
       else
         dsigx(1:kx) = dsig(1:kx)
       end if
       
       local_sum(1:2) = cmplx(0.,0.)
       do k=1,kx
          tmparr(1:ifull) = max(0.,-dsigx(k)*array(1:ifull,k)*wts(1:ifull))
          call drpdr_local(tmparr, local_sum(1))
          tmparr(1:ifull) = min(0.,-dsigx(k)*array(1:ifull,k)*wts(1:ifull))
          call drpdr_local(tmparr, local_sum(2))
       end do ! k loop
       global_sum(1:2) = cmplx(0.,0.)
       call MPI_Allreduce ( local_sum, global_sum, 2_4, ltype, MPI_SUMDR, MPI_COMM_WORLD, ierr )
       delpos = real(global_sum(1))
       delneg = real(global_sum(2))

       call END_LOG(posneg_end)

    end subroutine ccglobal_posneg3

    subroutine ccglobal_posneg4 (array, delpos, delneg, dsigin)
       ! Calculate global sums of positive and negative values of array
       use sigs_m
       use sumdd_m
       use xyzinfo_m
       real, intent(in), dimension(:,:,:) :: array
       real, intent(in), dimension(:), optional :: dsigin
       real, intent(out), dimension(:) :: delpos, delneg
       real, dimension(size(array,2)) :: dsigx
       integer :: i, k, kx, ntr
       integer(kind=4) :: ierr, mnum
#ifdef i8r8
       integer(kind=4), parameter :: ltype = MPI_DOUBLE_COMPLEX
#else
       integer(kind=4), parameter :: ltype = MPI_COMPLEX
#endif   
       complex, dimension(2*size(array,3)) :: local_sum, global_sum
!      Temporary array for the drpdr_local function
       real, dimension(ifull) :: tmparr

       call START_LOG(posneg_begin)

       kx  = size(array,2)
       ntr = size(array,3)
       if (present(dsigin)) then
         dsigx(1:kx) = -dsigin(1:kx)
       else
         dsigx(1:kx) = dsig(1:kx)
       end if

       local_sum(1:2*ntr) = cmplx(0.,0.)
       do i = 1,ntr
          do k=1,kx
             tmparr(1:ifull) = max(0.,-dsigx(k)*array(1:ifull,k,i)*wts(1:ifull))
             call drpdr_local(tmparr, local_sum(i))
             tmparr(1:ifull) = min(0.,-dsigx(k)*array(1:ifull,k,i)*wts(1:ifull))
             call drpdr_local(tmparr, local_sum(i+ntr))
          end do ! k loop
       end do
       mnum = 2*ntr
       global_sum(1:2*ntr) = cmplx(0.,0.)
       call MPI_Allreduce ( local_sum, global_sum, mnum, ltype, MPI_SUMDR, MPI_COMM_WORLD, ierr )
       delpos(1:ntr) = real(global_sum(1:ntr))
       delneg(1:ntr) = real(global_sum(ntr+1:2*ntr))

       call END_LOG(posneg_end)

    end subroutine ccglobal_posneg4

    subroutine ccglobal_sum2 (array, result)
       ! Calculate global sum of an array
       use sumdd_m
       use xyzinfo_m
       real, intent(in), dimension(ifull) :: array
       real, intent(out) :: result
       real :: result_l
       integer :: iq
       integer(kind=4) :: ierr
#ifdef i8r8
       integer(kind=4), parameter :: ltype = MPI_DOUBLE_COMPLEX
#else
       integer(kind=4), parameter :: ltype = MPI_COMPLEX
#endif   
       complex :: local_sum, global_sum
!      Temporary array for the drpdr_local function
       real, dimension(ifull) :: tmparr

       call START_LOG(globsum_begin)

       result_l = 0.
       do iq = 1,ifull
          tmparr(iq)  = array(iq)*wts(iq)
       enddo
       local_sum = cmplx(0.,0.)
       call drpdr_local(tmparr, local_sum)
       call MPI_Allreduce ( local_sum, global_sum, 1_4, ltype, MPI_SUMDR, MPI_COMM_WORLD, ierr )
       result = real(global_sum)

       call END_LOG(globsum_end)

    end subroutine ccglobal_sum2

    subroutine ccglobal_sum3 (array, result, dsigin)
       ! Calculate global sum of 3D array, appyling vertical weighting
       use sigs_m
       use sumdd_m
       use xyzinfo_m
       real, intent(in), dimension(:,:) :: array
       real, intent(in), dimension(:), optional :: dsigin
       real, intent(out) :: result
       real, dimension(size(array,2)) :: dsigx
       real :: result_l
       integer :: k, iq, kx
       integer(kind=4) ierr
#ifdef i8r8
       integer(kind=4), parameter :: ltype = MPI_DOUBLE_COMPLEX
#else
       integer(kind=4), parameter :: ltype = MPI_COMPLEX
#endif   
       complex :: local_sum, global_sum
!      Temporary array for the drpdr_local function
       real, dimension(ifull) :: tmparr

       call START_LOG(globsum_begin)

       kx = size(array,2)
       if (present(dsigin)) then
         dsigx(1:kx) = -dsigin(1:kx)
       else
         dsigx(1:kx) = dsig(1:kx)
       end if
       
       result_l = 0.
       local_sum = cmplx(0.,0.)
       do k = 1,kx
          do iq = 1,ifull
             tmparr(iq)  = -dsigx(k)*array(iq,k)*wts(iq)
          enddo
          call drpdr_local(tmparr, local_sum)
       end do ! k
       call MPI_Allreduce ( local_sum, global_sum, 1_4, ltype, MPI_SUMDR, MPI_COMM_WORLD, ierr )
       result = real(global_sum)

       call END_LOG(globsum_end)

    end subroutine ccglobal_sum3

    ! Read and distribute a global variable
    ! Optional arguments for format and to skip over records
    subroutine readglobvar2(un,var,skip,fmt)
      integer, intent(in) :: un
      real, dimension(:), intent(out) :: var
      logical, intent(in), optional :: skip
      character(len=*), intent(in), optional :: fmt
      real, dimension(ifull_g) :: varg
      logical :: doskip

      doskip = .false.
      if ( present(skip) ) doskip = skip

      if ( doskip ) then
         if ( myid == 0 ) then
            read(un)
         end if
      else
         if ( myid == 0 ) then
            if ( present(fmt) ) then
               if ( fmt == "*" ) then
                  read(un,*) varg
               else
                  read(un,fmt) varg
               end if
            else
               read(un) varg

            end if
            ! Use explicit ranges here because some arguments might be extended.
            call ccmpi_distribute(var(1:ifull),varg)
         else
            call ccmpi_distribute(var(1:ifull))
         end if
      end if

   end subroutine readglobvar2

   subroutine readglobvar2i(un,var,skip,fmt)
      integer, intent(in) :: un
      integer, dimension(:), intent(out) :: var
      logical, intent(in), optional :: skip
      character(len=*), intent(in), optional :: fmt
      integer, dimension(ifull_g) :: varg
      logical :: doskip

      doskip = .false.
      if ( present(skip) ) doskip = skip

      if ( doskip ) then
         if ( myid == 0 ) then
            read(un)
         end if
      else
         if ( myid == 0 ) then
            if ( present(fmt) ) then
               if ( fmt == "*" ) then
                  read(un,*) varg
               else
                  read(un,fmt) varg
               end if
            else
               read(un) varg
            end if
            ! Use explicit ranges here because some arguments might be extended.
            call ccmpi_distribute(var(1:ifull),varg)
         else
            call ccmpi_distribute(var(1:ifull))
         end if
      end if

   end subroutine readglobvar2i

   subroutine readglobvar3(un,var,skip,fmt)
      integer, intent(in) :: un
      real, dimension(:,:), intent(out) :: var
      logical, intent(in), optional :: skip
      real, dimension(ifull_g,size(var,2)) :: varg
      character(len=*), intent(in), optional :: fmt
      integer :: k, kk
      logical :: doskip

      doskip = .false.
      if ( present(skip) ) doskip = skip

      kk = size(var,2)

      if ( doskip ) then
         if ( myid == 0 ) then
            read(un)
         end if
      else
         if ( myid == 0 ) then
            if ( present(fmt) ) then
               if ( fmt == "*" ) then
                  read(un,*) varg
               else
                  read(un,fmt) varg
               end if
            else
               read(un) varg
            end if
            ! Use explicit ranges here because some arguments might be extended.
            ! ccmpi_distribute3 expects kl, it's not general
            if ( kk == kl ) then
               call ccmpi_distribute(var(1:ifull,:),varg)
            else
               do k=1,kk
                  call ccmpi_distribute(var(1:ifull,k),varg(:,k))
               end do
            end if
         else
            if ( kk == kl ) then
               call ccmpi_distribute(var(1:ifull,:))
            else
               do k=1,kk
                  call ccmpi_distribute(var(1:ifull,k))
               end do
            end if
         end if
      end if

   end subroutine readglobvar3

    ! Gather and write a global variable
    ! Optional argument for format
    subroutine writeglobvar2(un,var,fmt)
      integer, intent(in) :: un
      real, dimension(:), intent(in) :: var
      character(len=*), intent(in), optional :: fmt
      real, dimension(ifull_g) :: varg

      if ( myid == 0 ) then
         ! Use explicit ranges here because some arguments might be extended.
         call ccmpi_gather(var(1:ifull),varg)
         if ( present(fmt) ) then
            if ( fmt == "*" ) then
               write(un,*) varg
            else
               write(un,fmt) varg
            end if
         else
            write(un) varg
         end if
      else
         call ccmpi_gather(var(1:ifull))
      end if

   end subroutine writeglobvar2

   subroutine writeglobvar3(un,var,fmt)
      integer, intent(in) :: un
      real, dimension(:,:), intent(in) :: var
      real, dimension(ifull_g,size(var,2)) :: varg
      character(len=*), intent(in), optional :: fmt
      integer :: k, kk

      kk = size(var,2)

      if ( myid == 0 ) then
         ! Use explicit ranges here because some arguments might be extended.
         ! ccmpi_gather3 expects kl, it's not general
         if ( kk == kl ) then
            call ccmpi_gather(var(1:ifull,:),varg)
         else
            do k=1,kk
               call ccmpi_gather(var(1:ifull,k),varg(:,k))
            end do
         end if
         if ( present(fmt) ) then
            if ( fmt == "*" ) then
               write(un,*) varg
            else
               write(un,fmt) varg
            end if
         else
            write(un) varg
         end if
      else
         if ( kk == kl ) then
            call ccmpi_gather(var(1:ifull,:))
         else
            do k=1,kk
               call ccmpi_gather(var(1:ifull,k))
            end do
         end if
      end if

   end subroutine writeglobvar3

   subroutine ccmpi_reduce2i(ldat,gdat,op,host,comm)
   
      integer, intent(in) :: host,comm
      integer(kind=4) :: lop, lcomm, ierr, lsize, lhost
#ifdef i8r8
      integer(kind=4), parameter :: ltype = MPI_INTEGER8
#else
      integer(kind=4), parameter :: ltype = MPI_INTEGER
#endif 
      integer, dimension(:), intent(in) :: ldat
      integer, dimension(:), intent(out) :: gdat
      character(len=*), intent(in) :: op
      
      call START_LOG(reduce_begin)
      
      select case( op )
         case( "max" )
            lop = MPI_MAX
         case( "min" )
            lop = MPI_MIN
         case( "sum" )
            lop = MPI_SUM
         case default
            write(6,*) "ERROR: Unknown option for ccmpi_reduce ",op
            call MPI_Abort(MPI_COMM_WORLD,-1_4,ierr)
      end select
      
      lhost = host
      lcomm = comm
      lsize = size(ldat)

      call MPI_Reduce(ldat, gdat, lsize, ltype, lop, lhost, lcomm, ierr )
 
      call END_LOG(reduce_end)
   
   end subroutine ccmpi_reduce2i

   subroutine ccmpi_reduce1r(ldat,gdat,op,host,comm)
   
      integer, intent(in) :: host, comm
      integer(kind=4) :: ltype, lop, lcomm, lerr, lhost
      real, intent(in) :: ldat
      real, intent(out) :: gdat
      character(len=*), intent(in) :: op
      
      call START_LOG(reduce_begin)
      
      lhost = host
      lcomm = comm
            
      select case( op )
         case( "max" )
            lop = MPI_MAX
#ifdef i8r8
            ltype = MPI_DOUBLE_PRECISION
#else
            ltype = MPI_REAL
#endif 
         case( "min" )
            lop = MPI_MIN
#ifdef i8r8
            ltype = MPI_DOUBLE_PRECISION
#else
            ltype = MPI_REAL
#endif 
         case( "sum" )
            lop = MPI_SUM
#ifdef i8r8
            ltype = MPI_DOUBLE_PRECISION
#else
            ltype = MPI_REAL
#endif 
         case default
            write(6,*) "ERROR: Unknown option for ccmpi_reduce ",op
            call MPI_Abort(MPI_COMM_WORLD,-1_4,lerr)
      end select
     
      call MPI_Reduce(ldat, gdat, 1_4, ltype, lop, lhost, lcomm, lerr )
   
      call END_LOG(reduce_end)
   
   end subroutine ccmpi_reduce1r
   
   subroutine ccmpi_reduce2r(ldat,gdat,op,host,comm)
   
      integer, intent(in) :: host, comm
      integer(kind=4) :: ltype, lop, lcomm, lerr, lsize, lhost
      real, dimension(:), intent(in) :: ldat
      real, dimension(:), intent(out) :: gdat
      character(len=*), intent(in) :: op
      
      call START_LOG(reduce_begin)
      
      lhost = host
      lcomm = comm
      lsize = size(ldat)
            
      select case( op )
         case( "max" )
            lop = MPI_MAX
#ifdef i8r8
            ltype = MPI_DOUBLE_PRECISION
#else
            ltype = MPI_REAL
#endif 
         case( "min" )
            lop = MPI_MIN
#ifdef i8r8
            ltype = MPI_DOUBLE_PRECISION
#else
            ltype = MPI_REAL
#endif 
         case( "sum" )
            lop = MPI_SUM
#ifdef i8r8
            ltype = MPI_DOUBLE_PRECISION
#else
            ltype = MPI_REAL
#endif 
         case( "maxloc" )
            lop = MPI_MAXLOC
            lsize = lsize/2
#ifdef i8r8
            ltype = MPI_2DOUBLE_PRECISION
#else
            ltype = MPI_2REAL
#endif 
         case( "minloc" )
            lop = MPI_MINLOC
            lsize = lsize/2
#ifdef i8r8
            ltype = MPI_2DOUBLE_PRECISION
#else
            ltype = MPI_2REAL
#endif 
         case default
            write(6,*) "ERROR: Unknown option for ccmpi_reduce ",op
            call MPI_Abort(MPI_COMM_WORLD,-1_4,lerr)
      end select
     
      call MPI_Reduce(ldat, gdat, lsize, ltype, lop, lhost, lcomm, lerr )
   
      call END_LOG(reduce_end)
   
   end subroutine ccmpi_reduce2r

   subroutine ccmpi_reduce3r(ldat,gdat,op,host,comm)
   
      integer, intent(in) :: host, comm
      integer(kind=4) ltype, lop, lcomm, lerr, lsize, lhost
      real, dimension(:,:), intent(in) :: ldat
      real, dimension(:,:), intent(out) :: gdat
      character(len=*), intent(in) :: op
      
      call START_LOG(reduce_begin)

      lhost = host
      lcomm = comm
      lsize = size(ldat)
            
      select case( op )
         case( "max" )
            lop = MPI_MAX
#ifdef i8r8
            ltype = MPI_DOUBLE_PRECISION
#else
            ltype = MPI_REAL
#endif 
         case( "min" )
            lop = MPI_MIN
#ifdef i8r8
            ltype = MPI_DOUBLE_PRECISION
#else
            ltype = MPI_REAL
#endif 
         case( "sum" )
            lop = MPI_SUM
#ifdef i8r8
            ltype = MPI_DOUBLE_PRECISION
#else
            ltype = MPI_REAL
#endif 
         case( "maxloc" )
            lop = MPI_MAXLOC
            lsize = lsize/2
#ifdef i8r8
            ltype = MPI_2DOUBLE_PRECISION
#else
            ltype = MPI_2REAL
#endif 
         case( "minloc" )
            lop = MPI_MINLOC
            lsize = lsize/2
#ifdef i8r8
            ltype = MPI_2DOUBLE_PRECISION
#else
            ltype = MPI_2REAL
#endif 
         case default
            write(6,*) "ERROR: Unknown option for ccmpi_reduce ",op
            call MPI_Abort(MPI_COMM_WORLD,-1_4,lerr)
      end select
      
      call MPI_Reduce(ldat, gdat, lsize, ltype, lop, lhost, lcomm, lerr )
   
      call END_LOG(reduce_end)
   
   end subroutine ccmpi_reduce3r

   subroutine ccmpi_reduce2c(ldat,gdat,op,host,comm)
   
      use sumdd_m
   
      integer, intent(in) :: host,comm
      integer(kind=4) :: lop, lcomm, lerr, lsize, lhost
#ifdef i8r8
      integer(kind=4), parameter :: ltype = MPI_DOUBLE_COMPLEX
#else
      integer(kind=4), parameter :: ltype = MPI_COMPLEX
#endif 
      complex, dimension(:), intent(in) :: ldat
      complex, dimension(:), intent(out) :: gdat
      character(len=*), intent(in) :: op
      
      call START_LOG(reduce_begin)
      
      select case( op )
         case( "max" )
            lop = MPI_MAX
         case( "min" )
            lop = MPI_MIN
         case( "sum" )
            lop = MPI_SUM
         case( "sumdr" )
            lop = MPI_SUMDR
         case default
            write(6,*) "ERROR: Unknown option for ccmpi_reduce ",op
            call MPI_Abort(MPI_COMM_WORLD,-1_4,lerr)
      end select
      
      lhost = host
      lcomm = comm
      lsize = size(ldat)
      call MPI_Reduce(ldat, gdat, lsize, ltype, lop, lhost, lcomm, lerr )
   
      call END_LOG(reduce_end)
   
   end subroutine ccmpi_reduce2c

   subroutine ccmpi_allreduce1i(ldat,gdat,op,comm)
   
      integer, intent(in) :: comm
      integer(kind=4) :: lop, lcomm, lerr
#ifdef i8r8
      integer(kind=4), parameter :: ltype = MPI_INTEGER8
#else
      integer(kind=4), parameter :: ltype = MPI_INTEGER
#endif 
      integer, intent(in) :: ldat
      integer, intent(out) :: gdat
      character(len=*), intent(in) :: op
      
      call START_LOG(reduce_begin)
      
      select case( op )
         case( "max" )
            lop = MPI_MAX
         case( "min" )
            lop = MPI_MIN
         case( "sum" )
            lop = MPI_SUM
         case default
            write(6,*) "ERROR: Unknown option for ccmpi_allreduce ",op
            call MPI_Abort(MPI_COMM_WORLD,-1_4,lerr)
      end select
      
      lcomm = comm
      call MPI_AllReduce(ldat, gdat, 1_4, ltype, lop, lcomm, lerr )
 
      call END_LOG(reduce_end)
   
   end subroutine ccmpi_allreduce1i
   
   subroutine ccmpi_allreduce2i(ldat,gdat,op,comm)
   
      integer, intent(in) :: comm
      integer(kind=4) :: lop, lcomm, lerr, lsize
#ifdef i8r8
      integer(kind=4), parameter :: ltype = MPI_INTEGER8
#else
      integer(kind=4), parameter :: ltype = MPI_INTEGER
#endif 
      integer, dimension(:), intent(in) :: ldat
      integer, dimension(:), intent(out) :: gdat
      character(len=*), intent(in) :: op
      
      call START_LOG(reduce_begin)
      
      select case( op )
         case( "max" )
            lop = MPI_MAX
         case( "min" )
            lop = MPI_MIN
         case( "sum" )
            lop = MPI_SUM
         case default
            write(6,*) "ERROR: Unknown option for ccmpi_allreduce ",op
            call MPI_Abort(MPI_COMM_WORLD,-1_4,lerr)
      end select
      
      lcomm = comm
      lsize = size(ldat)
      call MPI_AllReduce(ldat, gdat, lsize, ltype, lop, lcomm, lerr )
 
      call END_LOG(reduce_end)
   
   end subroutine ccmpi_allreduce2i

   subroutine ccmpi_allreduce2r(ldat,gdat,op,comm)
   
      integer, intent(in) :: comm
      integer(kind=4) lop, lcomm, lerr, lsize
#ifdef i8r8
      integer(kind=4), parameter :: ltype = MPI_DOUBLE_PRECISION
#else
      integer(kind=4), parameter :: ltype = MPI_REAL
#endif
      real, dimension(:), intent(in) :: ldat
      real, dimension(:), intent(out) :: gdat
      character(len=*), intent(in) :: op
      
      call START_LOG(reduce_begin)
      
      lcomm = comm
      lsize = size(ldat)
      
      select case( op )
         case( "max" )
            lop = MPI_MAX
         case( "min" )
            lop = MPI_MIN
         case( "sum" )
            lop = MPI_SUM
         case default
            write(6,*) "ERROR: Unknown option for ccmpi_allreduce ",op
            call MPI_Abort(MPI_COMM_WORLD,-1_4,lerr)
      end select
     
      call MPI_AllReduce(ldat, gdat, lsize, ltype, lop, lcomm, lerr )
   
      call END_LOG(reduce_end)
   
   end subroutine ccmpi_allreduce2r
  
   subroutine ccmpi_allreduce3r(ldat,gdat,op,comm)
   
      use sumdd_m
   
      integer, intent(in) :: comm
      integer(kind=4) ltype, lop, lcomm, lerr, lsize
      real, dimension(:,:), intent(in) :: ldat
      real, dimension(:,:), intent(out) :: gdat
      character(len=*), intent(in) :: op
      
      call START_LOG(reduce_begin)
      
      lcomm = comm
      lsize = size(ldat)
      
      select case( op )
         case( "max" )
            lop = MPI_MAX
#ifdef i8r8
            ltype = MPI_DOUBLE_PRECISION
#else
            ltype = MPI_REAL
#endif 
         case( "min" )
            lop = MPI_MIN
#ifdef i8r8
            ltype = MPI_DOUBLE_PRECISION
#else
            ltype = MPI_REAL
#endif 
         case( "sum" )
            lop = MPI_SUM
#ifdef i8r8
            ltype = MPI_DOUBLE_PRECISION
#else
            ltype = MPI_REAL
#endif 
         case( "maxloc" )
            lop = MPI_MAXLOC
            lsize = lsize/2
#ifdef i8r8
            ltype = MPI_2DOUBLE_PRECISION
#else
            ltype = MPI_2REAL
#endif 
         case( "minloc" )
            lop = MPI_MINLOC
            lsize = lsize/2
#ifdef i8r8
            ltype = MPI_2DOUBLE_PRECISION
#else
            ltype = MPI_2REAL
#endif 
         case default
            write(6,*) "ERROR: Unknown option for ccmpi_allreduce ",op
            call MPI_Abort(MPI_COMM_WORLD,-1_4,lerr)
      end select
      
      call MPI_AllReduce(ldat, gdat, lsize, ltype, lop, lcomm, lerr )
   
      call END_LOG(reduce_end)
   
   end subroutine ccmpi_allreduce3r
   
   subroutine ccmpi_allreduce2c(ldat,gdat,op,comm)
   
      use sumdd_m
   
      integer, intent(in) :: comm
      integer(kind=4) :: lop, lcomm, lerr, lsize
#ifdef i8r8
      integer(kind=4), parameter :: ltype = MPI_DOUBLE_COMPLEX
#else
      integer(kind=4), parameter :: ltype = MPI_COMPLEX
#endif 
      complex, dimension(:), intent(in) :: ldat
      complex, dimension(:), intent(out) :: gdat
      character(len=*), intent(in) :: op
      
      call START_LOG(reduce_begin)
      
      select case( op )
         case( "max" )
            lop = MPI_MAX
         case( "min" )
            lop = MPI_MIN
         case( "sum" )
            lop = MPI_SUM
         case( "sumdr" )
            lop = MPI_SUMDR
         case default
            write(6,*) "ERROR: Unknown option for ccmpi_allreduce ",op
            call MPI_Abort(MPI_COMM_WORLD,-1_4,lerr)
      end select
      
      lcomm = comm
      lsize = size(ldat)
      call MPI_AllReduce(ldat, gdat, lsize, ltype, lop, lcomm, lerr )
   
      call END_LOG(reduce_end)
   
   end subroutine ccmpi_allreduce2c
   
   subroutine ccmpi_abort(ierrin)
   
      integer, intent(in) :: ierrin
      integer(kind=4) :: lerrin, ierr
      
      lerrin = ierrin
      call MPI_Abort(MPI_COMM_WORLD,lerrin,ierr)
   
   end subroutine ccmpi_abort

   subroutine ccmpi_bcast1i(ldat,host,comm)

      integer, intent(in) :: host, comm
      integer(kind=4) :: lcomm, lhost, lerr
#ifdef i8r8
      integer(kind=4) :: ltype = MPI_INTEGER8
#else
      integer(kind=4) :: ltype = MPI_INTEGER
#endif
      integer, intent(inout) :: ldat

      call START_LOG(bcast_begin)

      lhost = host
      lcomm = comm
      call MPI_Bcast(ldat,1_4,ltype,lhost,lcomm,lerr)
         
      call END_LOG(bcast_end)
         
   end subroutine ccmpi_bcast1i

   subroutine ccmpi_bcast2i(ldat,host,comm)

      integer, intent(in) :: host, comm
      integer(kind=4) :: lcomm, lhost, lerr, lsize
#ifdef i8r8
      integer(kind=4) :: ltype = MPI_INTEGER8
#else
      integer(kind=4) :: ltype = MPI_INTEGER
#endif
      integer, dimension(:), intent(inout) :: ldat

      call START_LOG(bcast_begin)

      lhost = host
      lcomm = comm
      lsize = size(ldat)
      call MPI_Bcast(ldat,lsize,ltype,lhost,lcomm,lerr)
         
      call END_LOG(bcast_end)
         
   end subroutine ccmpi_bcast2i

   subroutine ccmpi_bcast3i(ldat,host,comm)

      integer, intent(in) :: host, comm
      integer(kind=4) :: lcomm, lhost, lerr, lsize
#ifdef i8r8
      integer(kind=4) :: ltype = MPI_INTEGER8
#else
      integer(kind=4) :: ltype = MPI_INTEGER
#endif
      integer, dimension(:,:), intent(inout) :: ldat

      call START_LOG(bcast_begin)

      lhost = host
      lcomm = comm
      lsize = size(ldat)
      call MPI_Bcast(ldat,lsize,ltype,lhost,lcomm,lerr)
      
      call END_LOG(bcast_end)
      
   end subroutine ccmpi_bcast3i

   subroutine ccmpi_bcast1r(ldat,host,comm)
   
      integer, intent(in) :: host, comm
      integer(kind=4) :: lcomm, lhost, lerr
#ifdef i8r8
      integer(kind=4) :: ltype = MPI_DOUBLE_PRECISION
#else
      integer(kind=4) :: ltype = MPI_REAL
#endif
      real, intent(inout) :: ldat

      call START_LOG(bcast_begin)

      lhost = host
      lcomm = comm
      call MPI_Bcast(ldat,1_4,ltype,lhost,lcomm,lerr)
   
      call END_LOG(bcast_end)
   
   end subroutine ccmpi_bcast1r
   
   subroutine ccmpi_bcast2r(ldat,host,comm)
   
      integer, intent(in) :: host, comm
      integer(kind=4) :: lcomm, lhost, lerr, lsize
#ifdef i8r8
      integer(kind=4) :: ltype = MPI_DOUBLE_PRECISION
#else
      integer(kind=4) :: ltype = MPI_REAL
#endif
      real, dimension(:), intent(inout) :: ldat

      call START_LOG(bcast_begin)

      lhost = host
      lcomm = comm
      lsize = size(ldat)
      call MPI_Bcast(ldat,lsize,ltype,lhost,lcomm,lerr)
   
      call END_LOG(bcast_end)
   
   end subroutine ccmpi_bcast2r

   subroutine ccmpi_bcast3r(ldat,host,comm)
   
      integer, intent(in) :: host, comm
      integer(kind=4) :: lcomm, lhost, lerr, lsize
#ifdef i8r8
      integer(kind=4) :: ltype = MPI_DOUBLE_PRECISION
#else
      integer(kind=4) :: ltype = MPI_REAL
#endif
      real, dimension(:,:), intent(inout) :: ldat

      call START_LOG(bcast_begin)

      lhost = host
      lcomm = comm
      lsize = size(ldat)
      call MPI_Bcast(ldat,lsize,ltype,lhost,lcomm,lerr)
   
      call END_LOG(bcast_end)
   
   end subroutine ccmpi_bcast3r

   subroutine ccmpi_bcast4r(ldat,host,comm)
   
      integer, intent(in) :: host, comm
      integer(kind=4) :: lcomm, lhost, lerr, lsize
#ifdef i8r8
      integer(kind=4) :: ltype = MPI_DOUBLE_PRECISION
#else
      integer(kind=4) :: ltype = MPI_REAL
#endif
      real, dimension(:,:,:), intent(inout) :: ldat

      call START_LOG(bcast_begin)

      lhost = host
      lcomm = comm
      lsize = size(ldat)
      call MPI_Bcast(ldat,lsize,ltype,lhost,lcomm,lerr)
   
      call END_LOG(bcast_end)
   
   end subroutine ccmpi_bcast4r

   subroutine ccmpi_bcast5r(ldat,host,comm)
   
      integer, intent(in) :: host, comm
      integer(kind=4) :: lcomm, lhost, lerr, lsize
#ifdef i8r8
      integer(kind=4) :: ltype = MPI_DOUBLE_PRECISION
#else
      integer(kind=4) :: ltype = MPI_REAL
#endif
      real, dimension(:,:,:,:), intent(inout) :: ldat

      call START_LOG(bcast_begin)

      lhost = host
      lcomm = comm
      lsize = size(ldat)
      call MPI_Bcast(ldat,lsize,ltype,lhost,lcomm,lerr)
   
      call END_LOG(bcast_end)
   
   end subroutine ccmpi_bcast5r

   subroutine ccmpi_bcast1s(ldat,host,comm)
   
      integer, intent(in) :: host, comm
      integer(kind=4) :: lcomm, lhost, lerr, lsize
      character(len=*), intent(inout) :: ldat
      integer, parameter :: maxdummysize = 256
      integer i
      integer(kind=1), dimension(maxdummysize) :: dummy

      ! MJT notes - Windows MPI_CHARACTER seems broken
      
      call START_LOG(bcast_begin)

      lhost = host
      lcomm = comm
      lsize = len(ldat)
      if ( lsize>maxdummysize ) then
        write(6,*) "ERROR: Dummy array too small in ccmpi_bcast1s"
        call mpi_abort(MPI_COMM_WORLD,-1_4,lerr)
      end if
      do i=1,lsize
        dummy(i)=int(iachar(ldat(i:i)),1)
      end do
      call MPI_Bcast(dummy,lsize,MPI_BYTE,lhost,lcomm,lerr)
      do i=1,lsize
        ldat(i:i)=achar(dummy(i))
      end do
   
      call END_LOG(bcast_end)
   
   end subroutine ccmpi_bcast1s
   
   subroutine ccmpi_bcast2r8(ldat,host,comm)
   
      integer, intent(in) :: host, comm
      integer(kind=4) :: lcomm, lhost, ierr, lsize
      integer(kind=4), parameter :: ltype = MPI_DOUBLE_PRECISION
      real(kind=8), dimension(:), intent(inout) :: ldat
   
      call START_LOG(bcast_end)
      
      lhost = host
      lcomm = comm
      lsize = size(ldat)
      call MPI_Bcast(ldat,lsize,ltype,lhost,lcomm,ierr)
   
      call END_LOG(bcast_end)
   
   end subroutine ccmpi_bcast2r8
   
   subroutine ccmpi_bcast3r8(ldat,host,comm)
   
      integer, intent(in) :: host,comm
      integer(kind=4) :: lcomm, lhost, ierr, lsize
      integer(kind=4), parameter :: ltype = MPI_DOUBLE_PRECISION
      real(kind=8), dimension(:,:), intent(inout) :: ldat
   
      call START_LOG(bcast_begin)
      
      lhost = host
      lcomm = comm
      lsize = size(ldat)
      call MPI_Bcast(ldat,lsize,ltype,lhost,lcomm,ierr)
   
      call END_LOG(bcast_end)
   
   end subroutine ccmpi_bcast3r8   
   
   subroutine ccmpi_bcast4r8(ldat,host,comm)
   
      integer, intent(in) :: host,comm
      integer(kind=4) :: lcomm, lhost, ierr, lsize
      integer(kind=4), parameter :: ltype = MPI_DOUBLE_PRECISION
      real(kind=8), dimension(:,:,:), intent(inout) :: ldat

      call START_LOG(bcast_begin)

      lhost = host
      lcomm = comm
      lsize = size(ldat)
      call MPI_Bcast(ldat,lsize,ltype,lhost,lcomm,ierr)
   
      call END_LOG(bcast_end)
   
   end subroutine ccmpi_bcast4r8

   subroutine ccmpi_barrier(comm)
   
      integer, intent(in) :: comm
      integer(kind=4) :: lcomm, ierr
      
      lcomm = comm
      call MPI_Barrier( lcomm, ierr )
   
   end subroutine ccmpi_barrier
   
   subroutine ccmpi_gatherx2r(gdat,ldat,host,comm)

      integer, intent(in) :: host, comm
      integer(kind=4) :: lsize, lhost, lcomm, lerr
#ifdef i8r8
      integer(kind=4) :: ltype = MPI_DOUBLE_PRECISION
#else
      integer(kind=4) :: ltype = MPI_REAL
#endif
      real, dimension(:), intent(out) :: gdat
      real, dimension(:), intent(in) :: ldat

      call START_LOG(gatherx_begin)
      
      lcomm = comm
      lhost = host
      lsize = size(ldat)
      call MPI_Gather(ldat,lsize,ltype,gdat,lsize,ltype,lhost,lcomm,lerr)
   
      call END_LOG(gatherx_end)
      
   end subroutine ccmpi_gatherx2r
   
   subroutine ccmpi_gatherx3r(gdat,ldat,host,comm)

      integer, intent(in) :: host, comm
      integer(kind=4) :: lsize, lhost, lcomm, lerr
#ifdef i8r8
      integer(kind=4) :: ltype = MPI_DOUBLE_PRECISION
#else
      integer(kind=4) :: ltype = MPI_REAL
#endif
      real, dimension(:,:), intent(out) :: gdat
      real, dimension(:,:), intent(in) :: ldat

      call START_LOG(gatherx_begin)
      
      lcomm = comm
      lhost = host
      lsize = size(ldat)
      call MPI_Gather(ldat,lsize,ltype,gdat,lsize,ltype,lhost,lcomm,lerr)
   
      call END_LOG(gatherx_end)
      
   end subroutine ccmpi_gatherx3r

   subroutine ccmpi_gatherx23r(gdat,ldat,host,comm)

      integer, intent(in) :: host, comm
      integer(kind=4) :: lsize, lhost, lcomm, lerr
#ifdef i8r8
      integer(kind=4) :: ltype = MPI_DOUBLE_PRECISION
#else
      integer(kind=4) :: ltype = MPI_REAL
#endif
      real, dimension(:,:), intent(out) :: gdat
      real, dimension(:), intent(in) :: ldat

      call START_LOG(gatherx_begin)
      
      lcomm = comm
      lhost = host
      lsize = size(ldat)
      call MPI_Gather(ldat,lsize,ltype,gdat,lsize,ltype,lhost,lcomm,lerr)
   
      call END_LOG(gatherx_end)
      
   end subroutine ccmpi_gatherx23r
   
   subroutine ccmpi_gatherx34r(gdat,ldat,host,comm)

      integer, intent(in) :: host, comm
      integer(kind=4) :: lsize, lhost, lcomm, lerr
#ifdef i8r8
      integer(kind=4) :: ltype = MPI_DOUBLE_PRECISION
#else
      integer(kind=4) :: ltype = MPI_REAL
#endif
      real, dimension(:,:,:), intent(out) :: gdat
      real, dimension(:,:), intent(in) :: ldat

      call START_LOG(gatherx_begin)
      
      lcomm = comm
      lhost = host
      lsize = size(ldat)
      call MPI_Gather(ldat,lsize,ltype,gdat,lsize,ltype,lhost,lcomm,lerr)
   
      call END_LOG(gatherx_end)
      
   end subroutine ccmpi_gatherx34r
   
   subroutine ccmpi_scatterx2r(gdat,ldat,host,comm)
   
      integer, intent(in) :: host, comm
      integer(kind=4) :: lsize, lhost, lcomm, lerr
#ifdef i8r8
      integer(kind=4) :: ltype = MPI_DOUBLE_PRECISION
#else
      integer(kind=4) :: ltype = MPI_REAL
#endif
      real, dimension(:), intent(in) :: gdat
      real, dimension(:), intent(out) :: ldat

      lcomm = comm
      lhost = host
      lsize = size(ldat)
      call MPI_Scatter(gdat,lsize,ltype,ldat,lsize,ltype,lhost,lcomm,lerr)
   
   end subroutine ccmpi_scatterx2r

   subroutine ccmpi_scatterx32r(gdat,ldat,host,comm)
   
      integer, intent(in) :: host, comm
      integer(kind=4) :: lsize, lhost, lcomm, lerr
#ifdef i8r8
      integer(kind=4) :: ltype = MPI_DOUBLE_PRECISION
#else
      integer(kind=4) :: ltype = MPI_REAL
#endif
      real, dimension(:,:), intent(in) :: gdat
      real, dimension(:), intent(out) :: ldat

      lcomm = comm
      lhost = host
      lsize = size(ldat)
      call MPI_Scatter(gdat,lsize,ltype,ldat,lsize,ltype,lhost,lcomm,lerr)
   
   end subroutine ccmpi_scatterx32r
   
   subroutine ccmpi_allgatherx2i(gdat,ldat,comm)
   
      integer, intent(in) :: comm
      integer(kind=4) lsize, lcomm, lerr
#ifdef i8r8
      integer(kind=4), parameter :: ltype = MPI_INTEGER8
#else
      integer(kind=4), parameter :: ltype = MPI_INTEGER
#endif  
      integer, dimension(:), intent(in) :: ldat
      integer, dimension(:), intent(out) :: gdat
   
      lcomm = comm
      lsize = size(ldat)
      
      call MPI_AllGather(ldat,lsize,ltype,gdat,lsize,ltype,lcomm,lerr)
      
   end subroutine ccmpi_allgatherx2i
   
   subroutine ccmpi_allgatherx2r(gdat,ldat,comm)
   
      integer, intent(in) :: comm
      integer(kind=4) lsize, lcomm, lerr
#ifdef i8r8
      integer(kind=4), parameter :: ltype = MPI_DOUBLE_PRECISION
#else
      integer(kind=4), parameter :: ltype = MPI_REAL
#endif  
      real, dimension(:), intent(in) :: ldat
      real, dimension(:), intent(out) :: gdat
   
      lcomm = comm
      lsize = size(ldat)
      call MPI_AllGather(ldat,lsize,ltype,gdat,lsize,ltype,lcomm,lerr)
      
   end subroutine ccmpi_allgatherx2r
   
   subroutine ccmpi_recv2r(ldat,iproc,itag,comm)
   
      integer, intent(in) :: iproc, itag, comm
      integer(kind=4) :: lproc, ltag, lcomm, lerr, lsize
#ifdef i8r8
      integer(kind=4) :: ltype = MPI_DOUBLE_PRECISION
#else
      integer(kind=4) :: ltype = MPI_REAL
#endif
      real, dimension(:), intent(out) :: ldat
   
      lproc = iproc
      ltag = itag
      lcomm = comm
      lsize = size(ldat)      
      call MPI_Recv(ldat,lsize,ltype,lproc,ltag,lcomm,MPI_STATUS_IGNORE,lerr)
   
   end subroutine ccmpi_recv2r
   
   subroutine ccmpi_ssend2r(ldat,iproc,itag,comm)
   
      integer, intent(in) :: iproc, itag, comm
      integer(kind=4) :: lproc, ltag, lcomm, lerr, lsize
#ifdef i8r8
      integer(kind=4) :: ltype = MPI_DOUBLE_PRECISION
#else
      integer(kind=4) :: ltype = MPI_REAL
#endif
      real, dimension(:), intent(in) :: ldat

      lproc = iproc
      ltag = itag
      lcomm = comm
      lsize = size(ldat)      
      call MPI_SSend(ldat,lsize,ltype,lproc,ltag,lcomm,lerr)
   
   end subroutine ccmpi_ssend2r

   subroutine ccmpi_init

      integer(kind=4) :: lerr, lproc, lid

      call MPI_Init(lerr)
      call MPI_Comm_size(MPI_COMM_WORLD, lproc, lerr) ! Find number of processes
      call MPI_Comm_rank(MPI_COMM_WORLD, lid, lerr)   ! Find local processor id

      nproc      = lproc
      myid       = lid
      comm_world = MPI_COMM_WORLD
   
   end subroutine ccmpi_init
   
#ifdef procformat
   subroutine ccmpi_shared_split

      integer(kind=4) :: lerr, lproc, lid, lcomm

      call MPI_Comm_split_type(comm_world, MPI_COMM_TYPE_SHARED, 0, MPI_INFO_NULL, lcomm, lerr) ! Per node communicator
      call MPI_Comm_size(lcomm, lproc, lerr) ! Find number of processes on node
      call MPI_Comm_rank(lcomm, lid, lerr)  ! Find local processor id on node

      nproc_node = lproc
      myid_node  = lid
      comm_node  = lcomm
   
   end subroutine ccmpi_shared_split
   
   subroutine ccmpi_node_leader

      integer(kind=4) :: lerr, lproc, lid, lcomm
      integer :: colour

      if (myid_node.eq.0 ) then
        colour=0
      else
        colour=1
      end if

      call MPI_Comm_split(comm_world, colour, myid, lcomm, lerr) ! Split communicator based on myid_nproc=0
      call MPI_Comm_size(lcomm, lproc, lerr) ! Find number of nodes
      call MPI_Comm_rank(lcomm, lid, lerr)  ! Find local processor id of the nodes

      nproc_leader = lproc
      myid_leader  = lid
      comm_leader  = lcomm
   
   end subroutine ccmpi_node_leader
#endif

   subroutine ccmpi_finalize
   
      integer(kind=4) :: lerr
   
      call MPI_Win_free(localwin,lerr)
      call MPI_Finalize(lerr)
   
   end subroutine ccmpi_finalize

   subroutine ccmpi_commsplit(commout,comm,colour,rank)
   
      integer, intent(out) :: commout
      integer, intent(in) :: comm, colour, rank
      integer(kind=4) :: lcomm, lcommout, lerr, lrank, lcolour
   
      lcomm = comm
      lrank = rank
      if ( colour>=0 ) then
        lcolour = colour
      else
        lcolour = MPI_UNDEFINED
      end if
      call MPI_Comm_Split(lcomm,lcolour,lrank,lcommout,lerr)
      commout = lcommout
   
   end subroutine ccmpi_commsplit
   
   subroutine ccmpi_commfree(comm)
   
      integer, intent(in) :: comm
      integer(kind=4) :: lcomm, lerr
      
      lcomm = comm
      if ( lcomm /= MPI_COMM_NULL ) then
        call MPI_Comm_Free(lcomm,lerr)
      end if
   
   end subroutine ccmpi_commfree

   ! This routine allows multi-grid bounds updates
   ! The code is based on cc_mpi bounds routines, but
   ! accomodates the g-th multi-grid
   
   subroutine mgbounds(g,vdat,klim,corner)

      integer, intent(in) :: g
      integer, intent(in), optional :: klim
      integer :: kx
      integer :: iproc, recv_len, send_len
      integer :: rcount, myrlen, jproc
      integer, dimension(mg(g)%neighnum) :: rslen, sslen
      integer(kind=4) :: ierr, itag=20, llen, sreq, lproc
      integer(kind=4) :: ldone
      integer(kind=4), dimension(size(ireq)) :: donelist
#ifdef i8r8
      integer(kind=4), parameter :: ltype = MPI_DOUBLE_PRECISION
#else
      integer(kind=4), parameter :: ltype = MPI_REAL
#endif
      real, dimension(:,:), intent(inout) :: vdat
      logical, intent(in), optional :: corner
      logical extra

      call START_LOG(mgbounds_begin)
      
      if (present(klim)) then
         kx = klim
      else
         kx = size(vdat,2)
      end if
      if (present(corner)) then
         extra = corner
      else
         extra = .false.
      end if

      if ( extra ) then
         rslen  = mg_bnds(mg(g)%neighlist,g)%rlenx
         sslen  = mg_bnds(mg(g)%neighlist,g)%slenx
         myrlen = mg_bnds(myid,g)%rlenx
      else
         rslen  = mg_bnds(mg(g)%neighlist,g)%rlen
         sslen  = mg_bnds(mg(g)%neighlist,g)%slen
         myrlen = mg_bnds(myid,g)%rlen
      end if

      !     Set up the buffers to send and recv
      nreq = 0
      do iproc = 1,mg(g)%neighnum
         recv_len = rslen(iproc)
         if ( recv_len > 0 ) then
            lproc = mg(g)%neighlist(iproc)  ! Recv from
            nreq = nreq + 1
            rlist(nreq) = iproc
            llen = recv_len*kx
            call MPI_IRecv( bnds(lproc)%rbuf(1), llen, ltype, lproc, &
                            itag, MPI_COMM_WORLD, ireq(nreq), ierr )
         end if
      end do
      rreq = nreq
      do iproc = mg(g)%neighnum,1,-1
         send_len = sslen(iproc)
         if ( send_len > 0 ) then
            lproc = mg(g)%neighlist(iproc)  ! Send to
            bnds(lproc)%sbuf(1:send_len*kx) = reshape( vdat(mg_bnds(lproc,g)%send_list(1:send_len),1:kx), (/ send_len*kx /) )
            nreq = nreq + 1
            llen = send_len*kx
            call MPI_ISend( bnds(lproc)%sbuf(1), llen, ltype, lproc, &
                            itag, MPI_COMM_WORLD, ireq(nreq), ierr )
         end if
      end do

      ! Finally see if there are any points on my own processor that need
      ! to be fixed up. This will only be in the case when nproc < npanels.
      if ( myrlen > 0 ) then
        vdat(mg(g)%ifull+mg_bnds(myid,g)%unpack_list(1:myrlen),1:kx) = vdat(mg_bnds(myid,g)%request_list(1:myrlen),1:kx)
      end if

      rcount = rreq
      do while ( rcount > 0 )
         call START_LOG(mpiwaitmg_begin)
         call MPI_Waitsome( rreq, ireq, ldone, donelist, MPI_STATUSES_IGNORE, ierr )
         call END_LOG(mpiwaitmg_end)
         rcount = rcount - ldone
         do jproc = 1,ldone
            iproc = rlist(donelist(jproc))  ! Recv from
            lproc = mg(g)%neighlist(iproc)
            vdat(mg(g)%ifull+mg_bnds(lproc,g)%unpack_list(1:rslen(iproc)),1:kx) &
                = reshape( bnds(lproc)%rbuf(1:rslen(iproc)*kx), (/ rslen(iproc), kx /) )
         end do
      end do

      ! clear any remaining messages
      sreq = nreq - rreq
      call START_LOG(mpiwaitmg_begin)
      call MPI_Waitall(sreq,ireq(rreq+1:nreq),MPI_STATUSES_IGNORE,ierr)
      call END_LOG(mpiwaitmg_end)

      call END_LOG(mgbounds_end)

   return
   end subroutine mgbounds

   ! This subroutine merges datasets when upscaling with the multi-grid solver
   subroutine mgcollectreduce(g,vdat,dsolmax,klim)

      integer, intent(in) :: g
      integer, intent(in), optional :: klim
      integer :: kx, msg_len
      real, dimension(:,:), intent(inout) :: vdat
      real, dimension(:), intent(inout) :: dsolmax

      ! merge length
      if ( mg(g)%merge_len <= 1 ) return

      call START_LOG(mgcollect_begin)

      if (present(klim)) then
         kx = klim
      else
         kx = size(vdat,2)      
      end if

      msg_len = mg(g)%ifull/(mg(g)%merge_len*mg(g)%npanx) ! message unit size
      call mgcollectreduce_work( g, vdat, dsolmax, kx, mg(g)%nmax, msg_len, mg(g)%npanx )

      call END_LOG(mgcollect_end)
  
   return
   end subroutine mgcollectreduce

   subroutine mgcollectreduce_work(g,vdat,dsolmax,kx,nmax,msg_len,npanx)

      integer, intent(in) :: g, kx, nmax, msg_len, npanx
      integer n, iq_a, iq_c
      integer nrow, ncol, na, nb
      integer yproc, ir, ic, is, js, je, jj, k
      integer nrm1
      integer(kind=4) :: ierr, ilen, lcomm
#ifdef i8r8
      integer(kind=4), parameter :: ltype = MPI_DOUBLE_PRECISION
#else
      integer(kind=4), parameter :: ltype = MPI_REAL
#endif
      real, dimension(:,:), intent(inout) :: vdat
      real, dimension(:), intent(inout) :: dsolmax
      real, dimension(msg_len*npanx+1,kx) :: tdat
      real, dimension(msg_len*npanx+1,kx,nmax) :: tdat_g

      ! prep data for sending around the merge
      nrow  = mg(g)%ipan/mg(g)%merge_row  ! number of points along a row per processor
      ncol  = msg_len/nrow                ! number of points along a col per processor
      nrm1  = nrow - 1

      ! pack contiguous buffer
      tdat(1:msg_len*npanx,1:kx) = vdat(1:msg_len*npanx,1:kx)
      tdat(msg_len*npanx+1,1:kx) = dsolmax(1:kx)

      ilen = (msg_len*npanx+1)*kx
      lcomm = mg(g)%comm_merge
      call MPI_Gather( tdat, ilen, ltype, tdat_g, ilen, ltype, 0_4, lcomm, ierr )      

      ! unpack buffers (nmax is zero unless this is the host processor)
      if ( nmax > 0 ) then
         do yproc = 1,nmax
            ir = mod(yproc-1,mg(g)%merge_row)+1   ! index for proc row
            ic = (yproc-1)/mg(g)%merge_row+1      ! index for proc col
            is = (ir-1)*nrow+1
            js = (ic-1)*ncol+1
            je = ic*ncol
            do k = 1,kx
               do n = 1,npanx
                  na = is + (n-1)*msg_len*nmax
                  nb =  1 + (n-1)*msg_len
                  do jj = js,je
                     iq_a = na + (jj-1)*mg(g)%ipan
                     iq_c = nb + (jj-js)*nrow
                     vdat(iq_a:iq_a+nrm1,k) = tdat_g(iq_c:iq_c+nrm1,k,yproc)
                  end do
               end do
            end do
         end do
         dsolmax(1:kx) = maxval( tdat_g(msg_len*npanx+1,1:kx,:), dim=2 )
      end if
  
   return
   end subroutine mgcollectreduce_work

   ! This routing collects data from other processors without a reduction (max or min) array
   subroutine mgcollect1(g,vdat,klim)

      integer, intent(in) :: g
      integer, intent(in), optional :: klim
      integer kx, msg_len
      real, dimension(:,:), intent(inout) :: vdat

      ! merge length
      if ( mg(g)%merge_len <= 1 ) return

      call START_LOG(mgcollect_begin)

      if (present(klim)) then
         kx = klim
      else
         kx = size(vdat,2)
      end if

      msg_len = mg(g)%ifull/(mg(g)%merge_len*mg(g)%npanx) ! message unit size
      call mgcollect_work( g, vdat, kx, mg(g)%nmax, msg_len, mg(g)%npanx )

      call END_LOG(mgcollect_end)
  
   return
   end subroutine mgcollect1

   subroutine mgcollect_work(g,vdat,kx,nmax,msg_len,npanx)

      integer, intent(in) :: g, kx, nmax, msg_len, npanx
      integer n, iq_a, iq_c
      integer nrow, ncol, na, nb
      integer yproc, ir, ic, is, js, je, jj, k
      integer nrm1
      integer(kind=4) :: ierr, ilen, lcomm
#ifdef i8r8
      integer(kind=4), parameter :: ltype = MPI_DOUBLE_PRECISION
#else
      integer(kind=4), parameter :: ltype = MPI_REAL
#endif
      real, dimension(:,:), intent(inout) :: vdat
      real, dimension(msg_len*npanx,kx) :: tdat
      real, dimension(msg_len*npanx,kx,nmax) :: tdat_g

      ! prep data for sending around the merge
      nrow  = mg(g)%ipan/mg(g)%merge_row       ! number of points along a row per processor
      ncol  = msg_len/nrow                     ! number of points along a col per processor
      nrm1  = nrow - 1

      ! pack contiguous buffer
      tdat(1:msg_len*npanx,1:kx) = vdat(1:msg_len*npanx,1:kx)

      ilen = msg_len*npanx*kx
      lcomm = mg(g)%comm_merge
      call MPI_Gather( tdat, ilen, ltype, tdat_g, ilen, ltype, 0_4, lcomm, ierr )

      ! unpack buffers (nmax is zero unless this is the host processor)
      do yproc = 1,nmax
         ir = mod(yproc-1,mg(g)%merge_row)+1   ! index for proc row
         ic = (yproc-1)/mg(g)%merge_row+1      ! index for proc col
         is = (ir-1)*nrow+1
         js = (ic-1)*ncol+1
         je = ic*ncol
         do k = 1,kx
            do n = 1,npanx
               na = is + (n-1)*msg_len*nmax
               nb =  1 + (n-1)*msg_len
               do jj = js,je
                  iq_a = na + (jj-1)*mg(g)%ipan
                  iq_c = nb + (jj-js)*nrow
                  vdat(iq_a:iq_a+nrm1,k) = tdat_g(iq_c:iq_c+nrm1,k,yproc)
               end do
            end do
         end do
      end do
  
   return
   end subroutine mgcollect_work

   ! This version of mgcollect also performs a max and min reduction
   subroutine mgcollectxn(g,vdat,smaxmin,klim)

      integer, intent(in) :: g
      integer, intent(in), optional :: klim
      integer kx, msg_len
      real, dimension(:,:), intent(inout) :: vdat
      real, dimension(:,:), intent(inout) :: smaxmin

      ! merge length
      if ( mg(g)%merge_len <= 1 ) return

      call START_LOG(mgcollect_begin)

      if (present(klim)) then
         kx = klim
      else
         kx = size(vdat,2)
      end if

      msg_len = mg(g)%ifull/(mg(g)%merge_len*mg(g)%npanx) ! message unit size
      call mgcollectxn_work( g, vdat, smaxmin, kx, mg(g)%nmax, msg_len, mg(g)%npanx )

      call END_LOG(mgcollect_end)
  
   return
   end subroutine mgcollectxn

   subroutine mgcollectxn_work(g,vdat,smaxmin,kx,nmax,msg_len,npanx)

      integer, intent(in) :: g, kx, nmax, msg_len, npanx
      integer :: n, iq_a, iq_c
      integer :: nrow, ncol, na, nb
      integer :: yproc, ir, ic, is, js, je, jj, k 
      integer :: nrm1
      integer(kind=4) :: ierr, ilen, lcomm
#ifdef i8r8
      integer(kind=4), parameter :: ltype = MPI_DOUBLE_PRECISION
#else
      integer(kind=4), parameter :: ltype = MPI_REAL
#endif
      real, dimension(:,:), intent(inout) :: vdat
      real, dimension(:,:), intent(inout) :: smaxmin
      real, dimension(msg_len*npanx+2,kx) :: tdat
      real, dimension(msg_len*npanx+2,kx,nmax) :: tdat_g

      ! prep data for sending around the merge
      nrow  = mg(g)%ipan/mg(g)%merge_row  ! number of points along a row per processor
      ncol  = msg_len/nrow                ! number of points along a col per processor
      nrm1  = nrow - 1

      ! pack contiguous buffer
      tdat(1:msg_len*npanx,1:kx) = vdat(1:msg_len*npanx,1:kx) 
      tdat(msg_len*npanx+1,1:kx) = smaxmin(1:kx,1)
      tdat(msg_len*npanx+2,1:kx) = smaxmin(1:kx,2)

      ilen = (msg_len*npanx+2)*kx
      lcomm = mg(g)%comm_merge
      call MPI_Gather( tdat, ilen, ltype, tdat_g, ilen, ltype, 0_4, lcomm, ierr )

      ! unpack buffers (nmax is zero unless this is the host processor)
      if ( nmax > 0 ) then
         do yproc = 1,nmax
            ir = mod(yproc-1,mg(g)%merge_row)+1   ! index for proc row
            ic = (yproc-1)/mg(g)%merge_row+1      ! index for proc col
            is = (ir-1)*nrow+1
            js = (ic-1)*ncol+1
            je = ic*ncol
            do k = 1,kx
               do n = 1,npanx
                  na = is + (n-1)*msg_len*nmax
                  nb =  1 + (n-1)*msg_len
                  do jj = js,je
                     iq_a = na + (jj-1)*mg(g)%ipan
                     iq_c = nb + (jj-js)*nrow
                     vdat(iq_a:iq_a+nrm1,k) = tdat_g(iq_c:iq_c+nrm1,k,yproc)
                  end do
               end do
            end do
         end do
         smaxmin(1:kx,1) = maxval( tdat_g(msg_len*npanx+1,1:kx,:), dim=2 )
         smaxmin(1:kx,2) = minval( tdat_g(msg_len*npanx+2,1:kx,:), dim=2 )
      end if
  
   return
   end subroutine mgcollectxn_work

   ! This subroutine merges datasets when upscaling with the multi-grid solver
   ! This version also updates the halo
   subroutine mgbcast(g,vdat,dsolmax,klim)
   
      integer, intent(in) :: g
      integer, intent(in), optional :: klim
      integer :: kx, out_len
      real, dimension(:,:), intent(inout) :: vdat
      real, dimension(:), intent(inout) :: dsolmax

      ! merge length
      if ( mg(g)%merge_len <= 1 ) return
   
      call START_LOG(mgbcast_begin)
   
      if ( present(klim) ) then
         kx = klim
      else
         kx = size(vdat,2)
      end if
   
      out_len = mg(g)%ifull + mg(g)%iextra
      call mgbcast_work( g, vdat, dsolmax, kx, out_len )
   
      call END_LOG(mgbcast_end)
   
   return
   end subroutine mgbcast
   
   subroutine mgbcast_work(g,vdat,dsolmax,kx,out_len)
   
      integer, intent(in) :: g, kx, out_len
      integer(kind=4) :: ierr, ilen, lcomm
#ifdef i8r8
      integer(kind=4), parameter :: ltype = MPI_DOUBLE_PRECISION
#else
      integer(kind=4), parameter :: ltype = MPI_REAL
#endif
      real, dimension(:,:), intent(inout) :: vdat
      real, dimension(:), intent(inout) :: dsolmax
      real, dimension(out_len+1,kx) :: tdat

      ! pack contiguous buffer
      tdat(1:out_len,1:kx) = vdat(1:out_len,1:kx)
      tdat(out_len+1,1:kx) = dsolmax(1:kx)

      ilen = (out_len+1)*kx
      lcomm = mg(g)%comm_merge
      call MPI_Bcast( tdat, ilen, ltype, 0_4, lcomm, ierr )

      ! extract data from Bcast
      vdat(1:out_len,1:kx) = tdat(1:out_len,1:kx)
      dsolmax(1:kx) = tdat(out_len+1,1:kx)

   return
   end subroutine mgbcast_work

   subroutine mgbcasta(g,vdat)
   
      integer, intent(in) :: g
      integer :: kx, out_len
      real, dimension(:,:), intent(inout) :: vdat

      ! merge length
      if ( mg(g)%merge_len <= 1 ) return
   
      call START_LOG(mgbcast_begin)
   
      kx = size(vdat,2)
      out_len = mg(g)%ifull + mg(g)%iextra
      call mgbcasta_work( g, vdat, kx, out_len )
   
      call END_LOG(mgbcast_end)
   
   return
   end subroutine mgbcasta
   
   subroutine mgbcasta_work(g,vdat,kx,out_len)
   
      integer, intent(in) :: g, kx, out_len
      integer(kind=4) :: ierr, ilen, lcomm
#ifdef i8r8
      integer(kind=4), parameter :: ltype = MPI_DOUBLE_PRECISION
#else
      integer(kind=4), parameter :: ltype = MPI_REAL
#endif
      real, dimension(:,:), intent(inout) :: vdat
      real, dimension(out_len,kx) :: tdat

      ! pack contiguous buffer
      tdat(1:out_len,1:kx) = vdat(1:out_len,1:kx)
      
      ilen = out_len*kx
      lcomm = mg(g)%comm_merge
      call MPI_Bcast( tdat, ilen, ltype, 0_4, lcomm, ierr )      

      ! extract data from Bcast
      vdat(1:out_len,1:kx) = tdat(1:out_len,1:kx)
   
   return
   end subroutine mgbcasta_work

   subroutine mgbcastxn(g,vdat,smaxmin,klim)
   
      integer, intent(in) :: g
      integer, intent(in), optional :: klim
      integer :: kx, out_len
      real, dimension(:,:), intent(inout) :: vdat
      real, dimension(:,:), intent(inout) :: smaxmin

      ! merge length
      if ( mg(g)%merge_len <= 1 ) return
   
      call START_LOG(mgbcast_begin)
   
      if (present(klim)) then
         kx = klim
      else
         kx = size(vdat,2)
      end if
   
      out_len = mg(g)%ifull + mg(g)%iextra
      call mgbcastxn_work( g, vdat, smaxmin, kx, out_len )
   
      call END_LOG(mgbcast_end)
   
   return
   end subroutine mgbcastxn
   
   subroutine mgbcastxn_work(g,vdat,smaxmin,kx,out_len)
   
      integer, intent(in) :: g, kx, out_len
      integer(kind=4) :: ierr, ilen, lcomm
#ifdef i8r8
      integer(kind=4), parameter :: ltype = MPI_DOUBLE_PRECISION
#else
      integer(kind=4), parameter :: ltype = MPI_REAL
#endif
      real, dimension(:,:), intent(inout) :: vdat
      real, dimension(:,:), intent(inout) :: smaxmin
      real, dimension(out_len+2,1:kx) :: tdat

      ! pack contiguous buffer
      tdat(1:out_len,1:kx) = vdat(1:out_len,1:kx)
      tdat(out_len+1,1:kx) = smaxmin(1:kx,1)
      tdat(out_len+2,1:kx) = smaxmin(1:kx,2)
      
      ilen = (out_len+2)*kx
      lcomm = mg(g)%comm_merge
      call MPI_Bcast( tdat, ilen, ltype, 0_4, lcomm, ierr )      

      ! extract data from Bcast
      vdat(1:out_len,1:kx) = tdat(1:out_len,1:kx)
      smaxmin(1:kx,1) = tdat(out_len+1,1:kx)
      smaxmin(1:kx,2) = tdat(out_len+2,1:kx)
   
   return
   end subroutine mgbcastxn_work

   ! Set up the indices required for the multigrid scheme.
   subroutine mg_index(g,mil_g,mipan,mjpan)

      integer, intent(in) :: g, mil_g, mipan, mjpan
      integer, dimension(6*mil_g*mil_g) :: mg_qproc, mg_colourmask
      integer, dimension(6*mil_g*mil_g) :: jn_g, je_g, js_g, jw_g, jne_g, jse_g, jsw_g, jnw_g
      integer, parameter, dimension(0:5) :: npann=(/ 1, 103, 3, 105, 5, 101 /)
      integer, parameter, dimension(0:5) :: npane=(/ 102, 2, 104, 4, 100, 0 /)
      integer, parameter, dimension(0:5) :: npanw=(/ 5, 105, 1, 101, 3, 103 /)
      integer, parameter, dimension(0:5) :: npans=(/ 104, 0, 100, 2, 102, 4 /)
      integer, dimension(2*(mipan+mjpan+2)*(npanels+1)) :: dum
      integer, dimension(2,0:nproc-1) :: sdum, rdum
      integer, dimension(3) :: mg_ifullcol
      integer mioff, mjoff
      integer i, j, n, iq, iqq, iqg, iql, iqb, iqtmp, ii, mfull_g
      integer iloc, jloc, nloc
      integer iext, iproc, xlen, jx, nc, xlev, rproc, sproc
      integer ntest, ncount
      integer(kind=4) :: itag=22, lproc, ierr, llen
      ! 13 is the maximum number of possibe neigbours (i.e., uniform decomposition).
      integer(kind=4), dimension(26) :: dreq
#ifdef i8r8
      integer(kind=4), parameter :: ltype = MPI_INTEGER8
#else
      integer(kind=4), parameter :: ltype = MPI_INTEGER
#endif
      logical lflag, lglob


      ! size of this grid
      mfull_g = 6*mil_g*mil_g


      ! calculate processor map in iq coordinates
      lglob = .true.
      lflag = .true.
      mg_qproc = -1
      do n = 0,npanels
         do j = 1,mil_g
            do i = 1,mil_g
               iq = indx(i,j,n,mil_g,mil_g)
               mg_qproc(iq) = mg(g)%fproc(i,j,n)
               if ( mg_qproc(iq) /= myid ) then
                  ! found grid point that does not belong to myid
                  lglob = .false.
               else if ( lflag ) then
                  ! first grid point for myid
                  mioff = i-1
                  mjoff = j-1
                  lflag = .false.
               end if
            end do
         end do
      end do
      
      if ( lflag ) then
         write(6,*) "ERROR: Cannot find myid in mg_proc"
         write(6,*) "myid,g ",myid,g
         write(6,*) "mg_proc ",maxval(mg_qproc),minval(mg_qproc),count(mg_qproc==myid)
         call MPI_Abort(MPI_COMM_WORLD,-1_4,ierr)
      end if
      
      if ( any( mg_qproc < 0 ) ) then
         write(6,*) "ERROR: Invalid mg_qproc"
         call MPI_Abort(MPI_COMM_WORLD,-1_4,ierr)
      end if


      ! calculate global indices
      do iq = 1, mfull_g
         jn_g(iq) = iq + mil_g
         js_g(iq) = iq - mil_g
         je_g(iq) = iq + 1
         jw_g(iq) = iq - 1
      end do
      
      do n = 0, npanels
         if ( npann(n) < 100 ) then
            do ii = 1, mil_g
               jn_g(indx(ii,mil_g,n,mil_g,mil_g)) = indx(ii,1,npann(n),mil_g,mil_g)
            end do
         else
            do ii = 1, mil_g
               jn_g(indx(ii,mil_g,n,mil_g,mil_g)) = indx(1,mil_g+1-ii,npann(n)-100,mil_g,mil_g)
            end do
         end if
         if ( npane(n) < 100 ) then
            do ii = 1, mil_g
               je_g(indx(mil_g,ii,n,mil_g,mil_g)) = indx(1,ii,npane(n),mil_g,mil_g)
            end do
         else
            do ii = 1, mil_g
               je_g(indx(mil_g,ii,n,mil_g,mil_g)) = indx(mil_g+1-ii,1,npane(n)-100,mil_g,mil_g)
            end do
         end if
         if ( npanw(n) < 100 ) then
            do ii = 1, mil_g
               jw_g(indx(1,ii,n,mil_g,mil_g)) = indx(mil_g,ii,npanw(n),mil_g,mil_g)
            end do
         else
            do ii = 1, mil_g
               jw_g(indx(1,ii,n,mil_g,mil_g)) = indx(mil_g+1-ii,mil_g,npanw(n)-100,mil_g,mil_g)
            end do
         end if
         if ( npans(n) < 100 ) then
            do ii = 1, mil_g
               js_g(indx(ii,1,n,mil_g,mil_g)) = indx(ii,mil_g,npans(n),mil_g,mil_g)
            end do
         else
            do ii = 1, mil_g
               js_g(indx(ii,1,n,mil_g,mil_g)) = indx(mil_g,mil_g+1-ii,npans(n)-100,mil_g,mil_g)
            end do
         endif
      end do ! n loop

      jnw_g = jn_g(jw_g)
      jne_g = jn_g(je_g)
      jse_g = js_g(je_g)
      jsw_g = js_g(jw_g)

      do n = 0, npanels
         ! Following treats unusual panel boundaries
         if ( npanw(n) >= 100 ) then
            do j = 1, mil_g
               iq = indx(1,j,n,mil_g,mil_g)
               jnw_g(iq) = jw_g(jw_g(iq))
               jsw_g(iq) = je_g(jw_g(iq))
            end do
         endif
         if ( npane(n) >= 100 ) then
            do j = 1, mil_g
               iq = indx(mil_g,j,n,mil_g,mil_g)
               jne_g(iq) = jw_g(je_g(iq))
               jse_g(iq) = je_g(je_g(iq))
            end do
         end if
      end do

      mg_bnds(:,g)%len = 0
      mg_bnds(:,g)%rlen = 0
      mg_bnds(:,g)%slen = 0
      mg_bnds(:,g)%rlenx = 0
      mg_bnds(:,g)%slenx = 0

      ! Calculate local indices on this processor
      if ( lglob ) then
         mg(g)%in = jn_g
         mg(g)%is = js_g
         mg(g)%ie = je_g
         mg(g)%iw = jw_g
         mg(g)%ine = jne_g
         mg(g)%inw = jnw_g
         mg(g)%ise = jse_g
         mg(g)%isw = jsw_g
         mg(g)%ixlen = 0
         mg(g)%iextra = 0
         mg(g)%neighnum = 0
         allocate ( mg(g)%neighlist(mg(g)%neighnum) )
      else
         mg(g)%iextra = 2*(mipan+mjpan+2)*npan ! first guess

         ! This only occurs with grids prior to globgath.  So npan and noff are still valid.
         do n = 1,npan
            do j = 1,mjpan
               do i = 1,mipan
                  iq = indx(i,j,n-1,mipan,mjpan) ! Local
                  iqg = indx(i+mioff,j+mjoff,n-noff,mil_g,mil_g) ! Global

                  iqq = jn_g(iqg)       ! Global neighbour index
                  rproc = mg_qproc(iqq) ! Processor that has this point
                  if ( rproc == myid ) then ! Just copy the value
                     ! Convert global iqq to local value
                     call indv_mpix(iqq,iloc,jloc,nloc,mil_g,mioff,mjoff,noff)
                     mg(g)%in(iq) = indx(iloc,jloc,nloc-1,mipan,mjpan)
                  end if

                  iqq = js_g(iqg)       ! Global neighbour index
                  rproc = mg_qproc(iqq) ! Processor that has this point
                  if ( rproc == myid ) then ! Just copy the value
                     ! Convert global iqq to local value
                     call indv_mpix(iqq,iloc,jloc,nloc,mil_g,mioff,mjoff,noff)
                     mg(g)%is(iq) = indx(iloc,jloc,nloc-1,mipan,mjpan)
                  end if

                  iqq = je_g(iqg)       ! Global neighbour index
                  rproc = mg_qproc(iqq) ! Processor that has this point
                  if ( rproc == myid ) then ! Just copy the value
                     ! Convert global iqq to local value
                     call indv_mpix(iqq,iloc,jloc,nloc,mil_g,mioff,mjoff,noff)
                     mg(g)%ie(iq) = indx(iloc,jloc,nloc-1,mipan,mjpan)
                  end if

                  iqq = jw_g(iqg)    ! Global neighbour index
                  rproc = mg_qproc(iqq) ! Processor that has this point
                  if ( rproc == myid ) then ! Just copy the value
                     ! Convert global iqq to local value
                     call indv_mpix(iqq,iloc,jloc,nloc,mil_g,mioff,mjoff,noff)
                     mg(g)%iw(iq) = indx(iloc,jloc,nloc-1,mipan,mjpan)
                  end if

                  ! Note that the model only needs a limited set of the diagonal
                  ! index arrays
                  iqq = jne_g(iqg)    ! Global neighbour index
                  rproc = mg_qproc(iqq) ! Processor that has this point
                  if ( rproc == myid ) then ! Just copy the value
                     ! Convert global iqq to local value
                     call indv_mpix(iqq,iloc,jloc,nloc,mil_g,mioff,mjoff,noff)
                     mg(g)%ine(iq) = indx(iloc,jloc,nloc-1,mipan,mjpan)
                  end if

                  iqq = jse_g(iqg)    ! Global neighbour index
                  rproc = mg_qproc(iqq) ! Processor that has this point
                  if ( rproc == myid ) then ! Just copy the value
                     ! Convert global iqq to local value
                     call indv_mpix(iqq,iloc,jloc,nloc,mil_g,mioff,mjoff,noff)
                     mg(g)%ise(iq) = indx(iloc,jloc,nloc-1,mipan,mjpan)
                  end if

                  iqq = jnw_g(iqg)    ! Global neighbour index
                  rproc = mg_qproc(iqq) ! Processor that has this point
                  if ( rproc == myid ) then ! Just copy the value
                     ! Convert global iqq to local value
                     call indv_mpix(iqq,iloc,jloc,nloc,mil_g,mioff,mjoff,noff)
                     mg(g)%inw(iq) = indx(iloc,jloc,nloc-1,mipan,mjpan)
                  end if

                  iqq = jsw_g(iqg)    ! Global neighbour index
                  rproc = mg_qproc(iqq) ! Processor that has this point
                  if ( rproc == myid ) then ! Just copy the value
                     ! Convert global iqq to local value
                     call indv_mpix(iqq,iloc,jloc,nloc,mil_g,mioff,mjoff,noff)
                     mg(g)%isw(iq) = indx(iloc,jloc,nloc-1,mipan,mjpan)
                  end if

               end do
            end do
         end do


         ! Calculate local indices in halo
         iext = 0
         do n = 1,npan

            !     Start with N edge
            j = mjpan
            do i = 1,mipan
               iq = indx(i+mioff,j+mjoff,n-noff,mil_g,mil_g)
               iqq = jn_g(iq)
               ! Which processor has this point
               rproc = mg_qproc(iqq)
               if ( rproc == myid ) cycle ! Don't add points already on this proc.
               iql = indx(i,j,n-1,mipan,mjpan)  !  Local index
               ! Add this point to request list
               call mgcheck_bnds_alloc(g, rproc, iext)
               iqtmp = -1
               do iqb = 1,mg_bnds(rproc,g)%rlen
                  if ( mg_bnds(rproc,g)%request_list(iqb) == iqq ) then
                     iqtmp = mg_bnds(rproc,g)%unpack_list(iqb)
                     exit
                  end if
               end do
               if ( iqtmp > 0 ) then
                  mg(g)%in(iql) = mg(g)%ifull+iqtmp
               else
                  mg_bnds(rproc,g)%rlen = mg_bnds(rproc,g)%rlen + 1
                  mg_bnds(rproc,g)%request_list(mg_bnds(rproc,g)%rlen) = iqq
                  ! Increment extended region index
                  iext = iext + 1
                  mg_bnds(rproc,g)%unpack_list(mg_bnds(rproc,g)%rlen) = iext
                  mg(g)%in(iql) = mg(g)%ifull+iext
               end if
            end do

            !     E edge
            i = mipan
            do j=1,mjpan
               iq = indx(i+mioff,j+mjoff,n-noff,mil_g,mil_g)
               iqq = je_g(iq)
               ! Which processor has this point
               rproc = mg_qproc(iqq)
               if ( rproc == myid ) cycle ! Don't add points already on this proc.
               iql = indx(i,j,n-1,mipan,mjpan)  !  Local index
               ! Add this point to request list
               call mgcheck_bnds_alloc(g, rproc, iext)
               iqtmp = -1
               do iqb = 1,mg_bnds(rproc,g)%rlen
                  if ( mg_bnds(rproc,g)%request_list(iqb) == iqq ) then
                     iqtmp = mg_bnds(rproc,g)%unpack_list(iqb)
                     exit
                  end if
               end do
               if ( iqtmp > 0 ) then
                  mg(g)%ie(iql) = mg(g)%ifull+iqtmp
               else
                  mg_bnds(rproc,g)%rlen = mg_bnds(rproc,g)%rlen + 1
                  mg_bnds(rproc,g)%request_list(mg_bnds(rproc,g)%rlen) = iqq
                  ! Increment extended region index
                  iext = iext + 1
                  mg_bnds(rproc,g)%unpack_list(mg_bnds(rproc,g)%rlen) = iext
                  mg(g)%ie(iql) = mg(g)%ifull+iext
               end if
            end do

            !     W edge
            i = 1
            do j = 1,mjpan
               iq = indx(i+mioff,j+mjoff,n-noff,mil_g,mil_g)
               iqq = jw_g(iq)
               ! Which processor has this point
               rproc = mg_qproc(iqq)
               if ( rproc == myid ) cycle ! Don't add points already on this proc.
               iql = indx(i,j,n-1,mipan,mjpan)  !  Local index
               ! Add this point to request list
               call mgcheck_bnds_alloc(g, rproc, iext)
               iqtmp = -1
               do iqb = 1,mg_bnds(rproc,g)%rlen
                  if ( mg_bnds(rproc,g)%request_list(iqb) == iqq ) then
                     iqtmp = mg_bnds(rproc,g)%unpack_list(iqb)
                     exit
                  end if
               end do
               if ( iqtmp > 0 ) then
                  mg(g)%iw(iql) = mg(g)%ifull+iqtmp
               else
                  mg_bnds(rproc,g)%rlen = mg_bnds(rproc,g)%rlen + 1
                  mg_bnds(rproc,g)%request_list(mg_bnds(rproc,g)%rlen) = iqq
                  ! Increment extended region index
                  iext = iext + 1
                  mg_bnds(rproc,g)%unpack_list(mg_bnds(rproc,g)%rlen) = iext
                  mg(g)%iw(iql) = mg(g)%ifull+iext
               end if
            end do

            !     S edge
            j = 1
            do i = 1,mipan
               iq = indx(i+mioff,j+mjoff,n-noff,mil_g,mil_g)
               iqq = js_g(iq)
               ! Which processor has this point
               rproc = mg_qproc(iqq)
               if ( rproc == myid ) cycle ! Don't add points already on this proc.
               iql = indx(i,j,n-1,mipan,mjpan)  !  Local index
               ! Add this point to request list
               call mgcheck_bnds_alloc(g, rproc, iext)
               iqtmp = -1
               do iqb = 1,mg_bnds(rproc,g)%rlen
                  if ( mg_bnds(rproc,g)%request_list(iqb) == iqq ) then
                     iqtmp = mg_bnds(rproc,g)%unpack_list(iqb)
                     exit
                  end if
               end do
               if ( iqtmp > 0 ) then
                  mg(g)%is(iql) = mg(g)%ifull+iqtmp
               else
                  mg_bnds(rproc,g)%rlen = mg_bnds(rproc,g)%rlen + 1
                  mg_bnds(rproc,g)%request_list(mg_bnds(rproc,g)%rlen) = iqq
                  ! Increment extended region index
                  iext = iext + 1
                  mg_bnds(rproc,g)%unpack_list(mg_bnds(rproc,g)%rlen) = iext
                  mg(g)%is(iql) = mg(g)%ifull+iext
               end if
            end do
         end do ! n=1,npan

         mg(g)%ixlen = iext
         mg_bnds(:,g)%rlenx = mg_bnds(:,g)%rlen  ! so that they're appended.
      
         ! Now handle the special corner values that need to be remapped
         do n = 1,npan
            ! NE
            iq = indx(mipan,mjpan,n-1,mipan,mjpan)
            iqg = indx(mipan+mioff,mjpan+mjoff,n-noff,mil_g,mil_g)
            iqq = jne_g(iqg)
            ! Which processor has this point
            rproc = mg_qproc(iqq)
            if ( rproc /= myid ) then ! Add to list
               call mgcheck_bnds_alloc(g, rproc, iext)
               iqtmp=-1
               do iqb=1,mg_bnds(rproc,g)%rlenx
                  if ( mg_bnds(rproc,g)%request_list(iqb) == iqq ) then
                     iqtmp = mg_bnds(rproc,g)%unpack_list(iqb)
                     exit
                  end if
               end do
               if ( iqtmp > 0 ) then
                  mg(g)%ine(iq) = mg(g)%ifull+iqtmp
               else
                  mg_bnds(rproc,g)%rlenx = mg_bnds(rproc,g)%rlenx + 1
                  mg_bnds(rproc,g)%request_list(mg_bnds(rproc,g)%rlenx) = iqq
                  ! Increment extended region index
                  iext = iext + 1
                  mg_bnds(rproc,g)%unpack_list(mg_bnds(rproc,g)%rlenx) = iext
                  mg(g)%ine(iq) = mg(g)%ifull+iext
               end if
            end if

            ! SE
            iq = indx(mipan,1,n-1,mipan,mjpan)
            iqg = indx(mipan+mioff,1+mjoff,n-noff,mil_g,mil_g)
            iqq = jse_g(iqg)
            ! Which processor has this point
            rproc = mg_qproc(iqq)
            if ( rproc /= myid ) then ! Add to list
               call mgcheck_bnds_alloc(g, rproc, iext)
               iqtmp=-1
               do iqb=1,mg_bnds(rproc,g)%rlenx
                  if ( mg_bnds(rproc,g)%request_list(iqb) == iqq ) then
                     iqtmp = mg_bnds(rproc,g)%unpack_list(iqb)
                     exit
                  end if
               end do
               if ( iqtmp > 0 ) then
                  mg(g)%ise(iq) = mg(g)%ifull+iqtmp
               else
                  mg_bnds(rproc,g)%rlenx = mg_bnds(rproc,g)%rlenx + 1
                  mg_bnds(rproc,g)%request_list(mg_bnds(rproc,g)%rlenx) = iqq
                  ! Increment extended region index
                  iext = iext + 1
                  mg_bnds(rproc,g)%unpack_list(mg_bnds(rproc,g)%rlenx) = iext
                  mg(g)%ise(iq) = mg(g)%ifull+iext
               end if
            end if

            ! WN
            iq = indx(1,mjpan,n-1,mipan,mjpan)
            iqg = indx(1+mioff,mjpan+mjoff,n-noff,mil_g,mil_g)
            iqq = jnw_g(iqg)
            ! Which processor has this point
            rproc = mg_qproc(iqq)
            if ( rproc /= myid ) then ! Add to list
               call mgcheck_bnds_alloc(g, rproc, iext)
               iqtmp=-1
               do iqb=1,mg_bnds(rproc,g)%rlenx
                  if ( mg_bnds(rproc,g)%request_list(iqb) == iqq ) then
                     iqtmp = mg_bnds(rproc,g)%unpack_list(iqb)
                     exit
                  end if
               end do
               if ( iqtmp > 0 ) then
                  mg(g)%inw(iq) = mg(g)%ifull+iqtmp
               else
                  mg_bnds(rproc,g)%rlenx = mg_bnds(rproc,g)%rlenx + 1
                  mg_bnds(rproc,g)%request_list(mg_bnds(rproc,g)%rlenx) = iqq
                  ! Increment extended region index
                  iext = iext + 1
                  mg_bnds(rproc,g)%unpack_list(mg_bnds(rproc,g)%rlenx) = iext
                  mg(g)%inw(iq) = mg(g)%ifull+iext
               end if
            end if

            ! SW
            iq = indx(1,1,n-1,mipan,mjpan)
            iqg = indx(1+mioff,1+mjoff,n-noff,mil_g,mil_g)
            iqq = jsw_g(iqg)
            ! Which processor has this point
            rproc = mg_qproc(iqq)
            if ( rproc /= myid ) then ! Add to list
               call mgcheck_bnds_alloc(g, rproc, iext)
               iqtmp=-1
               do iqb=1,mg_bnds(rproc,g)%rlenx
                  if ( mg_bnds(rproc,g)%request_list(iqb) == iqq ) then
                     iqtmp = mg_bnds(rproc,g)%unpack_list(iqb)
                     exit
                  end if
               end do
               if ( iqtmp > 0 ) then
                  mg(g)%isw(iq) = mg(g)%ifull+iqtmp
               else
                  mg_bnds(rproc,g)%rlenx = mg_bnds(rproc,g)%rlenx + 1
                  mg_bnds(rproc,g)%request_list(mg_bnds(rproc,g)%rlenx) = iqq
                  ! Increment extended region index
                  iext = iext + 1
                  mg_bnds(rproc,g)%unpack_list(mg_bnds(rproc,g)%rlenx) = iext
                  mg(g)%isw(iq) = mg(g)%ifull+iext
               end if
            end if

         end do
         mg(g)%iextra = iext

         ! Set up the diagonal index arrays.
         do n = 1,npan
            do j = 1,mjpan
               do i = 1,mipan
                  iq = indx(i,j,n-1,mipan,mjpan)   ! Local
                  ! Except at corners, ien = ine etc.
                  if ( i > 1 ) then
                     mg(g)%inw(iq) = mg(g)%in(mg(g)%iw(iq))
                     mg(g)%isw(iq) = mg(g)%is(mg(g)%iw(iq))
                  else
                     if ( j < mjpan ) mg(g)%inw(iq) = mg(g)%iw(mg(g)%in(iq))
                     if ( j > 1 )     mg(g)%isw(iq) = mg(g)%iw(mg(g)%is(iq))
                  end if
                  if ( i < mipan ) then
                     ! ie will be defined
                     mg(g)%ine(iq) = mg(g)%in(mg(g)%ie(iq))
                     mg(g)%ise(iq) = mg(g)%is(mg(g)%ie(iq))
                  else
                     ! i = ipan, ie will have been remapped
                     if ( j > 1 )     mg(g)%ise(iq) = mg(g)%ie(mg(g)%is(iq))
                     if ( j < mjpan ) mg(g)%ine(iq) = mg(g)%ie(mg(g)%in(iq))
                  end if
               end do
            end do
         end do


         mg(g)%neighnum = count( mg_bnds(:,g)%rlenx > 0 )
         if ( mg(g)%neighnum > 13 ) then
            write(6,*) "ERROR: More than 13 MG neighbours at level ",g
            call MPI_Abort( MPI_COMM_WORLD, -1_4, ierr )
         end if

         ! Now, for each processor send the length of points I want.
         nreq = 0
         llen = 2
         do iproc = 1,nproc-1
            rproc = modulo(myid+iproc,nproc)
            if ( mg_bnds(rproc,g)%rlenx > 0 ) then
               nreq = nreq + 1
               lproc = rproc
               call MPI_IRecv( rdum(:,rproc), llen, ltype, lproc, itag, MPI_COMM_WORLD, dreq(nreq), ierr )
            end if
         end do
         do iproc = 1,nproc-1
            sproc = modulo(myid-iproc,nproc)  ! Send to
            if ( mg_bnds(sproc,g)%rlenx > 0 ) then
               nreq = nreq + 1
               sdum(1,sproc) = mg_bnds(sproc,g)%rlenx
               sdum(2,sproc) = mg_bnds(sproc,g)%rlen
               lproc = sproc
               call MPI_ISend( sdum(:,sproc), llen, ltype, lproc, itag, MPI_COMM_WORLD, dreq(nreq), ierr )
            end if
         end do
         call MPI_Waitall(nreq,dreq,MPI_STATUSES_IGNORE,ierr)
         nreq = 0
         rreq = 0

         do iproc = 1,nproc-1
            rproc = modulo(myid+iproc,nproc)
            if ( mg_bnds(rproc,g)%rlenx > 0 ) then
               mg_bnds(rproc,g)%slenx = rdum(1,rproc)
               mg_bnds(rproc,g)%slen  = rdum(2,rproc)
            end if
         end do

         ! increase size of request list if needed
         ntest = mg(g)%neighnum
         if ( 2*ntest > size(ireq) ) then
            deallocate( ireq, rlist )
            allocate( ireq(2*ntest) )
            allocate( rlist(ntest) )
         end if
  
         ! set up neighbour lists
         allocate ( mg(g)%neighlist(mg(g)%neighnum) )
         ncount = 0
         do iproc = 1,nproc-1
            rproc = modulo(myid+iproc,nproc)
            if ( mg_bnds(rproc,g)%rlenx > 0 ) then
               ncount = ncount + 1
               mg(g)%neighlist(ncount) = rproc
            end if
         end do
      
         if ( ncount /= mg(g)%neighnum ) then
            write(6,*) "ERROR: Multi-grid neighnum mismatch"
            write(6,*) "neighnum, ncount ",mg(g)%neighnum, ncount
            call MPI_Abort( MPI_COMM_WORLD, -1_4, ierr )
         end if
  
         ! Now start sending messages  
         nreq = 0
         do iproc = 1,mg(g)%neighnum
            lproc = mg(g)%neighlist(iproc)  ! Recv from
            allocate( mg_bnds(lproc,g)%send_list(mg_bnds(lproc,g)%slenx) )
            nreq = nreq + 1
            ! Use the maximum size in the recv call.
            llen = mg_bnds(lproc,g)%slenx
            call MPI_IRecv( mg_bnds(lproc,g)%send_list(1), llen, ltype, lproc, &
                            itag, MPI_COMM_WORLD, ireq(nreq), ierr )
         end do
         do iproc = mg(g)%neighnum,1,-1
            lproc = mg(g)%neighlist(iproc)  ! Send to
            ! Send list of requests
            nreq = nreq + 1
            llen = mg_bnds(lproc,g)%rlenx
            call MPI_ISend( mg_bnds(lproc,g)%request_list(1), llen, ltype, lproc, &
                            itag, MPI_COMM_WORLD, ireq(nreq), ierr )
         end do      
         call MPI_Waitall(nreq,ireq,MPI_STATUSES_IGNORE,ierr)
         nreq = 0
         rreq = 0

         ! At the moment send_lists use global indices. Convert these to local.
         do iproc = mg(g)%neighnum,1,-1
            sproc = mg(g)%neighlist(iproc)  ! Send to
            do iq = 1,mg_bnds(sproc,g)%slenx
               ! send_list(iq) is global point index, i, j, n are local
               iqq = mg_bnds(sproc,g)%send_list(iq)
               call indv_mpix(iqq,i,j,n,mil_g,mioff,mjoff,noff)
               mg_bnds(sproc,g)%send_list(iq) = indx(i,j,n-1,mipan,mjpan)
            end do
         end do
         do iq = 1,mg_bnds(myid,g)%rlenx
            iqq = mg_bnds(myid,g)%request_list(iq)
            call indv_mpix(iqq,i,j,n,mil_g,mioff,mjoff,noff)
            mg_bnds(myid,g)%request_list(iq) = indx(i,j,n-1,mipan,mjpan)
         end do

         ! reduce array size where possible
         do iproc = 0,nproc-1
            xlen = mg_bnds(iproc,g)%rlenx
            if ( mg_bnds(iproc,g)%len > xlen ) then
               dum(1:xlen) = mg_bnds(iproc,g)%request_list(1:xlen)
               deallocate( mg_bnds(iproc,g)%request_list )
               if ( xlen > 0 ) then
                 allocate( mg_bnds(iproc,g)%request_list(xlen) )
                 mg_bnds(iproc,g)%request_list(1:xlen) = dum(1:xlen)
               end if
               dum(1:xlen) = mg_bnds(iproc,g)%unpack_list(1:xlen)
               deallocate( mg_bnds(iproc,g)%unpack_list )
               if ( xlen > 0 ) then
                 allocate( mg_bnds(iproc,g)%unpack_list(xlen) )
                 mg_bnds(iproc,g)%unpack_list(1:xlen) = dum(1:xlen)
               end if
               mg_bnds(iproc,g)%len = xlen
            end if

            ! set up buffers
            xlev = max(kl,ol)
            xlen = xlev*mg_bnds(iproc,g)%rlenx
            if ( bnds(iproc)%rbuflen < xlen ) then
               if ( bnds(iproc)%rbuflen > 0 ) then
                  deallocate( bnds(iproc)%rbuf )
               end if
               allocate( bnds(iproc)%rbuf(xlen) )
               bnds(iproc)%rbuflen = xlen
            end if
            xlen = xlev*mg_bnds(iproc,g)%slenx
            if ( bnds(iproc)%sbuflen < xlen ) then
               if ( bnds(iproc)%sbuflen > 0 ) then
                  deallocate( bnds(iproc)%sbuf )
               end if
               allocate( bnds(iproc)%sbuf(xlen) )
               bnds(iproc)%sbuflen = xlen
            end if
         end do

      end if


      ! calculate colours
      if ( g == mg_maxlevel ) then
  
         ! always a three colour mask for coarse grid
         do n = 0,npanels
            do j = 1,mil_g
               do i = 1,mil_g
                  iq = indx(i,j,n,mil_g,mil_g)

                  jx = mod(i+j+n*mil_g,2)
                  select case( n+jx*(npanels+1) )
                     case( 0, 1, 3, 4 )
                        mg_colourmask(iq) = 1
                     case( 2, 5, 6, 9 )
                        mg_colourmask(iq) = 2
                     case( 7, 8, 10, 11 )
                        mg_colourmask(iq) = 3
                  end select
               end do
            end do
         end do
  
         mg_ifullmaxcol = count( mg_colourmask == 1 )
         if ( mg_ifullmaxcol /= count( mg_colourmask == 2 ) .or. mg_ifullmaxcol /= count( mg_colourmask == 3 ) ) then
           write(6,*) "ERROR: Unbalanced MG colours"
           call MPI_Abort(MPI_COMM_WORLD,-1_4,ierr)
         end if
         allocate( col_iq(mg_ifullmaxcol,3),  col_iqn(mg_ifullmaxcol,3), col_iqe(mg_ifullmaxcol,3) )
         allocate( col_iqs(mg_ifullmaxcol,3), col_iqw(mg_ifullmaxcol,3) )
  
         mg_ifullcol = 0
         col_iq = 0
         col_iqn = 0
         col_iqe = 0
         col_iqs = 0
         col_iqw = 0
         do iq = 1,mg(g)%ifull
            nc = mg_colourmask(iq)
            mg_ifullcol(nc) = mg_ifullcol(nc) + 1
            iqq = mg_ifullcol(nc)
            col_iq(iqq,nc) = iq
            col_iqn(iqq,nc) = mg(g)%in(iq)
            col_iqe(iqq,nc) = mg(g)%ie(iq)
            col_iqs(iqq,nc) = mg(g)%is(iq)
            col_iqw(iqq,nc) = mg(g)%iw(iq)
         end do

      end if

   return
   end subroutine mg_index

   subroutine mgcheck_bnds_alloc(g,iproc,iext)

      integer, intent(in) :: iproc
      integer, intent(in) :: g, iext
      integer(kind=4) :: ierr

      if ( mg_bnds(iproc,g)%len <= 0 ) then
         allocate( mg_bnds(iproc,g)%request_list(mg(g)%iextra) )
         allocate( mg_bnds(iproc,g)%unpack_list(mg(g)%iextra) )
         mg_bnds(iproc,g)%len = mg(g)%iextra
      else
         if ( iext>mg(g)%iextra ) then
            write(6,*) "ERROR: MG grid undersized in mgcheck_bnds_alloc"
            write(6,*) "iext,iextra,g,iproc,myid ",iext,mg(g)%iextra,g,iproc,myid
            call MPI_Abort(MPI_COMM_WORLD,-1_4,ierr)
         end if
      end if

   return
   end subroutine mgcheck_bnds_alloc

   subroutine indv_mpix(iq, i, j, n, mil_g, mioff, mjoff, mnoff)

      integer, intent(in) :: iq, mil_g, mnoff
      integer, intent(in) :: mioff, mjoff
      integer, intent(out) :: i
      integer, intent(out) :: j
      integer, intent(out) :: n

      ! Calculate local i, j, n from global iq

      ! Global i, j, n
      n = (iq - 1)/(mil_g*mil_g)
      j = 1 + (iq - n*mil_g*mil_g - 1)/mil_g
      i = iq - (j - 1)*mil_g - n*mil_g*mil_g

      ! Reduced to values on my processor
      n = n + mnoff  
      j = j - mjoff
      i = i - mioff

   return
   end subroutine indv_mpix

   function indx(i,j,n,il,jl) result(iq)
      ! more general version of ind function

      integer, intent(in) :: i, j, n, il, jl
      integer iq

      iq = i+(j-1)*il+n*il*jl

   return
   end function indx
   
   function ind(i,j,n) result(iq)

   integer, intent(in) :: i, j, n
   integer iq

   iq = i+(j-1)*ipan+(n-1)*ipan*jpan

   return
   end function ind
   
   function findcolour(iqg) result(icol)
   
      integer, intent(in) :: iqg
      integer icol
      integer ig, jg, ng, tg, jx

      ! calculate global i,j,n
      tg = iqg - 1
      ng = tg/(il_g*il_g)
      tg = tg - ng*il_g*il_g
      jg = tg/il_g
      tg = tg - jg*il_g
      ig = tg
      ig = ig + 1
      jg = jg + 1
   
#ifdef uniform_decomp
      ! three colour mask
      jx = mod( ig + jg + ng*il_g, 2 )
      select case( ng + jx*(npanels+1) )
         case( 0, 1, 3, 4 )
            icol = 1
         case( 2, 5, 6, 9 )
            icol = 2
         case( 7, 8, 10, 11 )
            icol = 3
      end select
#else
      ! two colour mask
      jx = mod( ig + jg + ng*il_g, 2 )
      if (jx == 0 ) then
         icol = 1
      else
         icol = 2
      end if
#endif
   
   return
   end function findcolour

   subroutine ccmpi_filebounds_setup(procarray,comm,ik)
   
      integer, dimension(-1:,-1:,0:,1:), intent(in) :: procarray
      integer, dimension(:,:), allocatable :: dummy
      integer, intent(in) :: comm, ik
      integer :: ipf, n, i, j, iq, ncount, ca, cb, no, ip
      integer :: filemaxbuflen, xlen, xlev
      integer :: iproc, jproc, iloc, jloc, nloc, floc
      integer(kind=4) :: lproc, lcomm, llen, ierr
      integer(kind=4) :: itag=42
#ifdef i8r8
      integer(kind=4), parameter :: ltype = MPI_INTEGER8
#else
      integer(kind=4), parameter :: ltype = MPI_INTEGER
#endif
      logical, save :: fileallocate = .false.
     
      if ( myid >= fnresid ) return

      lcomm = comm
      filemaxbuflen = 2*(pil+pjl)*pnpan*fnproc/fnresid
      
      ! allocate memory to filebnds
      if ( fileallocate ) then
         do iproc = 0,size(filebnds)-1
            if ( filebnds(iproc)%slen > 0 ) then
               deallocate(filebnds(iproc)%send_list)
            end if
            if ( filebnds(iproc)%rlen > 0 ) then
               deallocate(filebnds(iproc)%request_list)
               deallocate(filebnds(iproc)%unpack_list)
            end if
         end do
         deallocate(filebnds)
      end if
      allocate(filebnds(0:fnresid-1))
      fileallocate = .true.

      ! calculate recv message length
      filebnds(:)%len = 0
      filebnds(:)%rlen = 0
      filebnds(:)%slen = 0
      do ipf = 0,fnproc/fnresid-1
         ip = ipf*fnresid + myid
         do n = 1,pnpan
            no = n - pnoff(ip)
            ca = pioff(ip,no)
            cb = pjoff(ip,no)
            do i = 1,pil
               iproc = procarray(i+ca,cb,no,1)
               floc = procarray(i+ca,cb,no,2)
               filebnds(iproc)%rlen = filebnds(iproc)%rlen + 1
               call check_filebnds_alloc(iproc,filemaxbuflen)
               ! store global index
               filebnds(iproc)%request_list(filebnds(iproc)%rlen,1) = i + ca
               filebnds(iproc)%request_list(filebnds(iproc)%rlen,2) = cb
               filebnds(iproc)%request_list(filebnds(iproc)%rlen,3) = no
               filebnds(iproc)%request_list(filebnds(iproc)%rlen,4) = floc
               ! store local index
               filebnds(iproc)%unpack_list(filebnds(iproc)%rlen,1) = i
               filebnds(iproc)%unpack_list(filebnds(iproc)%rlen,2) = 0
               filebnds(iproc)%unpack_list(filebnds(iproc)%rlen,3) = n
               filebnds(iproc)%unpack_list(filebnds(iproc)%rlen,4) = ipf + 1
               iproc = procarray(i+ca,pjl+1+cb,no,1)
               floc = procarray(i+ca,pjl+1+cb,no,2)
               filebnds(iproc)%rlen = filebnds(iproc)%rlen + 1
               call check_filebnds_alloc(iproc,filemaxbuflen)
               ! store global index
               filebnds(iproc)%request_list(filebnds(iproc)%rlen,1) = i + ca
               filebnds(iproc)%request_list(filebnds(iproc)%rlen,2) = pjl + 1 + cb
               filebnds(iproc)%request_list(filebnds(iproc)%rlen,3) = no
               filebnds(iproc)%request_list(filebnds(iproc)%rlen,4) = floc
               ! store local index
               filebnds(iproc)%unpack_list(filebnds(iproc)%rlen,1) = i
               filebnds(iproc)%unpack_list(filebnds(iproc)%rlen,2) = pjl + 1
               filebnds(iproc)%unpack_list(filebnds(iproc)%rlen,3) = n
               filebnds(iproc)%unpack_list(filebnds(iproc)%rlen,4) = ipf + 1
            end do
            do j = 1,pjl
               iproc = procarray(ca,j+cb,no,1)
               floc = procarray(ca,j+cb,no,2)
               filebnds(iproc)%rlen = filebnds(iproc)%rlen + 1
               call check_filebnds_alloc(iproc,filemaxbuflen)
               ! store global index
               filebnds(iproc)%request_list(filebnds(iproc)%rlen,1) = ca
               filebnds(iproc)%request_list(filebnds(iproc)%rlen,2) = j + cb
               filebnds(iproc)%request_list(filebnds(iproc)%rlen,3) = no
               filebnds(iproc)%request_list(filebnds(iproc)%rlen,4) = floc
               ! store local index
               filebnds(iproc)%unpack_list(filebnds(iproc)%rlen,1) = 0
               filebnds(iproc)%unpack_list(filebnds(iproc)%rlen,2) = j
               filebnds(iproc)%unpack_list(filebnds(iproc)%rlen,3) = n
               filebnds(iproc)%unpack_list(filebnds(iproc)%rlen,4) = ipf + 1
               iproc = procarray(pil+1+ca,j+cb,no,1)
               floc = procarray(pil+1+ca,j+cb,no,2)
               filebnds(iproc)%rlen = filebnds(iproc)%rlen + 1
               call check_filebnds_alloc(iproc,filemaxbuflen)
               ! store global index
               filebnds(iproc)%request_list(filebnds(iproc)%rlen,1) = pil + 1 + ca
               filebnds(iproc)%request_list(filebnds(iproc)%rlen,2) = j + cb
               filebnds(iproc)%request_list(filebnds(iproc)%rlen,3) = no
               filebnds(iproc)%request_list(filebnds(iproc)%rlen,4) = floc
               ! store local index
               filebnds(iproc)%unpack_list(filebnds(iproc)%rlen,1) = pil + 1
               filebnds(iproc)%unpack_list(filebnds(iproc)%rlen,2) = j
               filebnds(iproc)%unpack_list(filebnds(iproc)%rlen,3) = n
               filebnds(iproc)%unpack_list(filebnds(iproc)%rlen,4) = ipf + 1
            end do
         end do
      end do
 
      ! identify neighbour processors
      fileneighnum = count( filebnds(:)%rlen > 0 )
      if ( filebnds(myid)%rlen > 0 ) then
        fileneighnum = fileneighnum - 1
      end if
      if ( allocated(fileneighlist) ) then
         deallocate(fileneighlist)
      end if
      allocate(fileneighlist(fileneighnum))
      ncount = 0
      do jproc = 1,fnresid-1
         iproc = modulo(myid+jproc,fnresid)
          if ( filebnds(iproc)%rlen > 0 ) then
            ncount = ncount + 1
            fileneighlist(ncount) = iproc
         end if
      end do

      ! reduce array size where possible
      allocate(dummy(filemaxbuflen,4))
      do jproc = 1,fileneighnum
         iproc = fileneighlist(jproc)
         xlen = filebnds(iproc)%rlen
         if ( filebnds(iproc)%len > xlen ) then
            dummy(1:xlen,1:4) = filebnds(iproc)%request_list(1:xlen,1:4)
            deallocate(filebnds(iproc)%request_list)
            allocate(filebnds(iproc)%request_list(xlen,4))
            filebnds(iproc)%request_list(1:xlen,1:4) = dummy(1:xlen,1:4)
            dummy(1:xlen,1:4) = filebnds(iproc)%unpack_list(1:xlen,1:4)
            deallocate(filebnds(iproc)%unpack_list)
            allocate(filebnds(iproc)%unpack_list(xlen,4))
            filebnds(iproc)%unpack_list(1:xlen,1:4) = dummy(1:xlen,1:4)
         end if
      end do
      if ( filebnds(myid)%rlen > 0 ) then
         xlen = filebnds(myid)%rlen
         if ( filebnds(myid)%len > xlen ) then
            dummy(1:xlen,1:4) = filebnds(myid)%request_list(1:xlen,1:4)
            deallocate(filebnds(myid)%request_list)
            allocate(filebnds(myid)%request_list(xlen,4))
            filebnds(myid)%request_list(1:xlen,1:4) = dummy(1:xlen,1:4)
            dummy(1:xlen,1:4) = filebnds(myid)%unpack_list(1:xlen,1:4)
            deallocate(filebnds(myid)%unpack_list)
            allocate(filebnds(myid)%unpack_list(xlen,4))
            filebnds(myid)%unpack_list(1:xlen,1:4) = dummy(1:xlen,1:4)
         end if
      end if
      deallocate(dummy)

      ! increase size of request list if needed
      if ( 2*fileneighnum > size(ireq) ) then
         deallocate( ireq, rlist )
         allocate( ireq(2*fileneighnum) )
         allocate( rlist(fileneighnum) )
      end if

      ! Now, for each processor send the length of points I want.
      nreq = 0
      do jproc = 1,fileneighnum
         iproc = fileneighlist(jproc) ! Recv from
         nreq = nreq + 1
         lproc = iproc
         call MPI_IRecv( filebnds(iproc)%slen, 1_4, ltype, lproc, itag, lcomm, ireq(nreq), ierr )
      end do
      do jproc = fileneighnum,1,-1
         iproc = fileneighlist(jproc)
         nreq = nreq + 1
         lproc = iproc
         call MPI_ISend( filebnds(iproc)%rlen, 1_4, ltype, lproc, itag, lcomm, ireq(nreq), ierr )
      end do
      call MPI_Waitall( nreq, ireq, MPI_STATUSES_IGNORE, ierr )
      
      ! send unpack_list to file neighbours
      nreq = 0
      do jproc = 1,fileneighnum
         iproc = fileneighlist(jproc)  ! Recv from
         allocate(filebnds(iproc)%send_list(filebnds(iproc)%slen,4))
         nreq = nreq + 1
         ! Use the maximum size in the recv call.
         llen = 4*filebnds(iproc)%slen
         lproc = iproc
         call MPI_IRecv( filebnds(iproc)%send_list(1,1), llen, &
              ltype, lproc, itag, lcomm, ireq(nreq), ierr )
      end do
      do jproc = fileneighnum,1,-1
         iproc = fileneighlist(jproc)  ! Send to
         ! Send list of requests
         nreq = nreq + 1
         llen = 4*filebnds(iproc)%rlen
         lproc = iproc
         call MPI_ISend( filebnds(iproc)%request_list(1,1), llen, &
              ltype, lproc, itag, lcomm, ireq(nreq), ierr )
      end do      
      call MPI_Waitall( nreq, ireq, MPI_STATUSES_IGNORE, ierr )

      ! convert send_list and unpack_list to local indices
      do jproc = 1,fileneighnum
         iproc = fileneighlist(jproc)  ! Send to
         do iq = 1,filebnds(iproc)%slen
            iloc = filebnds(iproc)%send_list(iq,1)
            jloc = filebnds(iproc)%send_list(iq,2)
            nloc = filebnds(iproc)%send_list(iq,3)
            floc = filebnds(iproc)%send_list(iq,4)
            call file_ijnpg2ijnp(iloc,jloc,nloc,floc,myid,ik)
            filebnds(iproc)%send_list(iq,1) = iloc
            filebnds(iproc)%send_list(iq,2) = jloc
            filebnds(iproc)%send_list(iq,3) = nloc
            filebnds(iproc)%send_list(iq,4) = floc
         end do
      end do
      do iq = 1,filebnds(myid)%rlen
         iloc = filebnds(myid)%request_list(iq,1)
         jloc = filebnds(myid)%request_list(iq,2)
         nloc = filebnds(myid)%request_list(iq,3)
         floc = filebnds(myid)%request_list(iq,4)
         call file_ijnpg2ijnp(iloc,jloc,nloc,floc,myid,ik)
         filebnds(myid)%request_list(iq,1) = iloc
         filebnds(myid)%request_list(iq,2) = jloc
         filebnds(myid)%request_list(iq,3) = nloc
         filebnds(myid)%request_list(iq,4) = floc
      end do
   
      ! set up buffers
      xlev = max( kl, ol )
      do jproc = 1,fileneighnum
         iproc = fileneighlist(jproc)
         xlen = xlev*filebnds(iproc)%rlen
         if ( bnds(iproc)%rbuflen < xlen ) then
            if ( bnds(iproc)%rbuflen > 0 ) then
               deallocate( bnds(iproc)%rbuf )
            end if
            allocate( bnds(iproc)%rbuf(xlen) )
            bnds(iproc)%rbuflen = xlen
         end if
         xlen = xlev*filebnds(iproc)%slen
         if ( bnds(iproc)%sbuflen < xlen ) then
            if ( bnds(iproc)%sbuflen > 0 ) then
               deallocate( bnds(iproc)%sbuf )
            end if
            allocate( bnds(iproc)%sbuf(xlen) )
            bnds(iproc)%sbuflen = xlen
         end if
      end do
      
   end subroutine ccmpi_filebounds_setup
   
   subroutine check_filebnds_alloc(iproc,filemaxbuflen)
   
      integer, intent(in) :: iproc, filemaxbuflen
      
      if ( filebnds(iproc)%len<=0 ) then
         filebnds(iproc)%len = filemaxbuflen
         allocate(filebnds(iproc)%request_list(filemaxbuflen,4))
         allocate(filebnds(iproc)%unpack_list(filemaxbuflen,4))
      end if
   
   end subroutine check_filebnds_alloc
   
   subroutine file_ijnpg2ijnp(iloc,jloc,nloc,floc,iproc,ik)
   
      integer, intent(inout) :: iloc, jloc, nloc
      integer, intent(in) :: floc, iproc,ik
      integer :: i, j, n
      integer :: ip, ca, cb
  
      i = iloc ! global i
      j = jloc ! global j
      n = nloc ! global panel
      
      ! fix up out-of-bounds indices
      if ( iloc == 0 ) then
         if ( mod(nloc,2) == 0 ) then          
            i = ik
            j = jloc
            n = mod(nloc+5,6) ! n_w
         else
            i = ik + 1 - jloc
            j = ik
            n = mod(nloc+4,6) ! n_w
         end if
      else if ( iloc == ik+1 ) then
         if ( mod(nloc,2) == 0 ) then          
            i = ik + 1 - jloc
            j = 1
            n = mod(nloc+2,6) ! n_e
         else
            i = 1
            j = jloc
            n = mod(nloc+1,6) ! n_e
         end if
      end if
      if ( jloc == 0 ) then
         if ( mod(nloc,2) == 0 ) then              
            i = ik
            j = ik + 1 - iloc
            n = mod(nloc+4,6) ! n_s
         else
            i = iloc
            j = ik
            n = mod(nloc+5,6) ! n_s
         end if
      else if ( jloc == ik+1 ) then
         if ( mod(nloc,2) == 0 ) then              
            i = iloc
            j = 1
            n = mod(nloc+1,6) ! n_n
         else
            i = 1
            j = ik + 1 - iloc
            n = mod(nloc+2,6) ! n_n
         end if
      end if
         
      ip = (floc-1)*fnresid + iproc
      ca = pioff(ip,n)
      cb = pjoff(ip,n)
      iloc = i - ca        ! local i
      jloc = j - cb        ! local j
      nloc = n + pnoff(ip) ! local n
   
   end subroutine
   
   subroutine ccmpi_filebounds2(sdat,comm)

      integer, intent(in) :: comm
      integer :: myrlen, iproc, jproc, mproc, iq, rcount
      integer :: send_len
      integer, dimension(fileneighnum) :: rslen, sslen
      integer(kind=4) :: llen, lproc, ierr, ldone, sreq
      integer(kind=4) :: itag=40
#ifdef i8r8
      integer(kind=4), parameter :: ltype = MPI_DOUBLE_PRECISION
#else
      integer(kind=4), parameter :: ltype = MPI_REAL
#endif
      integer(kind=4), dimension(fileneighnum) :: donelist
      real, dimension(0:,0:,1:,1:), intent(inout) :: sdat

      call START_LOG(bounds_begin)
      
      rslen(:) = filebnds(fileneighlist)%rlen
      sslen(:) = filebnds(fileneighlist)%slen
      myrlen = filebnds(myid)%rlen

      !     Set up the buffers to recv
      nreq = 0
      do iproc = 1,fileneighnum
         llen = rslen(iproc)
         lproc = fileneighlist(iproc)  ! Recv from
         nreq  = nreq + 1
         rlist(nreq) = iproc
         call MPI_IRecv( bnds(lproc)%rbuf(1), llen, ltype, lproc, itag, comm, ireq(nreq), ierr )
      end do
      rreq = nreq
      !     Set up the buffers to send
      do iproc = fileneighnum,1,-1
         ! Build up list of points
         send_len = sslen(iproc)
         llen = send_len
         lproc = fileneighlist(iproc)  ! Send to
         do iq = 1,send_len
            bnds(lproc)%sbuf(iq) = sdat(filebnds(lproc)%send_list(iq,1),filebnds(lproc)%send_list(iq,2), &
                                        filebnds(lproc)%send_list(iq,3),filebnds(lproc)%send_list(iq,4))
         end do
         nreq  = nreq + 1
         call MPI_ISend( bnds(lproc)%sbuf(1), llen, ltype, lproc, itag, comm, ireq(nreq), ierr )
      end do

      ! Finally see if there are any points on my own processor that need
      ! to be fixed up.
      do iq = 1,myrlen
         ! request_list is same as send_list in this case
         sdat(filebnds(myid)%unpack_list(iq,1),filebnds(myid)%unpack_list(iq,2),   &
              filebnds(myid)%unpack_list(iq,3),filebnds(myid)%unpack_list(iq,4)) = &
         sdat(filebnds(myid)%request_list(iq,1),filebnds(myid)%request_list(iq,2), &
              filebnds(myid)%request_list(iq,3),filebnds(myid)%request_list(iq,4))
      end do

      ! Unpack incomming messages
      rcount = rreq
      do while ( rcount > 0 )
         call START_LOG(mpiwait_begin)
         call MPI_Waitsome( rreq, ireq, ldone, donelist, MPI_STATUSES_IGNORE, ierr )
         call END_LOG(mpiwait_end)
         rcount = rcount - ldone
         do jproc = 1,ldone
            mproc = donelist(jproc)
            iproc = rlist(mproc)  ! Recv from
            lproc = fileneighlist(iproc)
            ! unpack_list(iq) is index into extended region
!cdir nodep
            do iq = 1,rslen(iproc)
               sdat(filebnds(lproc)%unpack_list(iq,1),filebnds(lproc)%unpack_list(iq,2),   &
                    filebnds(lproc)%unpack_list(iq,3),filebnds(lproc)%unpack_list(iq,4)) = &
               bnds(lproc)%rbuf(iq)
            end do
         end do
      end do

      ! Clear any remaining messages
      sreq = nreq - rreq
      call START_LOG(mpiwait_begin)
      call MPI_Waitall( sreq, ireq(rreq+1:nreq), MPI_STATUSES_IGNORE, ierr )
      call END_LOG(mpiwait_end)

      call END_LOG(bounds_end)

   end subroutine ccmpi_filebounds2

   subroutine ccmpi_filebounds3(sdat,comm)

      integer, intent(in) :: comm
      integer :: myrlen, iproc, jproc, mproc, iq, rcount, kx
      integer :: send_len
      integer, dimension(fileneighnum) :: rslen, sslen
      integer(kind=4) :: llen, lproc, ierr, ldone, sreq
      integer(kind=4) :: itag=41
#ifdef i8r8
      integer(kind=4), parameter :: ltype = MPI_DOUBLE_PRECISION
#else
      integer(kind=4), parameter :: ltype = MPI_REAL
#endif
      integer(kind=4), dimension(fileneighnum) :: donelist
      real, dimension(0:,0:,1:,1:,1:), intent(inout) :: sdat

      call START_LOG(bounds_begin)
      
      kx = size(sdat,5)

      rslen(:) = filebnds(fileneighlist)%rlen
      sslen(:) = filebnds(fileneighlist)%slen
      myrlen = filebnds(myid)%rlen

      !     Set up the buffers to send and recv
      nreq = 0
      do iproc = 1,fileneighnum
         llen = rslen(iproc)*kx
         lproc = fileneighlist(iproc)  ! Recv from
         nreq = nreq + 1
         rlist(nreq) = iproc
         call MPI_IRecv( bnds(lproc)%rbuf(1), llen, ltype, lproc, itag, comm, ireq(nreq), ierr )
      end do
      rreq = nreq
      do iproc = fileneighnum,1,-1
         send_len = sslen(iproc)
         llen = send_len*kx
         lproc = fileneighlist(iproc)  ! Send to
         do iq = 1,send_len
            bnds(lproc)%sbuf(1+(iq-1)*kx:iq*kx) = sdat(filebnds(lproc)%send_list(iq,1),filebnds(lproc)%send_list(iq,2),      &
                                                       filebnds(lproc)%send_list(iq,3),filebnds(lproc)%send_list(iq,4),1:kx)
         end do
         nreq = nreq + 1
         call MPI_ISend( bnds(lproc)%sbuf(1), llen, ltype, lproc, itag, comm, ireq(nreq), ierr )
      end do

      ! Finally see if there are any points on my own processor that need
      ! to be fixed up.
      do iq = 1,myrlen
         ! request_list is same as send_list in this case
         sdat(filebnds(myid)%unpack_list(iq,1),filebnds(myid)%unpack_list(iq,2),        &
              filebnds(myid)%unpack_list(iq,3),filebnds(myid)%unpack_list(iq,4),1:kx) = &
         sdat(filebnds(myid)%request_list(iq,1),filebnds(myid)%request_list(iq,2),            &
              filebnds(myid)%request_list(iq,3),filebnds(myid)%request_list(iq,4),1:kx)
      end do

      ! Unpack incomming messages
      rcount = rreq
      do while ( rcount > 0 )
         call START_LOG(mpiwait_begin)
         call MPI_Waitsome( rreq, ireq, ldone, donelist, MPI_STATUSES_IGNORE, ierr )
         call END_LOG(mpiwait_end)
         rcount = rcount - ldone
         do jproc = 1,ldone
            mproc = donelist(jproc)
            iproc = rlist(mproc)  ! Recv from
            lproc = fileneighlist(iproc)
            do iq = 1,rslen(iproc)
               sdat(filebnds(lproc)%unpack_list(iq,1),filebnds(lproc)%unpack_list(iq,2),        &
                    filebnds(lproc)%unpack_list(iq,3),filebnds(lproc)%unpack_list(iq,4),1:kx) = &
               bnds(lproc)%rbuf(1+(iq-1)*kx:iq*kx)
            end do
         end do
      end do

      ! Clear any remaining messages
      sreq = nreq - rreq
      call START_LOG(mpiwait_begin)
      call MPI_Waitall( sreq, ireq(rreq+1:nreq), MPI_STATUSES_IGNORE, ierr )
      call END_LOG(mpiwait_end)

      call END_LOG(bounds_end)
      
   end subroutine ccmpi_filebounds3
   
end module cc_mpi
<|MERGE_RESOLUTION|>--- conflicted
+++ resolved
@@ -95,13 +95,7 @@
              ccmpi_shared_split,ccmpi_node_leader
 #else
              bounds_colour_send, bounds_colour_recv, boundsuv_allvec
-<<<<<<< HEAD
 #endif
-#ifdef usempi3   
-   public :: ccmpi_ibcast, ccmpi_ibcastwait
-#endif
-=======
->>>>>>> 174e06fb
    public :: mgbounds, mgcollect, mgbcast, mgbcastxn, mgbcasta, mg_index
    public :: ind, indx, indp, indg, iq2iqg, indv_mpi, indglobal, fproc,     &
              proc_region, proc_region_face, proc_region_dix, face_set,      &
