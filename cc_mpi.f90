--- conflicted
+++ resolved
@@ -323,13 +323,8 @@
       call start_log(distribute_begin)
 !cdir iexpand(indp, indg)
       if ( myid == 0 .and. .not. present(a1) ) then
-<<<<<<< HEAD
-         print*, "Error: ccmpi_distribute argument required on proc 0"
-         call MPI_Abort(MPI_COMM_WORLD,1,ierr)
-=======
          write(6,*) "Error: ccmpi_distribute argument required on proc 0"
          call MPI_Abort(MPI_COMM_WORLD,-1,ierr)
->>>>>>> 5f7793d1
       end if
       ! Copy internal region
       if ( myid == 0 ) then
@@ -373,13 +368,8 @@
          ! Check that the length is the expected value.
          call MPI_Get_count(status, MPI_REAL, count, ierr)
          if ( count /= ifull ) then
-<<<<<<< HEAD
-            print*, "Error, wrong length in ccmpi_distribute", myid, ifull, count
-            call MPI_Abort(MPI_COMM_WORLD,1,ierr)
-=======
             write(6,*) "Error, wrong length in ccmpi_distribute", myid, ifull, count
             call MPI_Abort(MPI_COMM_WORLD,-1,ierr)
->>>>>>> 5f7793d1
          end if
 
       end if
@@ -467,13 +457,8 @@
       call start_log(distribute_begin)
 !cdir iexpand(indp, indg)
       if ( myid == 0 .and. .not. present(a1) ) then
-<<<<<<< HEAD
-         print*, "Error: ccmpi_distribute argument required on proc 0"
-         call MPI_Abort(MPI_COMM_WORLD,1,ierr)
-=======
          write(6,*) "Error: ccmpi_distribute argument required on proc 0"
          call MPI_Abort(MPI_COMM_WORLD,-1,ierr)
->>>>>>> 5f7793d1
       end if
       ! Copy internal region
       if ( myid == 0 ) then
@@ -517,13 +502,8 @@
          ! Check that the length is the expected value.
          call MPI_Get_count(status, MPI_INTEGER, count, ierr)
          if ( count /= ifull ) then
-<<<<<<< HEAD
-            print*, "Error, wrong length in ccmpi_distribute", myid, ifull, count
-            call MPI_Abort(MPI_COMM_WORLD,1,ierr)
-=======
             write(6,*) "Error, wrong length in ccmpi_distribute", myid, ifull, count
             call MPI_Abort(MPI_COMM_WORLD,-1,ierr)
->>>>>>> 5f7793d1
          end if
 
       end if
@@ -549,13 +529,8 @@
       call start_log(distribute_begin)
 !cdir iexpand(indp, indg)
       if ( myid == 0 .and. .not. present(a1) ) then
-<<<<<<< HEAD
-         print*, "Error: ccmpi_distribute argument required on proc 0"
-         call MPI_Abort(MPI_COMM_WORLD,1,ierr)
-=======
          write(6,*) "Error: ccmpi_distribute argument required on proc 0"
          call MPI_Abort(MPI_COMM_WORLD,-1,ierr)
->>>>>>> 5f7793d1
       end if
       ! Copy internal region
       if ( myid == 0 ) then
@@ -599,13 +574,8 @@
          ! Check that the length is the expected value.
          call MPI_Get_count(status, MPI_REAL, count, ierr)
          if ( count /= size(af) ) then
-<<<<<<< HEAD
-            print*, "Error, wrong length in ccmpi_distribute", myid, size(af), count
-            call MPI_Abort(MPI_COMM_WORLD,1,ierr)
-=======
             write(6,*) "Error, wrong length in ccmpi_distribute", myid, size(af), count
             call MPI_Abort(MPI_COMM_WORLD,-1,ierr)
->>>>>>> 5f7793d1
          end if
 
       end if
@@ -627,13 +597,8 @@
       call start_log(gather_begin)
 !cdir iexpand(indp, indg, ind)
       if ( myid == 0 .and. .not. present(ag) ) then
-<<<<<<< HEAD
-         print*, "Error: ccmpi_gather argument required on proc 0"
-         call MPI_Abort(MPI_COMM_WORLD,1,ierr)
-=======
          write(6,*) "Error: ccmpi_gather argument required on proc 0"
          call MPI_Abort(MPI_COMM_WORLD,-1,ierr)
->>>>>>> 5f7793d1
       end if
 
       itag = itag + 1
@@ -698,13 +663,8 @@
       call start_log(gather_begin)
 !cdir iexpand(indp, indg, ind)
       if ( myid == 0 .and. .not. present(ag) ) then
-<<<<<<< HEAD
-         print*, "Error: ccmpi_gather argument required on proc 0"
-         call MPI_Abort(MPI_COMM_WORLD,1,ierr)
-=======
          write(6,*) "Error: ccmpi_gather argument required on proc 0"
          call MPI_Abort(MPI_COMM_WORLD,-1,ierr)
->>>>>>> 5f7793d1
       end if
 
       itag = itag + 1
@@ -1377,13 +1337,8 @@
       end do
 
       if ( iext > iextra ) then
-<<<<<<< HEAD
-         print*, "IEXT too large", iext, iextra
-         call MPI_Abort(MPI_COMM_WORLD,1,ierr)
-=======
          write(6,*) "IEXT too large", iext, iextra
          call MPI_Abort(MPI_COMM_WORLD,-1,ierr)
->>>>>>> 5f7793d1
       end if
 
 
@@ -2051,13 +2006,8 @@
       integer :: ierr,ierr2
       character(len=*) :: str
       if ( ind == huge(1) ) then
-<<<<<<< HEAD
-         print*, str, " not set", myid, i, j, n, iq
-         call MPI_Abort(MPI_COMM_WORLD,1,ierr)
-=======
          write(6,*) str, " not set", myid, i, j, n, iq
          call MPI_Abort(MPI_COMM_WORLD,-1,ierr)
->>>>>>> 5f7793d1
       end if
    end subroutine check_set
 
@@ -2586,13 +2536,8 @@
 ! This prevents vectorisation
 #ifdef debug
                if ( iproc == myid ) then
-<<<<<<< HEAD
-                  print*, "Inconsistency in deptsync"
-                  call MPI_Abort(MPI_COMM_WORLD,1,ierr)
-=======
                   write(6,*) "Inconsistency in deptsync"
                   call MPI_Abort(MPI_COMM_WORLD,-1,ierr)
->>>>>>> 5f7793d1
                end if
 #endif
                ! Add this point to the list of requests I need to send to iproc
@@ -2760,11 +2705,7 @@
       i = iq - (j - 1)*il_g - n*il_g*il_g
       if ( fproc(i,j,n) /= myid ) then
          write(*,"(a,5i5)") "Consistency failure in indv_mpi", myid, iq, i, j, n
-<<<<<<< HEAD
-         call MPI_Abort(MPI_COMM_WORLD,1,ierr)
-=======
          call MPI_Abort(MPI_COMM_WORLD,-1,ierr)
->>>>>>> 5f7793d1
       end if
       ! Reduced to values on my processor
       j = j - joff(n)
@@ -2818,17 +2759,10 @@
    subroutine checksize(len, msize, mesg)
       integer, intent(in) :: len,msize
       character(len=*), intent(in) :: mesg
-<<<<<<< HEAD
-      integer :: ierr
-      if ( len > maxsize ) then
-         print*, "Error, maxsize exceeded in ", mesg
-         call MPI_Abort(MPI_COMM_WORLD,1,ierr)
-=======
       integer :: ierr,ierr2
       if ( len > msize ) then
          write(6,*) "Error, maxsize exceeded in ", mesg
          call MPI_Abort(MPI_COMM_WORLD,-1,ierr)
->>>>>>> 5f7793d1
       end if
    end subroutine checksize
 
@@ -2860,17 +2794,6 @@
          bnds(rproc)%len = len
       else
          ! Just check length
-<<<<<<< HEAD
-         if ( kl*bnds(rproc)%rlen >=  bnds(rproc)%len ) then
-            print*, "Error, maximum length error in check_bnds_alloc"
-            print*, myid, rproc, bnds(rproc)%rlen,  bnds(rproc)%len, kl
-            call MPI_Abort(MPI_COMM_WORLD,1,ierr)
-         end if
-         if ( iext >= iextra ) then
-            print*, "Error, iext maximum length error in check_bnds_alloc"
-            print*, myid, iext, iextra
-            call MPI_Abort(MPI_COMM_WORLD,1,ierr)
-=======
          if ( max(kl,ol)*bnds(rproc)%rlen >=  bnds(rproc)%len ) then
             write(6,*) "Error, maximum length error in check_bnds_alloc"
             write(6,*) myid, rproc, bnds(rproc)%rlen,  bnds(rproc)%len, max(kl,ol)
@@ -2880,7 +2803,6 @@
             write(6,*) "Error, iext maximum length error in check_bnds_alloc"
             write(6,*) myid, iext, iextra
             call MPI_Abort(MPI_COMM_WORLD,-1,ierr)
->>>>>>> 5f7793d1
          end if
       end if
    end subroutine check_bnds_alloc
@@ -2944,13 +2866,8 @@
       !  if  nproc <= npanels+1, then each gets a number of full panels
       if ( nproc <= npanels+1 ) then
          if ( modulo(npanels+1,nproc) /= 0 ) then
-<<<<<<< HEAD
-            print*, "Error, number of processors must divide number of panels"
-            call MPI_Abort(MPI_COMM_WORLD,1,ierr)
-=======
             write(6,*) "Error, number of processors must divide number of panels"
             call MPI_Abort(MPI_COMM_WORLD,-1,ierr)
->>>>>>> 5f7793d1
          end if
 !         npan = (npanels+1)/nproc
          ipan = il_g
@@ -2964,13 +2881,8 @@
          end do
       else  ! nproc >= npanels+1
          if ( modulo (nproc, npanels+1) /= 0 ) then
-<<<<<<< HEAD
-            print*, "Error, number of processors must be a multiple of number of panels"
-            call MPI_Abort(MPI_COMM_WORLD,1,ierr)
-=======
             write(6,*) "Error, number of processors must be a multiple of number of panels"
             call MPI_Abort(MPI_COMM_WORLD,-1,ierr)
->>>>>>> 5f7793d1
          end if
 !         npan = 1
          n = nproc / (npanels+1)
@@ -2987,33 +2899,19 @@
             write(6,*) "NXPROC, NYPROC", nxproc, nyproc
          end if
          if ( nxproc*nyproc /= n ) then
-<<<<<<< HEAD
-            print*, "Error in splitting up faces"
-            call MPI_Abort(MPI_COMM_WORLD,1,ierr)
-=======
             write(6,*) "Error in splitting up faces"
             call MPI_Abort(MPI_COMM_WORLD,-1,ierr)
->>>>>>> 5f7793d1
          end if
 
          ! Still need to check that the processor distribution is compatible
          ! with the grid.
          if ( modulo(il_g,nxproc) /= 0 ) then
-<<<<<<< HEAD
-            print*, "Error, il not a multiple of nxproc", il_g, nxproc
-            call MPI_Abort(MPI_COMM_WORLD,1,ierr)
-         end if
-         if ( modulo(il_g,nyproc) /= 0 ) then
-            print*, "Error, il not a multiple of nyproc", il_g, nyproc
-            call MPI_Abort(MPI_COMM_WORLD,1,ierr)
-=======
             write(6,*) "Error, il not a multiple of nxproc", il_g, nxproc
             call MPI_Abort(MPI_COMM_WORLD,-1,ierr)
          end if
          if ( modulo(il_g,nyproc) /= 0 ) then
             write(6,*) "Error, il not a multiple of nyproc", il_g, nyproc
             call MPI_Abort(MPI_COMM_WORLD,-1,ierr)
->>>>>>> 5f7793d1
          end if
          ipan = il_g/nxproc
          jpan = il_g/nyproc
@@ -3045,21 +2943,12 @@
 
 !     Check that the values calculated here match those set as parameters
       if ( ipan /= il ) then
-<<<<<<< HEAD
-         print*, "Error, parameter mismatch, ipan /= il", ipan, il
-         call MPI_Abort(MPI_COMM_WORLD,1,ierr)
-      end if
-      if ( jpan*npan /= jl ) then
-         print*, "Error, parameter mismatch, jpan*npan /= jl", jpan, npan, jl
-         call MPI_Abort(MPI_COMM_WORLD,1,ierr)
-=======
          write(6,*) "Error, parameter mismatch, ipan /= il", ipan, il
          call MPI_Abort(MPI_COMM_WORLD,-1,ierr)
       end if
       if ( jpan*npan /= jl ) then
          write(6,*) "Error, parameter mismatch, jpan*npan /= jl", jpan, npan, jl
          call MPI_Abort(MPI_COMM_WORLD,-1,ierr)
->>>>>>> 5f7793d1
       end if
 
 !      ipfull = ipan*jpan*npan
@@ -3109,33 +2998,19 @@
          write(6,*) "NXPROC, NYPROC", nxproc, nyproc, iextra
       end if
       if ( nxproc*nyproc /= nproc ) then
-<<<<<<< HEAD
-         print*, "Error in splitting up faces"
-         call MPI_Abort(MPI_COMM_WORLD,1,ierr)
-=======
          write(6,*) "Error in splitting up faces"
          call MPI_Abort(MPI_COMM_WORLD,-1,ierr)
->>>>>>> 5f7793d1
       end if
 
       ! Still need to check that the processor distribution is compatible
       ! with the grid.
       if ( modulo(il_g,nxproc) /= 0 ) then
-<<<<<<< HEAD
-         print*, "Error, il not a multiple of nxproc", il_g, nxproc
-         call MPI_Abort(MPI_COMM_WORLD,1,ierr)
-      end if
-      if ( modulo(il_g,nyproc) /= 0 ) then
-         print*, "Error, il not a multiple of nyproc", il_g, nyproc
-         call MPI_Abort(MPI_COMM_WORLD,1,ierr)
-=======
          write(6,*) "Error, il not a multiple of nxproc", il_g, nxproc
          call MPI_Abort(MPI_COMM_WORLD,-1,ierr)
       end if
       if ( modulo(il_g,nyproc) /= 0 ) then
          write(6,*) "Error, il not a multiple of nyproc", il_g, nyproc
          call MPI_Abort(MPI_COMM_WORLD,-1,ierr)
->>>>>>> 5f7793d1
       end if
       ipan = il_g/nxproc
       jpan = il_g/nyproc
@@ -3236,21 +3111,12 @@
 
 !     Check that the values calculated here match those set as parameters
       if ( ipan /= il ) then
-<<<<<<< HEAD
-         print*, "Error, parameter mismatch, ipan /= il", ipan, il
-         call MPI_Abort(MPI_COMM_WORLD,1,ierr)
-      end if
-      if ( jpan*npan /= jl ) then
-         print*, "Error, parameter mismatch, jpan*npan /= jl", jpan, npan, jl
-         call MPI_Abort(MPI_COMM_WORLD,1,ierr)
-=======
          write(6,*) "Error, parameter mismatch, ipan /= il", ipan, il
          call MPI_Abort(MPI_COMM_WORLD,-1,ierr)
       end if
       if ( jpan*npan /= jl ) then
          write(6,*) "Error, parameter mismatch, jpan*npan /= jl", jpan, npan, jl
          call MPI_Abort(MPI_COMM_WORLD,-1,ierr)
->>>>>>> 5f7793d1
       end if
 
 !      ipfull = ipan*jpan*npan
@@ -3734,19 +3600,6 @@
    end subroutine log_setup
    
 
-<<<<<<< HEAD
-   subroutine check_dims
-!    Check that the dimensions defined in the newmpar and newmpar_gx file
-!    match. A single routine can't include both of these because declarations
-!    would conflict so return them from separate functions
-      integer :: ierr
-      if ( .not. all(get_dims()==get_dims_gx()) ) then
-         print*, "Error, mismatch in newmpar.h and newmpar_gx.h"
-         call MPI_Abort(MPI_COMM_WORLD,1,ierr)
-      end if
-
-   end subroutine check_dims
-=======
 !   subroutine check_dims
 !!    Check that the dimensions defined in the newmpar and newmpar_gx file
 !!    match. A single routine can't include both of these because declarations
@@ -3758,7 +3611,6 @@
 !      end if
 !
 !   end subroutine check_dims
->>>>>>> 5f7793d1
    
 !   function get_dims() result(dims)
 !      include 'newmpar.h'
