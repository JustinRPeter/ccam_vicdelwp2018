--- conflicted
+++ resolved
@@ -168,9 +168,9 @@
 ! mode=0 mass flux with moist convection
 ! mode=1 no mass flux
 
-subroutine tkemix(kmo,theta,qvg,qlg,qfg,qrg,qsg,qgrg,cfrac,cfrain,cfsnow,cfgrap,uo,vo,      &
-                  zi,fg,eg,ps,zom,zz,zzh,sig,sigh,rhos,dt,qgmin,mode,diag,naero,aero,cgmap, &
-                  wthflux,wqvflux,uwflux,vwflux,mfout)
+subroutine tkemix(kmo,theta,qvg,qlg,qfg,qrg,qsg,qgrg,cfrac,cfrain,cfsnow,cfgrap,uo,vo,      &
+                  zi,fg,eg,ps,zom,zz,zzh,sig,sigh,rhos,dt,qgmin,mode,diag,naero,aero,cgmap, &
+                  wthflux,wqvflux,uwflux,vwflux,mfout)
 
 implicit none
 
@@ -183,12 +183,12 @@
 real, dimension(:,:), intent(inout) :: qvg,qlg,qfg,qrg,qsg,qgrg
 real, dimension(ifull,kl), intent(out) :: kmo
 real, dimension(ifull,kl), intent(in) :: zz,zzh
-real, dimension(ifull,kl), intent(out) :: wthflux,wqvflux,uwflux,vwflux
-real, dimension(ifull,kl-1), intent(out) :: mfout
+real, dimension(ifull,kl), intent(out) :: wthflux,wqvflux,uwflux,vwflux
+real, dimension(ifull,kl-1), intent(out) :: mfout
 real, dimension(ifull), intent(inout) :: zi
 real, dimension(ifull), intent(in) :: fg,eg,ps,zom,rhos,cgmap
 real, dimension(kl), intent(in) :: sig
-real, dimension(kl), intent(in) :: sigh
+real, dimension(kl), intent(in) :: sigh
 real, dimension(ifull,kl,naero) :: arup
 real, dimension(ifull,kl) :: gamtl,gamqv,gamql,gamqf,gamqr,gamqs,gamqgr
 real, dimension(ifull,kl) :: km,thetav,thetal,temp,qsat
@@ -202,8 +202,8 @@
 real, dimension(ifull,kl) :: cfup,mflx
 real, dimension(ifull,2:kl) :: idzm
 real, dimension(ifull,1:kl-1) :: idzp
-real, dimension(ifull,1:kl) :: wthlflux,wqlflux,wqrflux
-real, dimension(ifull,1:kl) :: wqfflux,wqsflux,wqgrflux
+real, dimension(ifull,1:kl) :: wthlflux,wqlflux,wqrflux
+real, dimension(ifull,1:kl) :: wqfflux,wqsflux,wqgrflux
 real, dimension(ifull,2:kl) :: aa,qq,pps,ppt,ppb
 real, dimension(ifull,kl)   :: dz_fl   ! dz_fl(k)=0.5*(zz(k+1)-zz(k-1))
 real, dimension(ifull,kl-1) :: dz_hl   ! dz_hl(k)=zz(k+1)-zz(k)
@@ -215,8 +215,8 @@
 real, dimension(ifull) :: tempv,rvar,bvf,dc,mc,fc
 real, dimension(ifull) :: tbb,tcc,tqq
 real, dimension(ifull) :: avearray
-real, dimension(kl) :: sigkap,sighkap
-real, dimension(kl) :: w2up,nn,dqdash,qupsat
+real, dimension(kl) :: sigkap,sighkap
+real, dimension(kl) :: w2up,nn,dqdash,qupsat
 real, dimension(kl) :: qtup,ttup,tvup,thup
 real, dimension(1) :: templ
 real qrup,qsup,qgup
@@ -248,7 +248,7 @@
 
   ! Calculate air density - must use same theta for calculating dz so that rho*dz is conserved
   sigkap(k)=sig(k)**(-rd/cp)
-  sighkap(k)=sigh(k)**(-rd/cp)
+  sighkap(k)=sigh(k)**(-rd/cp)
   pres(:,k)=ps(:)*sig(k) ! pressure
   ! Density must be updated when dz is updated so that rho*dz is conserved
   thetav(:,k)=theta(1:ifull,k)*(1.+0.61*qvg(1:ifull,k)-qlg(1:ifull,k)-qfg(1:ifull,k)-qrg(1:ifull,k) &
@@ -326,9 +326,8 @@
   if (naero>0) then
     arup=aero(1:ifull,:,:)
   end if
-  
-  mfout(:,:)=0.
-<<<<<<< HEAD
+  
+  mfout(:,:)=0.
 
 #ifdef offline
   mf=0.
@@ -344,11 +343,10 @@
 
   if (mode/=1) then ! mass flux
 
-    ! Note that wstar is actually based on zidry, not zi
-    wstar=(grav*zidry*max(wtv0,0.)/thetav(:,1))**(1./3.)
-  
     do i=1,ifull
       if (wtv0(i)>0.) then ! unstable
+        ! Note that wstar is actually based on zidry, not zi
+        wstar(i)=(grav*zidry(i)*max(wtv0(i),0.)/thetav(i,1))**(1./3.)
         do icount=1,icm1
           ! Initialise updraft
           ziold=zidry(i)
@@ -571,7 +569,7 @@
           dtr =(1.-cfup(i,k))*dtrx+cfup(i,k)*dtrc
           mflx(i,k)=mflx(i,k-1)/(1.+dzht*(dtr-ent))
         end do
-        
+        
 #ifdef offline
         do k=1,ktopmax
           mf(i,k)=mflx(i,k)
@@ -644,345 +642,19 @@
     end do
   
   else
-    zidry=zi   
-    ! Note that wstar is actually based on zidry, not zi
-    wstar=(grav*zidry*max(wtv0,0.)/thetav(:,1))**(1./3.)   
+    zi(:)=zz(:,1)
+    zidry(:)=zz(:,1)
   end if
 
+  ! Note that wstar is actually based on zidry, not zi
+  wstar=(grav*zidry*max(wtv0,0.)/thetav(:,1))**(1./3.)
   
   ! turn off MF term if small grid spacing
   do k=1,kl
     mflx(:,k)=mflx(:,k)*cgmap(:)
   end do
-=======
-
-#ifdef offline
-  mf=0.
-  w_up=0.
-  tl_up=thetal(1:ifull,:)
-  qv_up=qvg(1:ifull,:)
-  ql_up=qlg(1:ifull,:)
-  qf_up=qfg(1:ifull,:)
-  cf_up=0.
-  ents=0.
-  dtrs=0.
-#endif
-
-  if (mode/=1) then ! mass flux
-
-    do i=1,ifull
-      if (wtv0(i)>0.) then ! unstable
-        ! Note that wstar is actually based on zidry, not zi
-        wstar(i)=(grav*zidry(i)*max(wtv0(i),0.)/thetav(i,1))**(1./3.)
-        do icount=1,icm1
-          ! Initialise updraft
-          ziold=zidry(i)
-          zlcl=0.
-          tke(i,1)=cm12*ustar(i)*ustar(i)+ce3*wstar(i)*wstar(i)
-          tke(i,1)=max(tke(i,1),mintke)
-          ktopmax=0
-          klcl=kl+1
-          w2up=0.
-          cfup(i,:)=0.
-          scond=.false.
-          dzht=zz(i,1)
-          ! Entrainment and detrainment rates
-          ent=entfn(zz(i,1),zi(i))
-          
-          ! first level -----------------
-          ! initial thermodynamic state
-          ! split qtot into components (conservation of thetal and qtot is maintained)
-          tlup(i,1)=thetal(i,1)+be*wt0(i)/sqrt(tke(i,1))       ! Hurley 2007
-          qvup(i,1)=qvg(i,1)   +be*wq0(i)/sqrt(tke(i,1))       ! Hurley 2007
-          qlup(i,1)=qlg(i,1)
-          qfup(i,1)=qfg(i,1)
-          qrup=qrg(i,1)
-          qsup=qsg(i,1)
-          qgup=qgrg(i,1)
-          ! diagnose thermodynamic variables assuming no condensation
-          qtup(1)=qvup(i,1)+qlup(i,1)+qfup(i,1)+qrup+qsup+qgup     ! qtot,up
-          ! state of plume after evaporation
-          qvup(i,1)=qtup(1)
-          qlup(i,1)=0.
-          qfup(i,1)=0.
-          qrup=0.
-          qsup=0.
-          qgup=0.
-          thup(1)=tlup(i,1) !+sigkap(1)*(lv*qlup(1)+ls*qfup(1))/cp ! theta,up
-          tvup(1)=thup(1)+theta(i,1)*0.61*qtup(1)                  ! thetav,up
-          ttup(1)=thup(1)/sigkap(1)                                ! temp,up
-          templ(1)=tlup(i,1)/sigkap(1)                             ! templ,up
-          ! update updraft velocity and mass flux
-          nn(1)  =grav*be*wtv0(i)/(thetav(i,1)*sqrt(tke(i,1))) ! Hurley 2007
-          w2up(1)=2.*dzht*b2*nn(1)/(1.+2.*dzht*b1*ent)         ! Hurley 2007
-          ! estimate variance of qtup in updraft
-          call getqsat(qupsat(1:1),templ(1:1),pres(i:i,1))
-          sigqtup=1.E-5
-          rng=sqrt(6.)*sigqtup               ! variance of triangle distribution
-          dqdash(1)=(qtup(1)-qupsat(1))/rng  ! scaled variance
-          dqdash(1)=min(dqdash(1),-1.)
-        
-          ! updraft without condensation
-          do k=2,kl
-            dzht=dz_hl(i,k-1)
-            ! Entrainment and detrainment rates
-            ent=entfn(zz(i,k),zi(i))
-            ! update thermodynamics of plume
-            ! split qtot into components (conservation is maintained)
-            tlup(i,k)=(tlup(i,k-1)+dzht*ent*thetal(i,k))/(1.+dzht*ent)
-            qvup(i,k)=(qvup(i,k-1)+dzht*ent*qvg(i,k)   )/(1.+dzht*ent)
-            qlup(i,k)=(qlup(i,k-1)+dzht*ent*qlg(i,k)   )/(1.+dzht*ent)
-            qfup(i,k)=(qfup(i,k-1)+dzht*ent*qfg(i,k)   )/(1.+dzht*ent)
-            qrup     =(            dzht*ent*qrg(i,k)   )/(1.+dzht*ent)
-            qsup     =(            dzht*ent*qsg(i,k)   )/(1.+dzht*ent)
-            qgup     =(            dzht*ent*qgrg(i,k)  )/(1.+dzht*ent)
-            ! calculate conserved variables
-            qtup(k)=qvup(i,k)+qlup(i,k)+qfup(i,k)+qrup+qsup+qgup ! qtot,up
-            ! estimate air temperature
-            templ(1)=tlup(i,k)/sigkap(k)                         ! templ,up
-            if (.not.scond) then
-              ! MJT notes - here we determine a fraction of the updraft that has undergone condensation
-              ! More correctly, we estimate a fraction of the number of updrafts at different locations
-              ! in the grid-box that have undergone condesation.
-              call getqsat(qupsat(k:k),templ(1:1),pres(i:i,k))
-              ! estimate variance of qtup in updraft (following Hurley and TAPM)
-              sigqtup=sqrt(max(1.E-10,1.6*tke(i,k)/eps(i,k)*cq*km(i,k)*((qtup(k)-qtup(k-1))/dzht)**2))
-              ! MJT condensation scheme - follow Smith 1990 and assume triangle distribution for qtup.
-              rng=sqrt(6.)*sigqtup               ! variance of triangle distribution
-              dqdash(k)=(qtup(k)-qupsat(k))/rng  ! scaled variance
-              if (dqdash(k)>=-1.) then
-                scond=.true.
-                klcl=k
-                xp=dzht*(-1.-dqdash(k-1))/(dqdash(k)-dqdash(k-1))
-                xp=min(max(xp,0.),dzht)
-                zlcl=xp+zz(i,k-1)
-              end if
-            end if
-            ! state of plume after redistribution
-            qvup(i,k)=qtup(k)
-            qlup(i,k)=0.
-            qfup(i,k)=0.
-            qrup=0.
-            qsup=0.
-            qgup=0.
-            thup(k)=tlup(i,k) !+sigkap(k)*(lv*qlup(k)+ls*qfup(k))/cp ! theta,up
-            tvup(k)=tlup(i,k)+theta(i,k)*0.61*qtup(k)                ! thetav,up after redistribution
-            ttup(k)=thup(k)/sigkap(k)                                ! temp,up
-            ! calculate buoyancy
-            nn(k)  =grav*(tvup(k)-thetav(i,k))/thetav(i,k)
-            ! update updraft velocity
-            w2up(k)=(w2up(k-1)+2.*dzht*b2*nn(k))/(1.+2.*dzht*b1*ent)
-            ! test if maximum plume height is reached
-            if (w2up(k)<=0.) then
-              as=min(2.*b2*(nn(k)-nn(k-1))/dzht,-1.E-20)
-              bs=2.*b2*nn(k-1)
-              cs=w2up(k-1)
-              xp=0.5*(-bs-sqrt(max(bs*bs-4.*as*cs,0.)))/as
-              xp=min(max(xp,0.),dzht)
-              zidry(i)=xp+zz(i,k-1)
-              ktopmax=max(ktopmax,k-1)
-              exit
-            end if
-          end do
-          
-          if (.not.scond) then
-            zi(i)=zidry(i)
-            zlcl=zidry(i)
-          else
-            zi(i)=max(zi(i),zidry(i))
-            zlcl =min(zlcl, zidry(i))
-
-            ! updraft with condensation
-            do k=klcl,kl
-              dzht=dz_hl(i,k-1)
-              ! Entrainment and detrainment rates
-              ent=entfn(zz(i,k),zi(i))
-              ! update thermodynamics of plume
-              ! split qtot into components (conservation is maintained)
-              tlup(i,k)=(tlup(i,k-1)+dzht*ent*thetal(i,k))/(1.+dzht*ent)
-              qvup(i,k)=(qvup(i,k-1)+dzht*ent*qvg(i,k)   )/(1.+dzht*ent)
-              qlup(i,k)=(qlup(i,k-1)+dzht*ent*qlg(i,k)   )/(1.+dzht*ent)
-              qfup(i,k)=(qfup(i,k-1)+dzht*ent*qfg(i,k)   )/(1.+dzht*ent)
-              qrup     =(            dzht*ent*qrg(i,k)   )/(1.+dzht*ent)
-              qsup     =(            dzht*ent*qsg(i,k)   )/(1.+dzht*ent)
-              qgup     =(            dzht*ent*qgrg(i,k)  )/(1.+dzht*ent)
-              ! calculate conserved variables
-              qtup(k)=qvup(i,k)+qlup(i,k)+qfup(i,k)+qrup+qsup+qgup ! qtot,up
-              ! estimate air temperature
-              templ(1)=tlup(i,k)/sigkap(k)                         ! templ,up
-              call getqsat(qupsat(k:k),templ(1:1),pres(i:i,k))
-              ! estimate variance of qtup in updraft (following Hurley and TAPM)
-              sigqtup=sqrt(max(1.E-10,1.6*tke(i,k)/eps(i,k)*cq*km(i,k)*((qtup(k)-qtup(k-1))/dzht)**2))
-              ! MJT condensation scheme -  follow Smith 1990 and assume
-              ! triangle distribution for qtup.  The average qvup is qxup
-              ! after accounting for saturation
-              rng=sqrt(6.)*sigqtup               ! variance of triangle distribution
-              dqdash(k)=(qtup(k)-qupsat(k))/rng  ! scaled variance
-              if (dqdash(k)<-1.) then
-                ! gridbox all unsaturated
-                qxup=qtup(k)
-                cfup(i,k)=0.
-              else if (dqdash(k)<0.) then
-                ! gridbox minority saturated
-                qxup=qtup(k)+0.5*rng*(-1./3.-dqdash(k)-dqdash(k)**2-1./3.*dqdash(k)**3)
-                cfup(i,k)=0.5*(dqdash(k)+1.)**2
-              else if (dqdash(k)<1.) then
-                ! gridbox majority saturated
-                qxup=qtup(k)+0.5*rng*(-1./3.-dqdash(k)-dqdash(k)**2+1./3.*dqdash(k)**3)
-                cfup(i,k)=1.-0.5*(dqdash(k)-1.)**2
-              else
-                ! gridbox all saturated
-                qxup=qupsat(k)
-                cfup(i,k)=1.
-              end if
-              thup(k)=tlup(i,k)+sigkap(k)*(lv*(qlup(i,k)+qrup)+ls*(qfup(i,k)+qsup+qgup))/cp ! theta,up before redistribution
-              tempd  =thup(k)/sigkap(k)                                                     ! temp,up before redistribution
-              fice=min(max(273.16-tempd,0.),40.)/40. ! approximate ice fraction based on temperature (not templ)
-              lx=lv+lf*fice
-              dqsdt=qupsat(k)*lx/(rv*templ(1)*templ(1))
-              al=cp/(cp+lx*dqsdt)
-              qcup=al*(qtup(k)-qxup)                                 ! qcondensate,up after redistribution
-              qxup=qtup(k)-qcup                                      ! qv,up after redistribution
-              ttup(k)=templ(1)+lx*qcup/cp                            ! temp,up after redistribution
-              thup(k)=ttup(k)*sigkap(k)                              ! theta,up after redistribution
-              tvup(k)=thup(k)+theta(i,k)*(1.61*qxup-qtup(k))         ! thetav,up after redistribution
-              ! state of plume after redistribution
-              qvup(i,k)=qxup                                         ! qv,up after redistribution
-              qlup(i,k)=qcup*(1.-fice)                               ! ql,up after redistribution
-              qfup(i,k)=qcup*fice                                    ! qf,up after redistribution
-              qrup=0.                                                ! qr,up after redistribution
-              qsup=0.                                                ! qs,up after redistribution
-              qgup=0.                                                ! qg,up after redistribution
-              ! calculate buoyancy
-              nn(k)  =grav*(tvup(k)-thetav(i,k))/thetav(i,k)
-              ! update updraft velocity
-              w2up(k)=(w2up(k-1)+2.*dzht*b2*nn(k))/(1.+2.*dzht*b1*ent)
-              ! test if maximum plume height is reached
-              if (w2up(k)<=0.) then
-                as=min(2.*b2*(nn(k)-nn(k-1))/dzht,-1.e-20)
-                bs=2.*b2*nn(k-1)
-                cs=w2up(k-1)
-                xp=0.5*(-bs-sqrt(max(bs*bs-4.*as*cs,0.)))/as
-                xp=min(max(xp,0.),dzht)
-                zi(i)=xp+zz(i,k-1)
-                ktopmax=max(ktopmax,k-1)
-                exit
-              end if
-            end do
-          
-          end if
-
-          ! update surface boundary conditions (note zidry, rather than zi)
-          wstar(i)=(grav*zidry(i)*max(wtv0(i),0.)/thetav(i,1))**(1./3.)
-          
-          zi(i)=max(zidry(i),zi(i))
-
-          ! check for convergence
-          if (abs(zidry(i)-ziold)<zidrytol) exit
-        end do
-
-        ! update mass flux
-        mflx(i,1)=m0*sqrt(max(w2up(1),0.))*zz(i,1)**ent0*max(zi(i)-zz(i,1),1.)**dtrn0 ! MJT suggestion
-        do k=2,ktopmax
-          dzht=dz_hl(i,k-1)
-          ! Entrainment and detrainment rates
-          xp  =(zz(i,k)-zlcl)/max(zidry(i)-zlcl,0.1)
-          xp  =min(max(xp,0.),1.)
-          ent =entfn(zz(i,k),zi(i))
-          dtrn=dtrfn(zz(i,k),zidry(i),dtrn0)
-          dtrc=dtrfn(zz(i,k),zi(i),   dtrn0)
-          dtrx=(1.-xp)*dtrn+xp*dtrc
-          dtrc=dtrfn(zz(i,k),zi(i),   dtrc0)
-          dtr =(1.-cfup(i,k))*dtrx+cfup(i,k)*dtrc
-          mflx(i,k)=mflx(i,k-1)/(1.+dzht*(dtr-ent))
-        end do
-        
-#ifdef offline
-        do k=1,ktopmax
-          mf(i,k)=mflx(i,k)
-          w_up(i,k)=sqrt(w2up(k))
-          tl_up(i,k)=tlup(i,k)
-          qv_up(i,k)=qvup(i,k)
-          ql_up(i,k)=qlup(i,k)
-          qf_up(i,k)=qfup(i,k)
-          cf_up(i,k)=cfup(i,k)*min(mflx(i,k)/sqrt(w2up(k)),1.)
-        end do
-          
-        dzht=zz(i,1)
-        ! Entrainment and detrainment rates
-        xp  =(zz(i,1)-zlcl)/max(zidry(i)-zlcl,0.1)
-        xp  =min(max(xp,0.),1.)
-        ent =entfn(zz(i,1),zi(i))
-        dtrn=dtrfn(zz(i,1),zidry(i),dtrn0)
-        dtrc=dtrfn(zz(i,1),zi(i),   dtrn0)
-        dtrx=(1.-xp)*dtrn+xp*dtrc
-        dtrc=dtrfn(zz(i,1),zi(i),   dtrc0)
-        dtr =(1.-cfup(i,1))*dtrx+cfup(i,1)*dtrc
-        ents(i,1)=ent
-        dtrs(i,1)=dtr
-        do k=2,ktopmax
-          dzht=dz_hl(i,k-1)
-          ! Entrainment and detrainment rates
-          xp  =(zz(i,k)-zlcl)/max(zidry(i)-zlcl,0.1)
-          xp  =min(max(xp,0.),1.)
-          ent =entfn(zz(i,k),zi(i))
-          dtrn=dtrfn(zz(i,k),zidry(i),dtrn0)
-          dtrc=dtrfn(zz(i,k),zi(i),   dtrn0)
-          dtrx=(1.-xp)*dtrn+xp*dtrc          
-          dtrc=dtrfn(zz(i,k),zi(i),   dtrc0)
-          dtr =(1.-cfup(i,k))*dtrx+cfup(i,k)*dtrc
-          ents(i,k)=ent
-          dtrs(i,k)=dtr
-        end do
-#endif
-
-        ! update reamining scalars which are not used in the iterative loop
-        do j=1,naero
-          arup(i,1,j)=aero(i,1,j)
-          do k=2,ktopmax
-            dzht=dz_hl(i,k-1)
-            ent=entfn(zz(i,k),zi(i))
-            arup(i,k,j)=(arup(i,k-1,j)+dzht*ent*aero(i,k,j))/(1.+dzht*ent)
-          end do
-        end do
-        
-      else                   ! stable
-        !wpv_flux is calculated at half levels
-        !wpv_flux(1)=-kmo(i,1)*(thetav(i,2)-thetav(i,1))/dz_hl(i,1) !+gamt_hl(i,k)
-        !do k=2,kl-1
-        !  wpv_flux(k)=-kmo(i,k)*(thetav(i,k+1)-thetav(i,k))/dz_hl(i,k) !+gamt_hl(i,k)
-        !  if (wpv_flux(k)*wpv_flux(1)<0.) then
-        !    xp=(0.05*wpv_flux(1)-wpv_flux(k-1))/(wpv_flux(k)-wpv_flux(k-1))
-        !    xp=min(max(xp,0.),1.)
-        !    zi(i)=zzh(i,k-1)+xp*(zzh(i,k)-zzh(i,k-1))
-        !    exit
-        !  else if (abs(wpv_flux(k))<0.05*abs(wpv_flux(1))) then
-        !    xp=(0.05*abs(wpv_flux(1))-abs(wpv_flux(k-1)))/(abs(wpv_flux(k))-abs(wpv_flux(k-1)))
-        !    xp=min(max(xp,0.),1.)
-        !    zi(i)=zzh(i,k-1)+xp*(zzh(i,k)-zzh(i,k-1))
-        !    exit
-        !  end if
-        !end do
-        zi(i)=zz(i,1) ! MJT suggestion
-        zidry(i)=zz(i,1)
-      end if
-    end do
-  
-  else
-    zi(:)=zz(:,1)
-    zidry(:)=zz(:,1)
-  end if
-
-  ! Note that wstar is actually based on zidry, not zi
-  wstar=(grav*zidry*max(wtv0,0.)/thetav(:,1))**(1./3.)
-  
-  ! turn off MF term if small grid spacing
-  do k=1,kl
-    mflx(:,k)=mflx(:,k)*cgmap(:)
-  end do
->>>>>>> f8b7687f
-  mfout(:,1:kl-1) = mflx(:,1:kl-1)*(1.-fzzh(:,1:kl-1)) &
-                  + mflx(:,2:kl)*fzzh(:,1:kl-1)
+  mfout(:,1:kl-1) = mflx(:,1:kl-1)*(1.-fzzh(:,1:kl-1)) &
+                  + mflx(:,2:kl)*fzzh(:,1:kl-1)
   
   ! explicit version of counter gradient terms
   gamtl(:,:) =mflx(:,:)*(tlup(:,:)-thetal(1:ifull,:))
@@ -1195,10 +867,10 @@
     thetal(1:ifull,k)=thetal(1:ifull,k)+avearray
     tlup(:,k)=tlup(:,k)+avearray
   end do
-  wthlflux(:,1)=wt0(:)
-  wthlflux(:,2:kl)=-kmo(:,1:kl-1)*(thetal(1:ifull,2:kl)-thetal(1:ifull,1:kl-1))/dz_hl(:,1:kl-1)                &
-                   +mflx(:,1:kl-1)*(tlup(:,1:kl-1)-thetal(:,1:kl-1))*(1.-fzzh(:,1:kl-1))                       &
-                   +mflx(:,2:kl)*(tlup(:,2:kl)-thetal(:,2:kl))*fzzh(:,1:kl-1)
+  wthlflux(:,1)=wt0(:)
+  wthlflux(:,2:kl)=-kmo(:,1:kl-1)*(thetal(1:ifull,2:kl)-thetal(1:ifull,1:kl-1))/dz_hl(:,1:kl-1)                &
+                   +mflx(:,1:kl-1)*(tlup(:,1:kl-1)-thetal(:,1:kl-1))*(1.-fzzh(:,1:kl-1))                       &
+                   +mflx(:,2:kl)*(tlup(:,2:kl)-thetal(:,2:kl))*fzzh(:,1:kl-1)
 #ifdef offline
   wthl(:,1:kl-1)=-kmo(:,1:kl-1)*(thetal(1:ifull,2:kl)-thetal(1:ifull,1:kl-1))/dz_hl(:,1:kl-1)                    &
                  +mflx(:,1:kl-1)*(tlup(:,1:kl-1)-thetal(:,1:kl-1))*(1.-fzzh(:,1:kl-1))                           &
@@ -1224,10 +896,10 @@
     qvg(1:ifull,k)=qvg(1:ifull,k)+avearray
     qvup(:,k)=qvup(:,k)+avearray
   end do  
-  wqvflux(:,1)=wq0(:)
-  wqvflux(:,2:kl)=-kmo(:,1:kl-1)*(qvg(1:ifull,2:kl)-qvg(1:ifull,1:kl-1))/dz_hl(:,1:kl-1)                        &
-                  +mflx(:,1:kl-1)*(qvup(:,1:kl-1)-qvg(:,1:kl-1))*(1.-fzzh(:,1:kl-1))                            &
-                  +mflx(:,2:kl)*(qvup(:,2:kl)-qvg(:,2:kl))*fzzh(:,1:kl-1)
+  wqvflux(:,1)=wq0(:)
+  wqvflux(:,2:kl)=-kmo(:,1:kl-1)*(qvg(1:ifull,2:kl)-qvg(1:ifull,1:kl-1))/dz_hl(:,1:kl-1)                        &
+                  +mflx(:,1:kl-1)*(qvup(:,1:kl-1)-qvg(:,1:kl-1))*(1.-fzzh(:,1:kl-1))                            &
+                  +mflx(:,2:kl)*(qvup(:,2:kl)-qvg(:,2:kl))*fzzh(:,1:kl-1)
 #ifdef offline
   wqv(:,1:kl-1)=-kmo(:,1:kl-1)*(qvg(1:ifull,2:kl)-qvg(1:ifull,1:kl-1))/dz_hl(:,1:kl-1)                           &
                  +mflx(:,1:kl-1)*(qvup(:,1:kl-1)-qvg(:,1:kl-1))*(1.-fzzh(:,1:kl-1))                              &
@@ -1243,10 +915,10 @@
   dd(:,kl)=qlg(1:ifull,kl)+ddts*(mflx(:,kl-1)*qlup(:,kl-1)*(1.-fzzh(:,kl-1))*idzm(:,kl)                          &
                                 +mflx(:,kl)*qlup(:,kl)*fzzh(:,kl-1)*idzm(:,kl))
   call thomas(qlg,aa(:,2:kl),bb(:,1:kl),cc(:,1:kl-1),dd(:,1:kl))
-  wqlflux(:,1)=0.
-  wqlflux(:,2:kl)=-kmo(:,1:kl-1)*(qlg(1:ifull,2:kl)-qlg(1:ifull,1:kl-1))/dz_hl(:,1:kl-1)                        &
-                  +mflx(:,1:kl-1)*(qlup(:,1:kl-1)-qlg(:,1:kl-1))*(1.-fzzh(:,1:kl-1))                            &
-                  +mflx(:,2:kl)*(qlup(:,2:kl)-qlg(:,2:kl))*fzzh(:,1:kl-1)
+  wqlflux(:,1)=0.
+  wqlflux(:,2:kl)=-kmo(:,1:kl-1)*(qlg(1:ifull,2:kl)-qlg(1:ifull,1:kl-1))/dz_hl(:,1:kl-1)                        &
+                  +mflx(:,1:kl-1)*(qlup(:,1:kl-1)-qlg(:,1:kl-1))*(1.-fzzh(:,1:kl-1))                            &
+                  +mflx(:,2:kl)*(qlup(:,2:kl)-qlg(:,2:kl))*fzzh(:,1:kl-1)
 #ifdef offline
   wql(:,1:kl-1)=-kmo(:,1:kl-1)*(qlg(1:ifull,2:kl)-qlg(1:ifull,1:kl-1))/dz_hl(:,1:kl-1)                           &
                  +mflx(:,1:kl-1)*(qlup(:,1:kl-1)-qlg(:,1:kl-1))*(1.-fzzh(:,1:kl-1))                              &
@@ -1262,10 +934,10 @@
   dd(:,kl)=qfg(1:ifull,kl)+ddts*(mflx(:,kl-1)*qfup(:,kl-1)*(1.-fzzh(:,kl-1))*idzm(:,kl)                          &
                                 +mflx(:,kl)*qfup(:,kl)*fzzh(:,kl-1)*idzm(:,kl))
   call thomas(qfg,aa(:,2:kl),bb(:,1:kl),cc(:,1:kl-1),dd(:,1:kl))
-  wqfflux(:,1)=0.
-  wqfflux(:,2:kl)=-kmo(:,1:kl-1)*(qfg(1:ifull,2:kl)-qfg(1:ifull,1:kl-1))/dz_hl(:,1:kl-1)                        &
-                  +mflx(:,1:kl-1)*(qfup(:,1:kl-1)-qfg(:,1:kl-1))*(1.-fzzh(:,1:kl-1))                            &
-                  +mflx(:,2:kl)*(qfup(:,2:kl)-qfg(:,2:kl))*fzzh(:,1:kl-1)
+  wqfflux(:,1)=0.
+  wqfflux(:,2:kl)=-kmo(:,1:kl-1)*(qfg(1:ifull,2:kl)-qfg(1:ifull,1:kl-1))/dz_hl(:,1:kl-1)                        &
+                  +mflx(:,1:kl-1)*(qfup(:,1:kl-1)-qfg(:,1:kl-1))*(1.-fzzh(:,1:kl-1))                            &
+                  +mflx(:,2:kl)*(qfup(:,2:kl)-qfg(:,2:kl))*fzzh(:,1:kl-1)
 #ifdef offline
   wqf(:,1:kl-1)=-kmo(:,1:kl-1)*(qfg(1:ifull,2:kl)-qfg(1:ifull,1:kl-1))/dz_hl(:,1:kl-1)                           &
                  +mflx(:,1:kl-1)*(qfup(:,1:kl-1)-qfg(:,1:kl-1))*(1.-fzzh(:,1:kl-1))                              &
@@ -1274,18 +946,18 @@
 
   dd(:,1:kl)=qrg(1:ifull,1:kl)
   call thomas(qrg,aa(:,2:kl),bb(:,1:kl),cc(:,1:kl-1),dd(:,1:kl))
-  wqrflux(:,1)=0.
-  wqrflux(:,2:kl)=-kmo(:,1:kl-1)*(qrg(1:ifull,2:kl)-qrg(1:ifull,1:kl-1))/dz_hl(:,1:kl-1)
-  
+  wqrflux(:,1)=0.
+  wqrflux(:,2:kl)=-kmo(:,1:kl-1)*(qrg(1:ifull,2:kl)-qrg(1:ifull,1:kl-1))/dz_hl(:,1:kl-1)
+  
   dd(:,1:kl)=qsg(1:ifull,1:kl)
   call thomas(qsg,aa(:,2:kl),bb(:,1:kl),cc(:,1:kl-1),dd(:,1:kl))
-  wqsflux(:,1)=0.
-  wqsflux(:,2:kl)=-kmo(:,1:kl-1)*(qsg(1:ifull,2:kl)-qsg(1:ifull,1:kl-1))/dz_hl(:,1:kl-1)
+  wqsflux(:,1)=0.
+  wqsflux(:,2:kl)=-kmo(:,1:kl-1)*(qsg(1:ifull,2:kl)-qsg(1:ifull,1:kl-1))/dz_hl(:,1:kl-1)
 
   dd(:,1:kl)=qgrg(1:ifull,1:kl)
   call thomas(qgrg,aa(:,2:kl),bb(:,1:kl),cc(:,1:kl-1),dd(:,1:kl))  
-  wqgrflux(:,1)=0.
-  wqgrflux(:,2:kl)=-kmo(:,1:kl-1)*(qgrg(1:ifull,2:kl)-qgrg(1:ifull,1:kl-1))/dz_hl(:,1:kl-1)
+  wqgrflux(:,1)=0.
+  wqgrflux(:,2:kl)=-kmo(:,1:kl-1)*(qgrg(1:ifull,2:kl)-qgrg(1:ifull,1:kl-1))/dz_hl(:,1:kl-1)
   
   ! account for phase transitions
   do k=1,kl
@@ -1371,28 +1043,28 @@
   ! bb(:,1)=1.-cc(:,1)                                           ! explicit
   ! dd(:,1:kl)=uo(1:ifull,1:kl)-ddts*taux/(rhoa(:,1)*dz_fl(:,1)) ! explicit
   call thomas(uo,aa(:,2:kl),bb(:,1:kl),cc(:,1:kl-1),dd(:,1:kl))
-  uwflux(:,1)=0.
-  uwflux(:,2:kl)=-kmo(:,1:kl-1)*(uo(1:ifull,2:kl)-uo(1:ifull,1:kl-1))/dz_hl(:,1:kl-1)
+  uwflux(:,1)=0.
+  uwflux(:,2:kl)=-kmo(:,1:kl-1)*(uo(1:ifull,2:kl)-uo(1:ifull,1:kl-1))/dz_hl(:,1:kl-1)
   dd(:,1:kl)=vo(1:ifull,1:kl)
   ! dd(:,1:kl)=vo(1:ifull,1:kl)-ddts*tauy/(rhoa(:,1)*dz_fl(:,1)) ! explicit
   call thomas(vo,aa(:,2:kl),bb(:,1:kl),cc(:,1:kl-1),dd(:,1:kl))
-  vwflux(:,1)=0.
-  vwflux(:,2:kl)=-kmo(:,1:kl-1)*(vo(1:ifull,2:kl)-vo(1:ifull,1:kl-1))/dz_hl(:,1:kl-1)
-  
+  vwflux(:,1)=0.
+  vwflux(:,2:kl)=-kmo(:,1:kl-1)*(vo(1:ifull,2:kl)-vo(1:ifull,1:kl-1))/dz_hl(:,1:kl-1)
+  
   ! umag=sqrt(max(uo(1:ifull,1)*uo(1:ifull,1)+vo(1:ifull,1)*vo(1:ifull,1),1.e-4)) ! explicit
   ! call dyerhicks(cdrag,wtv0,zom,umag,thetav(:,1),zz(:,1))                       ! explicit
   ! taux=rhos*cdrag*umag*uo(1:ifull,1)                                            ! explicit
   ! tauy=rhos*cdrag*umag*vo(1:ifull,1)                                            ! explicit
   ! ustar=sqrt(sqrt(taux*taux+tauy*tauy)/rhos)                                    ! explicit
-
-  do k=1,kl
-    wthflux(:,k) = wthlflux(:,k) - sighkap(k)*(lv*(wqlflux(:,k)+wqrflux(:,k)) &
-                                 +ls*(wqfflux(:,k)+wqsflux(:,k)+wqgrflux(:,k)))
-  end do
+
+  do k=1,kl
+    wthflux(:,k) = wthlflux(:,k) - sighkap(k)*(lv*(wqlflux(:,k)+wqrflux(:,k)) &
+                                 +ls*(wqfflux(:,k)+wqsflux(:,k)+wqgrflux(:,k)))
+  end do
   
 end do
 
-
+
 return
 end subroutine tkemix
 
