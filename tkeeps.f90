--- conflicted
+++ resolved
@@ -215,7 +215,7 @@
 
 integer, intent(in) :: tile,imax
 integer, intent(in) :: diag,mode,naero
-integer k, j, ifull_p
+integer k, j, imax_p
 integer kcount, mcount
 real, intent(in) :: dt, qgmin
 real, dimension(:,:,:), intent(inout) :: aero
@@ -250,30 +250,16 @@
 real, dimension(imax) :: tbb,tcc,tqq
 real, dimension(imax) :: avearray
 real, dimension(kl) :: sigkap
-<<<<<<< HEAD
-real, dimension(kl) :: w2up,nn,dqdash,qupsat
-real, dimension(kl) :: qtup,tvup,thup
-real, dimension(1) :: templ
-real xp, as, bs, cs, cm12, cm34, qcup
-real dzht, ent
-real ddts, upf
-real lx, tempd, fice, qxup, dqsdt, al
-real sigqtup, rng
+real cm12, cm34
+real ddts
 logical, dimension(imax,kl) :: lta
-integer :: is, ie, ip
-
+integer :: is, ie
+logical, dimension(imax) :: lmask
+#ifdef offline
+real dtr
+#endif
 is=(tile-1)*imax+1
 ie=tile*imax
-
-#ifdef offline
-real dtr
-#endif
-=======
-real cm12, cm34
-real ddts
-logical, dimension(ifull,kl) :: lta
-logical, dimension(ifull) :: lmask
->>>>>>> 29a009e4
 
 #ifdef scm
 real, dimension(:,:), intent(out) :: wthflux, wqvflux, uwflux, vwflux
@@ -295,19 +281,11 @@
 
 do k = 1,kl
   ! Impose limits on tke and eps after being advected by the host model
-<<<<<<< HEAD
   tke(is:ie,k) = max(tke(is:ie,k), mintke)
   tff(:) = cm34*tke(is:ie,k)*sqrt(tke(is:ie,k))
   eps(is:ie,k) = min(eps(is:ie,k), tff/minl)
   eps(is:ie,k) = max(eps(is:ie,k), tff/maxl, mineps)
-
-=======
-  tke(1:ifull,k) = max(tke(1:ifull,k), mintke)
-  tff(:) = cm34*tke(1:ifull,k)*sqrt(tke(1:ifull,k))
-  eps(1:ifull,k) = min(eps(1:ifull,k), tff/minl)
-  eps(1:ifull,k) = max(eps(1:ifull,k), tff/maxl, mineps)
-  
->>>>>>> 29a009e4
+  
   ! Calculate air density - must use same theta for calculating dz so that rho*dz is conserved
   pres(:) = ps(:)*sig(k) ! pressure
   ! Density must be updated when dz is updated so that rho*dz is conserved
@@ -402,170 +380,13 @@
 
   if ( mode/=1 ) then ! mass flux
 
-<<<<<<< HEAD
-    do i = 1,imax
-      ip=is+i-1
-      wstar(i) = (grav*zi(i)*max(wtv0(i),0.)/thetav(i,1))**(1./3.)
-      if ( wtv0(i)>0. ) then ! unstable
-        ! Initialise updraft
-        tke(ip,1)=cm12*ustar(i)*ustar(i)+ce3*wstar(i)*wstar(i)
-        tke(ip,1)=max(tke(ip,1),mintke)
-        ktopmax=0
-        w2up=0.
-        dzht=zz(i,1)
-        ! Entrainment and detrainment rates
-        ent=entfn(zz(i,1),zi(i))
-          
-        ! first level -----------------
-        ! initial thermodynamic state
-        ! split qtot into components (conservation of thetal and qtot is maintained)
-        tlup(i,1)=thetal(i,1)+be*wt0(i)/sqrt(tke(ip,1))       ! Hurley 2007
-        qvup(i,1)=qvg(i,1)   +be*wq0(i)/sqrt(tke(ip,1))       ! Hurley 2007
-        qlup(i,1)=qlg(i,1)
-        qfup(i,1)=qfg(i,1)
-        ! diagnose thermodynamic variables assuming no condensation
-        qtup(1)=qvup(i,1)+qlup(i,1)+qfup(i,1)                    ! qtot,up
-        ! state of plume after evaporation
-        qvup(i,1)=qtup(1)
-        qlup(i,1)=0.
-        qfup(i,1)=0.
-        thup(1)=tlup(i,1) !+sigkap(1)*(lv*qlup(1)+ls*qfup(1))/cp ! theta,up
-        tvup(1)=thup(1)+theta(i,1)*0.61*qtup(1)                  ! thetav,up
-        templ(1)=tlup(i,1)/sigkap(1)                             ! templ,up
-        ! update updraft velocity and mass flux
-        nn(1)  =grav*be*wtv0(i)/(thetav(i,1)*sqrt(tke(ip,1))) ! Hurley 2007
-        w2up(1)=2.*dzht*b2*nn(1)/(1.+2.*dzht*b1*ent)         ! Hurley 2007
-        ! estimate variance of qtup in updraft
-        pres(i) = ps(i)*sig(1)
-        call getqsat(qupsat(1:1),templ(1:1),pres(i:i))
-        sigqtup=1.E-5
-        rng=sqrt(6.)*sigqtup               ! variance of triangle distribution
-        dqdash(1)=(qtup(1)-qupsat(1))/rng  ! scaled variance
-        dqdash(1)=min(dqdash(1),-1.)
-        cfup(i,1) = 0.
-        
-        ! updraft with condensation
-        do k=2,kl
-          dzht=dz_hl(i,k-1)
-          ! Entrainment and detrainment rates
-          ent=entfn(zz(i,k),zi(i))
-          ! update thermodynamics of plume
-          ! split qtot into components (conservation is maintained)
-          tlup(i,k)=(tlup(i,k-1)+dzht*ent*thetal(i,k))/(1.+dzht*ent)
-          qvup(i,k)=(qvup(i,k-1)+dzht*ent*qvg(i,k)   )/(1.+dzht*ent)
-          qlup(i,k)=(qlup(i,k-1)+dzht*ent*qlg(i,k)   )/(1.+dzht*ent)
-          qfup(i,k)=(qfup(i,k-1)+dzht*ent*qfg(i,k)   )/(1.+dzht*ent)
-          ! calculate conserved variables
-          qtup(k)=qvup(i,k)+qlup(i,k)+qfup(i,k)                ! qtot,up
-          ! estimate air temperature
-          templ(1)=tlup(i,k)/sigkap(k)                         ! templ,up
-          pres(i) = ps(i)*sig(k)
-          call getqsat(qupsat(k:k),templ(1:1),pres(i:i))
-          ! estimate variance of qtup in updraft (following Hurley and TAPM)
-          sigqtup=sqrt(max(1.E-10, 1.6*tke(ip,k)/eps(ip,k)*cq*km(i,k)*((qtup(k)-qtup(k-1))/dzht)**2))
-          ! MJT condensation scheme -  follow Smith 1990 and assume
-          ! triangle distribution for qtup.  The average qvup is qxup
-          ! after accounting for saturation
-          rng=sqrt(6.)*sigqtup               ! variance of triangle distribution
-          dqdash(k)=(qtup(k)-qupsat(k))/rng  ! scaled variance
-          if (dqdash(k)<-1.) then
-            ! gridbox all unsaturated
-            qxup=qtup(k)
-            cfup(i,k)=0.
-          else if (dqdash(k)<0.) then
-            ! gridbox minority saturated
-            qxup=qtup(k)+0.5*rng*(-1./3.-dqdash(k)-dqdash(k)**2-1./3.*dqdash(k)**3)
-            cfup(i,k)=0.5*(dqdash(k)+1.)**2
-          else if (dqdash(k)<1.) then
-            ! gridbox majority saturated
-            qxup=qtup(k)+0.5*rng*(-1./3.-dqdash(k)-dqdash(k)**2+1./3.*dqdash(k)**3)
-            cfup(i,k)=1.-0.5*(dqdash(k)-1.)**2
-          else
-            ! gridbox all saturated
-            qxup=qupsat(k)
-            cfup(i,k)=1.
-          end if
-          thup(k)=tlup(i,k)+sigkap(k)*(lv*qlup(i,k)+ls*qfup(i,k))/cp ! theta,up before redistribution
-          tempd  =thup(k)/sigkap(k)                                  ! temp,up before redistribution
-          fice=min(max(273.16-tempd,0.),40.)/40. ! approximate ice fraction based on temperature (not templ)
-          lx=lv+lf*fice
-          dqsdt=qupsat(k)*lx/(rv*templ(1)*templ(1))
-          al=cp/(cp+lx*dqsdt)
-          qcup=max(al*(qtup(k)-qxup), 0.)                        ! qcondensate,up after redistribution
-          qcup=min(qcup, qcmf)                                   ! limit condensation with autoconversion
-          qxup=qtup(k)-qcup                                      ! qv,up after redistribution
-          thup(k)=tlup(i,k)+sigkap(k)*qcup*lx/cp                 ! theta,up after redistribution
-          tvup(k)=thup(k)+theta(i,k)*(1.61*qxup-qtup(k))         ! thetav,up after redistribution
-          ! state of plume after redistribution
-          qvup(i,k)=qxup                                         ! qv,up after redistribution
-          qlup(i,k)=qcup*(1.-fice)                               ! ql,up after redistribution
-          qfup(i,k)=qcup*fice                                    ! qf,up after redistribution
-          ! calculate buoyancy
-          nn(k)  =grav*(tvup(k)-thetav(i,k))/thetav(i,k)
-          ! update updraft velocity
-          w2up(k)=(w2up(k-1)+2.*dzht*b2*nn(k))/(1.+2.*dzht*b1*ent)
-          ! test if maximum plume height is reached
-          if (w2up(k)<=0.) then
-            as=min(2.*b2*(nn(k)-nn(k-1))/dzht,-1.e-20)
-            bs=2.*b2*nn(k-1)
-            cs=w2up(k-1)
-            xp=0.5*(-bs-sqrt(max(bs*bs-4.*as*cs,0.)))/as
-            xp=min(max(xp,0.),dzht)
-            zi(i)=xp+zz(i,k-1)
-            ktopmax=max(ktopmax,k-1)
-            exit
-          end if
-        end do
-          
-        wstar(i)=(grav*zi(i)*max(wtv0(i),0.)/thetav(i,1))**(1./3.)
-          
-        ! update mass flux
-        mflx(i,1) = m0*sqrt(max(w2up(1), 0.))
-        do k = 2,ktopmax
-          dzht = dz_hl(i,k-1)
-          upf = mflx(i,k-1)/sqrt(max(w2up(k-1), 1.e-8))
-          mflx(i,k) = (1.-cfup(i,k))*m0*sqrt(max(w2up(k), 0.))         &
-                    + cfup(i,k)*mflx(i,k-1)/(1.+dzht*(dtrc0-entc0))
-          mflx(i,k) = min( mflx(i,k), upf*sqrt(max(w2up(k), 0.)) )
-        end do
-        
-#ifdef offline
-        do k=1,ktopmax
-          mf(ip,k)=mflx(i,k)
-          w_up(ip,k)=sqrt(w2up(k))
-          tl_up(ip,k)=tlup(i,k)
-          qv_up(ip,k)=qvup(i,k)
-          ql_up(ip,k)=qlup(i,k)
-          qf_up(ip,k)=qfup(i,k)
-          cf_up(ip,k)=cfup(i,k)*min(mflx(i,k)/sqrt(w2up(k)),1.)
-        end do
-
-        ! Entrainment and detrainment rates
-        dzht = zz(i,1)
-        ent = entfn(zz(i,1),zi(i))
-        dtr = -1./dzht + ent
-        dtr = max( dtr, 0. )
-        ents(ip,1) = ent
-        dtrs(ip,1) = dtr
-        do k = 2,ktopmax
-          dzht = dz_hl(i,k-1)
-          ! Entrainment and detrainment rates
-          ent = entfn(zz(i,k),zi(i))
-          dtr = mflx(i,k-1)/(mflx(i,k)*dzht) - 1./dzht + ent
-          dtr = max( dtr, 0. )
-          ents(ip,k) = ent
-          dtrs(ip,k) = dtr
-        end do
-#endif
-=======
-    lmask = wtv0(1:ifull)>0. ! unstable
-    ifull_p = count(lmask)
-    call plumerise(ifull_p,naero,lmask,cm12,                          &
+    lmask = wtv0(1:imax)>0. ! unstable
+    imax_p = count(lmask)
+    call plumerise(imax_p,naero,lmask,cm12,                          &
                    zi,wstar,mflx,tlup,qvup,qlup,qfup,cfup,arup,       &
                    zz,dz_hl,theta,thetal,thetav,qvg,qlg,qfg,aero,km,  &
                    ustar,wt0,wq0,wtv0,ps,                             &
-                   sig,sigkap)
->>>>>>> 29a009e4
+                   sig,sigkap,tile,imax)
 
   end if
 
@@ -685,15 +506,8 @@
   end select
 
   ! Calculate transport source term on full levels
-<<<<<<< HEAD
-  do k=2,kl-1
-    ppt(:,k)= kmo(:,k)*idzp(:,k)*(tke(is:ie,k+1)-tke(is:ie,k))/dz_hl(:,k)                &
-             -kmo(:,k-1)*idzm(:,k)*(tke(is:ie,k)-tke(is:ie,k-1))/dz_hl(:,k-1)
-  end do
-=======
-  ppt(:,2:kl-1)= kmo(:,2:kl-1)*idzp(:,2:kl-1)*(tke(1:ifull,3:kl)-tke(1:ifull,2:kl-1))/dz_hl(:,2:kl-1)  &
-               -kmo(:,1:kl-2)*idzm(:,2:kl-1)*(tke(1:ifull,2:kl-1)-tke(1:ifull,1:kl-1))/dz_hl(:,1:kl-2)
->>>>>>> 29a009e4
+  ppt(:,2:kl-1)= kmo(:,2:kl-1)*idzp(:,2:kl-1)*(tke(is:ie,3:kl)-tke(is:ie,2:kl-1))/dz_hl(:,2:kl-1)  &
+               -kmo(:,1:kl-2)*idzm(:,2:kl-1)*(tke(is:ie,2:kl-1)-tke(is:ie,1:kl-1))/dz_hl(:,1:kl-2)
   
   qq(:,2:kl-1)=-ddts*idzm(:,2:kl-1)/dz_hl(:,1:kl-2)
   rr(:,2:kl-1)=-ddts*idzp(:,2:kl-1)/dz_hl(:,2:kl-1)
@@ -951,41 +765,45 @@
 !!!!!!!!!!!!!!!!!!!!!!!!!!!!!!!!!!!!!!!!!!!!!!!!!!!!!!!!!!!!!!!!!!!!!
 ! Plume rise model
     
-subroutine plumerise(ifull_p,naero,lmask,cm12,                              &
+subroutine plumerise(imax_p,naero,lmask,cm12,                              &
                      zi,wstar,mflx,tlup,qvup,qlup,qfup,cfup,arup,           &
                      zz,dz_hl,theta,thetal,thetav,qvg,qlg,qfg,aero,km,      &
                      ustar,wt0,wq0,wtv0,ps,                                 &
-                     sig,sigkap)
-
-integer, intent(in) :: ifull_p, naero
+                     sig,sigkap,tile,imax)
+
+integer, intent(in) :: tile,imax
+integer, intent(in) :: imax_p, naero
 integer k, j, ktopmax
-real, dimension(ifull,kl), intent(inout) :: mflx, tlup, qvup, qlup, qfup, cfup
-real, dimension(ifull,kl,naero), intent(inout) :: arup
-real, dimension(ifull), intent(inout) :: zi, wstar
+real, dimension(imax,kl), intent(inout) :: mflx, tlup, qvup, qlup, qfup, cfup
+real, dimension(imax,kl,naero), intent(inout) :: arup
+real, dimension(imax), intent(inout) :: zi, wstar
 real, dimension(:,:,:), intent(in) :: aero
 real, dimension(:,:), intent(in) :: theta, qvg, qlg, qfg
-real, dimension(ifull,kl), intent(in) :: zz, thetal, thetav, km 
-real, dimension(ifull,kl-1), intent(in) :: dz_hl
-real, dimension(ifull), intent(in) :: ustar, wt0, wq0, wtv0, ps
+real, dimension(imax,kl), intent(in) :: zz, thetal, thetav, km 
+real, dimension(imax,kl-1), intent(in) :: dz_hl
+real, dimension(imax), intent(in) :: ustar, wt0, wq0, wtv0, ps
 real, dimension(kl), intent(in) :: sig, sigkap
 real, intent(in) :: cm12
-real, dimension(ifull_p,kl) :: mflx_p, tlup_p, qvup_p, qlup_p, qfup_p, cfup_p
-real, dimension(ifull_p,kl) :: arup_p
-real, dimension(ifull_p,kl) :: zz_p
-real, dimension(ifull_p,kl-1) :: dz_hl_p
-real, dimension(ifull_p,kl) ::  qtup, thup, tvup, w2up, nn
-real, dimension(ifull_p) :: zi_p, aero_p, tke_p, eps_p, km_p, thetal_p, theta_p, thetav_p
-real, dimension(ifull_p) :: qvg_p, qlg_p, qfg_p
-real, dimension(ifull_p) :: ustar_p, wstar_p, wt0_p, wq0_p, wtv0_p, ps_p
-real, dimension(ifull_p) :: tke1, dzht, ent, templ, pres, sigqtup, rng, upf, qxup, dqdash, qupsat
-real, dimension(ifull_p) :: tempd, fice, lx, qcup, dqsdt, al, xp, as, bs, cs
-logical, dimension(ifull), intent(in) :: lmask
-
+real, dimension(imax_p,kl) :: mflx_p, tlup_p, qvup_p, qlup_p, qfup_p, cfup_p
+real, dimension(imax_p,kl) :: arup_p
+real, dimension(imax_p,kl) :: zz_p
+real, dimension(imax_p,kl-1) :: dz_hl_p
+real, dimension(imax_p,kl) ::  qtup, thup, tvup, w2up, nn
+real, dimension(imax_p) :: zi_p, aero_p, tke_p, eps_p, km_p, thetal_p, theta_p, thetav_p
+real, dimension(imax_p) :: qvg_p, qlg_p, qfg_p
+real, dimension(imax_p) :: ustar_p, wstar_p, wt0_p, wq0_p, wtv0_p, ps_p
+real, dimension(imaxl_p) :: tke1, dzht, ent, templ, pres, sigqtup, rng, upf, qxup, dqdash, qupsat
+real, dimension(imax_p) :: tempd, fice, lx, qcup, dqsdt, al, xp, as, bs, cs
+logical, dimension(imax), intent(in) :: lmask
 #ifdef offline
-real, dimension(ifull_p) :: dtr
-#endif
-
-if ( ifull_p==0 ) return
+real, dimension(imax_p) :: dtr
+#endif
+integer :: is, ie
+
+is=(tile-1)*imax+1
+ie=tile*imax
+
+if ( imax_p==0 ) return
 
 ! packing
 zi_p = pack( zi, lmask )
@@ -1019,12 +837,12 @@
 ! Entrainment and detrainment rates
 ent = entfn(zz_p(:,1),zi_p)
 
-theta_p = pack( theta(1:ifull,1), lmask )
+theta_p = pack( theta(1:imax,1), lmask )
 thetal_p = pack( thetal(:,1), lmask )
 thetav_p = pack( thetav(:,1), lmask )
-qvg_p = pack( qvg(1:ifull,1), lmask )
-qlg_p = pack( qlg(1:ifull,1), lmask )
-qfg_p = pack( qfg(1:ifull,1), lmask )
+qvg_p = pack( qvg(1:imax,1), lmask )
+qlg_p = pack( qlg(1:imax,1), lmask )
+qfg_p = pack( qfg(1:imax,1), lmask )
 
 ! first level -----------------
 ! initial thermodynamic state
@@ -1059,12 +877,12 @@
   dzht = dz_hl_p(:,k-1)
   ! Entrainment and detrainment rates
   ent = entfn(zz_p(:,k), zi_p(:))
-  theta_p = pack( theta(1:ifull,k), lmask )
+  theta_p = pack( theta(1:imax,k), lmask )
   thetal_p = pack( thetal(:,k), lmask )
   thetav_p = pack( thetav(:,k), lmask )
-  qvg_p = pack( qvg(1:ifull,k), lmask )
-  qlg_p = pack( qlg(1:ifull,k), lmask )
-  qfg_p = pack( qfg(1:ifull,k), lmask )
+  qvg_p = pack( qvg(1:imax,k), lmask )
+  qlg_p = pack( qlg(1:imax,k), lmask )
+  qfg_p = pack( qfg(1:imax,k), lmask )
   where ( w2up(:,k-1)>0. )
     ! update thermodynamics of plume
     ! split qtot into components (conservation is maintained)
@@ -1080,8 +898,8 @@
   pres(:) = ps_p(:)*sig(k)
   call getqsat(qupsat,templ(:),pres(:))
   ! estimate variance of qtup in updraft (following Hurley and TAPM)
-  tke_p = pack( tke(1:ifull,k), lmask )
-  eps_p = pack( eps(1:ifull,k), lmask )
+  tke_p = pack( tke(is:ie,k), lmask )
+  eps_p = pack( eps(is:ie,k), lmask )
   km_p = pack( km(:,k), lmask )
   sigqtup = sqrt(max(1.E-10, 1.6*tke_p/eps_p*cq*km_p*((qtup(:,k)-qtup(:,k-1))/dzht)**2))
   ! MJT condensation scheme -  follow Smith 1990 and assume
@@ -1160,13 +978,13 @@
 
 ! update reamining scalars which are not used in the iterative loop
 do j = 1,naero
-  aero_p = pack( aero(1:ifull,1,j), lmask )  
+  aero_p = pack( aero(1:imax,1,j), lmask )  
   arup_p(:,1) = aero_p
   arup(:,1,j) = unpack( arup_p(:,1), lmask, arup(:,1,j) )
   do k = 2,ktopmax
     dzht = dz_hl_p(:,k-1)
     ent = entfn(zz_p(:,k),zi_p(:))
-    aero_p = pack( aero(1:ifull,k,j), lmask )
+    aero_p = pack( aero(1:imax,k,j), lmask )
     where ( w2up(:,k-1)>0. )
       arup_p(:,k) = (arup_p(:,k-1)+dzht*ent*aero_p)/(1.+dzht*ent)
     end where
@@ -1176,7 +994,7 @@
 
 ! unpacking
 zi = unpack( zi_p, lmask, zz(:,1) )
-tke(1:ifull,1) = unpack( tke1, lmask, tke(1:ifull,1) )
+tke(is:ie,1) = unpack( tke1, lmask, tke(is:ie,1) )
 wstar = unpack( wstar_p, lmask, wstar )
 do k = 1,ktopmax
   mflx(:,k) = unpack( mflx_p(:,k), lmask, mflx(:,k) )
@@ -1189,13 +1007,13 @@
 
 #ifdef offline
 do k = 1,ktopmax
-  mf(:,k) = unpack( mflx_p(:,k), lmask, mf(:,k) )
-  w_up(:,k) = unpack( sqrt(w2up(:,k)), lmask, w_up(:,k) )
-  tl_up(:,k) = unpack( tlup_p(:,k), lmask, tl_up(:,k) )
-  qv_up(:,k) = unpack( qvup_p(:,k), lmask, qv_up(:,k) )
-  ql_up(:,k) = unpack( qlup_p(:,k), lmask, ql_up(:,k) )
-  qf_up(:,k) = unpack( qfup_p(:,k), lmask, qf_up(:,k) )
-  cf_up(:,k) = unpack( cfup_p(:,k)*min(mflx_p(:,k)/sqrt(w2up(:,k)),1.), lmask, cf_up(:,k) )
+  mf(is:ie,k) = unpack( mflx_p(:,k), lmask, mf(:,k) )
+  w_up(is:ie,k) = unpack( sqrt(w2up(:,k)), lmask, w_up(:,k) )
+  tl_up(is:ie,k) = unpack( tlup_p(:,k), lmask, tl_up(:,k) )
+  qv_up(is:ie,k) = unpack( qvup_p(:,k), lmask, qv_up(:,k) )
+  ql_up(is:ie,k) = unpack( qlup_p(:,k), lmask, ql_up(:,k) )
+  qf_up(is:ie,k) = unpack( qfup_p(:,k), lmask, qf_up(:,k) )
+  cf_up(is:ie,k) = unpack( cfup_p(:,k)*min(mflx_p(:,k)/sqrt(w2up(:,k)),1.), lmask, cf_up(:,k) )
 end do
 
 ! Entrainment and detrainment rates
@@ -1203,8 +1021,8 @@
 ent = entfn(zz_p(:,1),zi_p(:))
 dtr = -1./dzht + ent
 dtr = max( dtr, 0. )
-ents(:,1) = unpack( ent, lmask, ents(:,1) )
-dtrs(:,1) = unpack( dtr, lmask, dtrs(:,1) )
+ents(is:ie,1) = unpack( ent, lmask, ents(is:ie,1) )
+dtrs(is:ie,1) = unpack( dtr, lmask, dtrs(is:ie,1) )
 do k = 2,ktopmax
   dzht = dz_hl_p(:,k-1)
   ! Entrainment and detrainment rates
