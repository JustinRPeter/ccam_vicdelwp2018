!==============================================================================
! This source code is part of the
! Australian Community Atmosphere Biosphere Land Exchange (CABLE) model.
! This work is licensed under the CSIRO Open Source Software License
! Agreement (variation of the BSD / MIT License).
!
! You may not use this file except in compliance with this License.
! A copy of the License (CSIRO_BSD_MIT_License_v2.0_CABLE.txt) is located
! in each directory containing CABLE code.
!
! ==============================================================================
! Purpose: defines parameters, variables and derived types, allocation and
!          deallocation of these derived types
!
! Contact: Bernard.Pak@csiro.au
!
! History: Brings together define_dimensions and define_types from v1.4b
!          rs20 now in veg% instead of soil%
!          fes split into fess and fesp (though fes still defined)
!
! Jan 2016: Now includes climate% for use in climate variables required for
! prognostic phenology and potential veg type
! ==============================================================================

MODULE cable_def_types_mod

   ! Contains all variables which are not subroutine-internal

   IMPLICIT NONE

   SAVE

   PUBLIC

   !---CABLE default KINDs for representing INTEGER/REAL values
   !---at least 10-digit precision

   INTEGER :: mp,    & ! # total no of patches/tiles
              mvtype,& ! total # vegetation types,   from input
              mstype,& ! total # soil types,         from input
              mland                           ! # land grid cells
!$omp threadprivate(mp)
<<<<<<< HEAD

=======
   
>>>>>>> e60bcc90
   INTEGER, PARAMETER ::                                                        &
      i_d  = KIND(9), &
      r_2  = SELECTED_REAL_KIND(12, 50), &
      n_tiles = 17,  & ! # possible no of different
      ncp = 3,       & ! # vegetation carbon stores
      ncs = 2,       & ! # soil carbon stores
      mf = 2,        & ! # leaves (sunlit, shaded)
      nrb = 3,       & ! # radiation bands
      msn = 3,       & ! max # snow layers
      swb = 2,       & ! # shortwave bands
      niter = 4,     & ! number of iterations for za/L
 !      ms = 12          ! # soil layers
       ms = 6         ! # soil layers - standard
!       ms = 13          ! for Loetschental experiment

!   PRIVATE :: r_2, ms, msn, mf, nrb, ncp, ncs

! .............................................................................

   ! Energy and water balance variables:
   TYPE balances_type

      REAL, DIMENSION(:), POINTER ::                                           &
         drybal,           & ! energy balance for dry canopy
         ebal,             & ! energy balance per time step (W/m^2)
         ebal_tot,         & ! cumulative energy balance (W/m^2)
         ebal_cncheck,     & ! energy balance consistency check (W/m^2)
         ebal_tot_cncheck, & ! cumulative energy balance (W/m^2)
         ebaltr,           & ! energy balance per time step (W/m^2)
         ebal_tottr,       & ! cumulative energy balance (W/m^2)
         evap_tot,         & ! cumulative evapotranspiration (mm/dels)
         osnowd0,          & ! snow depth, first time step
         precip_tot,       & ! cumulative precipitation (mm/dels)
         rnoff_tot,        & ! cumulative runoff (mm/dels)
         wbal,             & ! water balance per time step (mm/dels)
         wbal_tot,         & ! cumulative water balance (mm/dels)
         wbtot0,           & ! total soil water (mm), first time step
         wetbal,           & ! energy balance for wet canopy
         cansto0,          & ! canopy water storage (mm)
         owbtot,           & ! total soil water (mm), first time step
         evapc_tot,        & ! cumulative evapotranspiration (mm/dels)
         evaps_tot,        & ! cumulative evapotranspiration (mm/dels)
         rnof1_tot,        & ! cumulative runoff (mm/dels)
         rnof2_tot,        & ! cumulative runoff (mm/dels)
         snowdc_tot,       & ! cumulative runoff (mm/dels)
         wbal_tot1,        & ! cumulative water balance (mm/dels)
         delwc_tot,        & ! energy balance for wet canopy
         qasrf_tot,        & ! heat advected to the snow by precip.
         qfsrf_tot,        & ! energy of snowpack phase changes
         qssrf_tot, &        ! energy of snowpack phase changes
         Radbal, &
         EbalSoil, &
         Ebalveg, &
         Radbalsum

   END TYPE balances_type

! .............................................................................

   ! Soil parameters:
   TYPE soil_parameter_type

      INTEGER, DIMENSION(:), POINTER ::                                        &
         isoilm     ! integer soil type

      REAL, DIMENSION(:), POINTER ::                                           &
         bch,     & ! parameter b in Campbell equation
         c3,      & ! c3 drainage coeff (fraction)
         clay,    & ! fraction of soil which is clay
         css,     & ! soil specific heat capacity [kJ/kg/K]
         hsbh,    & ! difsat * etasat (=hyds*abs(sucs)*bch)
         hyds,    & ! hydraulic conductivity @ saturation [m/s], Ksat
         i2bp3,   & ! par. one in K vis suction (=nint(bch)+2)
         ibp2,    & ! par. two in K vis suction (fn of pbch)
         rhosoil, & ! soil density [kg/m3]
         sand,    & ! fraction of soil which is sand
         sfc,     & ! vol H2O @ field capacity
         silt,    & ! fraction of soil which is silt
         ssat,    & ! vol H2O @ saturation
         sucs,    & ! suction at saturation (m)
         swilt,   & ! vol H2O @ wilting
         zse,     & ! thickness of each soil layer (1=top) in m
         zshh,    & ! distance between consecutive layer midpoints (m)
                 ! vars intro for Ticket #27
         soilcol, & ! keep color for all patches/tiles
         albsoilf   ! soil reflectance

      REAL(r_2), DIMENSION(:), POINTER ::                                      &
         cnsd,    & ! thermal conductivity of dry soil [W/m/K]
         pwb_min    ! working variable (swilt/ssat)**ibp2

      REAL, DIMENSION(:,:), POINTER ::                                         &
         albsoil    ! soil reflectance (2nd dim. BP 21Oct2009)

     ! Additional SLI parameters
     INTEGER,   DIMENSION(:),   POINTER :: nhorizons ! number of soil horizons
     INTEGER,   DIMENSION(:,:), POINTER :: ishorizon ! horizon number 1:nhorizons
     REAL(r_2), DIMENSION(:),   POINTER :: clitt     ! litter (tC/ha)
     REAL(r_2), DIMENSION(:),   POINTER :: zeta      ! macropore parameter
     REAL(r_2), DIMENSION(:),   POINTER :: fsatmax   ! variably saturated area parameter
     REAL(r_2), DIMENSION(:,:), POINTER :: swilt_vec ! vol H2O @ wilting
     REAL(r_2), DIMENSION(:,:), POINTER :: ssat_vec  ! vol H2O @ sat
     REAL(r_2), DIMENSION(:,:), POINTER :: sfc_vec   ! vol H2O @ fc

  END TYPE soil_parameter_type

! .............................................................................

   ! Soil and snow variables:
   TYPE soil_snow_type

     INTEGER, DIMENSION(:), POINTER :: isflag ! 0 => no snow 1 => snow

      REAL, DIMENSION(:), POINTER ::                                           &
         iantrct, & ! pointer to Antarctic land points
         pudsto,  & ! puddle storage
         pudsmx,  & ! puddle storage
         cls,     & ! factor for latent heat
         dfn_dtg, & ! d(canopy%fns)/d(ssnow%tgg)
         dfh_dtg, & ! d(canopy%fhs)/d(ssnow%tgg)
         dfe_ddq, & ! d(canopy%fes)/d(dq)
         ddq_dtg, & ! d(dq)/d(ssnow%tgg)
         evapsn,  & ! snow evaporation
         fwtop,   & ! water flux to the soil
         fwtop1,  & ! water flux to the soil
         fwtop2,  & ! water flux to the soil
         fwtop3,  & ! water flux to the soil
         osnowd,  & ! snow depth from previous time step
         potev,   & ! potential evapotranspiration
         runoff,  & ! total runoff (mm/dels)
         rnof1,   & ! surface runoff (mm/dels)
         rnof2,   & ! deep drainage (mm/dels)
         rtsoil,  & ! turbulent resistance for soil
         wbtot1,  & ! total soil water (mm)
         wbtot2,  & ! total soil water (mm)
         wb_lake, &
         sinfil,  &
         qstss,   &
         wetfac,  & ! surface wetness fact. at current time step
         owetfac, & ! surface wetness fact. at previous time step
         t_snwlr, & ! top snow layer depth in 3 layer snowpack
         tggav,   & ! mean soil temperature in K
         otgg,    & ! soil temperature in K
         otss,    & ! surface temperature (weighted soil, snow)
         otss_0,  & ! surface temperature (weighted soil, snow)
         tprecip, &
         tevap,   &
         trnoff,  &
         totenbal,&!
         totenbal2,&
         fland,   & ! factor for latent heat
         ifland,  & ! integer soil type
         qasrf,   & ! heat advected to the snow by precip.
         qfsrf,   & ! energy of snowpack phase changes
         qssrf,   & ! sublimation
         snage,   & ! snow age
         snowd,   & ! snow depth (liquid water)
         smelt,   & ! snow melt
         ssdnn,   & ! average snow density
         tss,     & ! surface temperature (weighted soil, snow)
         tss_p,   & ! surface temperature (weighted soil, snow)
         deltss,  & ! surface temperature (weighted soil, snow)
         owb1       ! surface temperature (weighted soil, snow)

      REAL, DIMENSION(:,:), POINTER ::                                         &
         sconds,     & !
         sdepth,     & ! snow depth
         smass,      & ! snow mass
         ssdn,       & ! snow densities
         tgg,        & ! soil temperature in K
         tggsn,      & ! snow temperature in K
         dtmlt,      & ! water flux to the soil
         albsoilsn,  & ! soil + snow reflectance
         evapfbl,    & !
         tilefrac      ! factor for latent heat


      REAL(r_2), DIMENSION(:), POINTER ::                                      &
         wbtot   ! total soil water (mm)

      REAL(r_2), DIMENSION(:,:), POINTER ::                                    &
         gammzz,  & ! heat capacity for each soil layer
         wb,      & ! volumetric soil moisture (solid+liq)
         wbice,   & ! soil ice
         wblf,    & !
         wbfice     !


     ! Additional SLI variables:
     REAL(r_2), DIMENSION(:,:), POINTER :: S         ! moisture content relative to sat value    (edit vh 23/01/08)
     REAL(r_2), DIMENSION(:,:), POINTER :: Tsoil         !     Tsoil (deg C)
     REAL(r_2), DIMENSION(:),   POINTER :: SL        ! litter moisture content relative to sat value (edit vh 23/01/08)
     REAL(r_2), DIMENSION(:),   POINTER :: TL        ! litter temperature in K     (edit vh 23/01/08)
     REAL(r_2), DIMENSION(:),   POINTER :: h0        ! pond height in m            (edit vh 23/01/08)
     REAL(r_2), DIMENSION(:,:), POINTER :: rex       ! root extraction from each layer (mm/dels)
     REAL(r_2), DIMENSION(:,:), POINTER :: wflux     ! water flux at layer boundaries (mm s-1)
     REAL(r_2), DIMENSION(:),   POINTER :: delwcol   ! change in water column (mm / dels)
     REAL(r_2), DIMENSION(:),   POINTER :: zdelta    ! water table depth           (edit vh 23/06/08)
     REAL(r_2), DIMENSION(:,:), POINTER :: kth       ! thermal conductivity           (edit vh 29/07/08)
     REAL(r_2), DIMENSION(:),   POINTER :: Tsurface  !  tepmerature at surface (soil, pond or litter) (edit vh 22/10/08)
     REAL(r_2), DIMENSION(:),   POINTER :: lE        ! soil latent heat flux
     REAL(r_2), DIMENSION(:),   POINTER :: evap      ! soil evaporation (mm / dels)
     REAL(r_2), DIMENSION(:,:), POINTER :: ciso      ! concentration of minor isotopologue in soil water (kg m-3 water)
     REAL(r_2), DIMENSION(:),   POINTER :: cisoL     ! concentration of minor isotopologue in litter water (kg m-3 water)
     REAL(r_2), DIMENSION(:),   POINTER :: rlitt     ! resistance to heat/moisture transfer through litter (m-1 s)
     REAL(r_2), DIMENSION(:,:), POINTER :: thetai    ! volumetric ice content (MC)
     REAL(r_2), DIMENSION(:,:), POINTER :: snowliq   ! liquid snow content (mm H2O)
     REAL(r_2), DIMENSION(:),   POINTER :: nsteps    ! number of iterations at each timestep
     REAL(r_2), DIMENSION(:),   POINTER :: TsurfaceFR  !  tepmerature at surface (soil, pond or litter) (edit vh 22/10/08)
     REAL(r_2), DIMENSION(:,:), POINTER :: Ta_daily        ! air temp averaged over last 24h
     INTEGER, DIMENSION(:),     POINTER :: nsnow ! number of layers in snow-pack (0-nsnow_max)
     REAL(r_2), DIMENSION(:),   POINTER :: Qadv_daily  ! advective heat flux into surface , daily average (W m-2)
     REAL(r_2), DIMENSION(:),   POINTER :: G0_daily  ! conductive heat flux into surface , daily average (W m-2)
     REAL(r_2), DIMENSION(:),   POINTER :: Qevap_daily ! evaporative flux at surface, daily average (m s-1)
     REAL(r_2), DIMENSION(:),   POINTER :: Qprec_daily ! liquid precip, daily average (m s-1)
     REAL(r_2), DIMENSION(:),   POINTER :: Qprec_snow_daily ! solid precip, daily average (m s-1)



   END TYPE soil_snow_type

! .............................................................................

   ! Vegetation parameters:
   TYPE veg_parameter_type

      INTEGER, DIMENSION(:), POINTER ::                                        &
         iveg , &      ! vegetation type
         ivegp , &      ! dominant potential vegetation type
         iLU ! land use type
      REAL, DIMENSION(:), POINTER ::                                           &
         canst1,  & ! max intercepted water by canopy (mm/LAI)
         dleaf,   & ! chararacteristc legnth of leaf (m)
         ejmax,   & ! max pot. electron transp rate top leaf(mol/m2/s)
         ejmax_shade,   & ! max pot. electron transp rate top leaf(mol/m2/s)
         ejmax_sun,   & ! max pot. electron transp rate top leaf(mol/m2/s)
         meth,    & ! method for calculation of canopy fluxes and temp.
         frac4,   & ! fraction of c4 plants
         hc,      & ! roughness height of canopy (veg - snow)
         vlai,    & ! leaf area index
         xalbnir, &
         rp20,    & ! plant respiration coefficient at 20 C
         rpcoef,  & ! temperature coef nonleaf plant respiration (1/C)
         rs20,    & ! soil respiration at 20 C [mol m-2 s-1]
         shelrb,  & ! sheltering factor (dimensionless)
         vegcf,   & ! kdcorbin, 08/10
         tminvj,  & ! min temperature of the start of photosynthesis
         toptvj,  & ! opt temperature of the start of photosynthesis
         tmaxvj,  & ! max temperature of the start of photosynthesis
         vbeta,   & !
         vcmax,   & ! max RuBP carboxylation rate top leaf (mol/m2/s)
         vcmax_shade,   & ! max RuBP carboxylation rate top leaf (mol/m2/s)
         vcmax_sun,   & ! max RuBP carboxylation rate top leaf (mol/m2/s)
         xfang,   & ! leaf angle PARAMETER
         extkn,   & ! extinction coef for vertical
         vlaimax, & ! extinction coef for vertical
         wai,     & ! wood area index (stem+branches+twigs)
         a1gs,    & ! a1 parameter in stomatal conductance model
         d0gs,    & ! d0 in stomatal conductance model
         alpha,   & ! initial slope of J-Q response curve
         convex,  & ! convexity of J-Q response curve
         cfrd,    & ! ratio of day respiration to vcmax
         gswmin,  & ! minimal stomatal conductance
         conkc0,  &  ! Michaelis-menton constant for carboxylase
         conko0,  &  ! Michaelis-menton constant for oxygenase
         ekc,     &  ! activation energy for caroxylagse
         eko,     &  ! acvtivation enegery for oxygenase
         g0,      & ! Belinda's stomatal model intercept, Ticket #56.
         g1         ! Belinda's stomatal model slope, Ticket #56.   

      LOGICAL, DIMENSION(:), POINTER ::                                        &
         deciduous ! flag used for phenology fix

      REAL, DIMENSION(:,:), POINTER ::                                         &
         refl,    &
         taul,    &
         froot      ! fraction of root in each soil layer

     ! Additional  veg parameters:
     REAL(r_2), DIMENSION(:), POINTER :: rootbeta ! parameter for estimating vertical root mass distribution (froot)
     REAL(r_2), DIMENSION(:), POINTER :: gamma    ! parameter in root efficiency function (Lai and Katul 2000)
     REAL(r_2), DIMENSION(:), POINTER :: ZR       ! maximum rooting depth (cm)
     REAL(r_2), DIMENSION(:), POINTER :: F10      ! fraction of roots in top 10 cm

     REAL(r_2), DIMENSION(:), POINTER :: clitt     !

     ! Additional POP veg param
     INTEGER, DIMENSION(:,:), POINTER ::  disturbance_interval
     REAL(r_2), DIMENSION(:,:), POINTER ::  disturbance_intensity

   END TYPE veg_parameter_type

! .............................................................................

   ! Canopy/vegetation variables:
   TYPE canopy_type


      REAL, DIMENSION(:), POINTER ::                                           &
         cansto,  & ! canopy water storage (mm)
         cduv,    & ! drag coefficient for momentum
         delwc,   & ! change in canopy water store (mm/dels)
         dewmm,   & ! dewfall (mm)
         fe,      & ! total latent heat (W/m2)
         fh,      & ! total sensible heat (W/m2)
         fpn,     & ! plant photosynthesis (g C m-2 s-1)
         frp,     & ! plant respiration (g C m-2 s-1)
         frpw,    & ! plant respiration (woody component) (g C m-2 s-1)
         frpr,    & ! plant respiration (root component) (g C m-2 s-1)
         frs,     & ! soil respiration (g C m-2 s-1)
         fnee,    & ! net carbon flux (g C m-2 s-1)
         frday,   & ! daytime leaf resp
         fnv,     & ! net rad. avail. to canopy (W/m2)
         fev,     & ! latent hf from canopy (W/m2)
         epot,    & ! total potential evaporation
         fnpp,    & ! npp flux
         fevw_pot,& ! potential lat heat from canopy
         gswx_T,  & ! ! stom cond for water
         cdtq,    & ! drag coefficient for momentum
         wetfac_cs,&!
         fevw,    & ! lat heat fl wet canopy (W/m2)
         fhvw,    & ! sens heatfl from wet canopy (W/m2)
         oldcansto,&! canopy water storage (mm)
         fhv,     & ! sens heatfl from canopy (W/m2)
         fns,     & ! net rad avail to soil (W/m2)
         fhs,     & ! sensible heat flux from soil
         fhs_cor, &
         ga,      & ! ground heat flux (W/m2) ???
         ghflux,  & ! ground heat flux (W/m2) ???
         precis,  & ! throughfall to soil, after snow (mm)
         qscrn,   & ! specific humudity at screen height (g/g)
         rnet,    & ! net radiation absorbed by surface (W/m2)
         rniso,    & !isothermal net radiation absorbed by surface (W/m2)
         segg,    & ! latent heatfl from soil mm
         sghflux, & ! ground heat flux (W/m2) ???
         through, & ! canopy throughfall (mm)
         spill,   & ! can.storage excess after dewfall (mm)
         tscrn,   & ! air temperature at screen height (oC)
         wcint,   & ! canopy rainfall interception (mm)
         tv,      & ! vegetation temp (K)
         us,      & ! friction velocity
         uscrn,   & ! wind speed at screen height (m/s)
         vlaiw,   & ! lai adj for snow depth for calc of resistances
         rghlai,  & ! lai adj for snow depth for calc of resistances
         fwet     ! fraction of canopy wet
      
         
      REAL, DIMENSION(:,:), POINTER ::                                         &
         evapfbl, &
         gswx,    & ! stom cond for water
         zetar, &   ! stability parameter (ref height)
          !! vh_js !!
         zetash      ! stability parameter (shear height)

      REAL(r_2), DIMENSION(:), POINTER ::                                      &
         fess,    & ! latent heatfl from soil (W/m2)
         fesp,    & ! latent heatfl from soil (W/m2)
         dgdtg,   & ! derivative of gflux wrt soil temp
         fes,     & ! latent heatfl from soil (W/m2)
         fes_cor, & ! latent heatfl from soil (W/m2)
         fevc,     &  ! dry canopy transpiration (W/m2)
         ofes,     &   ! latent heatfl from soil (W/m2)
         A_sh,    & ! gross photosynthesis from shaded leaves
         A_sl,    & ! gross photosynthesis from sunlit leaves
         A_slC,   & ! gross photosynthesis from sunlit leaves (rubisco limited)
         A_shC,   & ! gross photosynthesis from shaded leaves  (rubisco limited)
         A_slJ,   & ! gross photosynthesis from sunlit leaves (rubp limited)
         A_shJ, &     ! gross photosynthesis from shaded leaves  (rubp limited)
         eta_A_cs, &      ! elasticity of photosynthesis wrt cs, mulitplied by gross photosythesis
         dAdcs, & ! sensitivity of photosynthesis wrt cs, mulitplied by gross photosythesis
         cs, &       ! leaf surface CO2 (ppm), mulitplied by gross photosythesis
         cs_sl, &    !  leaf surface CO2 (ppm) (sunlit)
         cs_sh, &    !  leaf surface CO2 (ppm) (shaded)
         tlf, &      ! dry leaf temperature
         dlf         ! dryleaf vp minus in-canopy vp (Pa)


     ! Additional variables:
     REAL(r_2), DIMENSION(:,:),   POINTER :: gw     ! dry canopy conductance (ms-1) edit vh 6/7/09
     REAL(r_2), DIMENSION(:,:,:), POINTER :: ancj   ! limiting photosynthetic rates (Rubisco,RuBP,sink) vh 6/7/09
     REAL(r_2), DIMENSION(:,:),   POINTER :: tlfy   ! sunlit and shaded leaf temperatures
     REAL(r_2), DIMENSION(:,:),   POINTER :: ecy    ! sunlit and shaded leaf transpiration (dry canopy)
     REAL(r_2), DIMENSION(:,:),   POINTER :: ecx    ! sunlit and shaded leaf latent heat flux
     REAL(r_2), DIMENSION(:,:,:), POINTER :: ci     ! intra-cellular CO2 vh 6/7/09
     REAL(r_2), DIMENSION(:),     POINTER :: fwsoil !

!! vh_js !! !litter thermal conductivity (Wm-2K-1) and vapour diffusivity (m2s-1)
      REAL(r_2), DIMENSION(:), POINTER :: kthLitt, DvLitt


   END TYPE canopy_type

! .............................................................................

   ! Radiation variables:
   TYPE radiation_type

      REAL, DIMENSION(:), POINTER   ::                                         &
         transb,  & ! fraction SW beam tranmitted through canopy
         albedo_T,& ! canopy+soil albedo for VIS+NIR
         longitude,&! longitude
         workp1,  & ! absorbed short-wave radiation for soil
         workp2,  & ! absorbed short-wave radiation for soil
         workp3,  & ! absorbed short-wave radiation for soil
         extkb,   & ! beam radiation extinction coeff
         extkd2,  & ! diffuse 2D radiation extinction coeff
         extkd,   & ! diffuse radiation extinction coeff (-)
         flws,    & ! soil long-wave radiation
         latitude,& ! latitude
         lwabv,   & ! long wave absorbed by vegetation
         qssabs,  & ! absorbed short-wave radiation for soil
         transd,  & ! frac SW diffuse transmitted through canopy
         trad       !  radiative temperature (soil and veg)

      REAL, DIMENSION(:,:), POINTER  ::                                        &
         fvlai,   & ! leaf area index of big leaf
         rhocdf,  & ! canopy diffuse reflectance (-)
         rniso,   & ! sum(rad%qcan, 3) total abs by canopy (W/m2)
         scalex,  & ! scaling PARAMETER for big leaf
         albedo,  & ! canopy+soil albedo
         reffdf,  & ! effective conopy diffuse reflectance
         reffbm,  & ! effective conopy beam reflectance
         extkbm,  & ! modified k beam(6.20)(for leaf scattering)
         extkdm,  & ! modified k diffuse(6.20)(for leaf scattering)
         fbeam,   & ! beam fraction
         cexpkbm, & ! canopy beam transmittance
         cexpkdm, & ! canopy diffuse transmittance
         rhocbm,  & ! modified canopy beam reflectance(6.21)
         gradis     ! radiative conductance

      REAL, DIMENSION(:,:,:), POINTER ::                                       &
         qcan ! absorbed radiation for canopy (W/m^2)


  END TYPE radiation_type

! .............................................................................

   ! Roughness variables:
   TYPE roughness_type

      REAL, DIMENSION(:), POINTER ::                                           &
         disp,    & ! zero-plane displacement
         hruff,   & ! canopy height above snow level
         hruff_grmx,&! max ht of canopy from tiles on same grid
         rt0us,   & ! eq. 3.54, SCAM manual (CSIRO tech report 132)
         rt1usa,  & ! resistance from disp to hruf
         rt1usb,  & ! resist fr hruf to zruffs (zref if zref<zruffs)
         rt1,     & ! 1/aerodynamic conductance
         za_uv,   & ! level of lowest atmospheric model layer
         za_tq,   & ! level of lowest atmospheric model layer
         z0m,     & ! roughness length
         zref_uv, & ! Reference height for met forcing
         zref_tq, & ! Reference height for met forcing
         zruffs,  & ! SCALAR Roughness sublayer depth (ground=origin)
         z0soilsn,& ! roughness length of bare soil surface
         z0soil     ! roughness length of bare soil surface

      ! "coexp": coefficient in exponential in-canopy wind profile
      ! U(z) = U(h)*exp(coexp*(z/h-1)), found by gradient-matching
      ! canopy and roughness-sublayer U(z) at z=h
      REAL, DIMENSION(:), POINTER ::                                           &
         coexp ! Extinction coef for wind profile in canopy

      ! "usuh": us/uh (us=friction velocity, uh = mean velocity at z=h)
      REAL, DIMENSION(:), POINTER ::                                           &
         usuh ! Friction velocity/windspeed at canopy height

      REAL, DIMENSION(:), POINTER ::                                           &
         term2, term3, term5, term6, term6a ! for aerodyn resist. calc.



   END TYPE roughness_type

! .............................................................................

   ! Air variables:
   TYPE air_type

      REAL, DIMENSION(:), POINTER ::                                           &
         rho,     & ! dry air density (kg m-3)
         volm,    & ! molar volume (m3 mol-1)
         rlam,    & ! latent heat for water (j/kg)
         qsat,    & ! saturation specific humidity
         epsi,    & ! d(qsat)/dT ((kg/kg)/K)
         visc,    & ! air kinematic viscosity (m2/s)
         psyc,    & ! psychrometric constant
         dsatdk,  & ! d(es)/dT (mb/K)
         cmolar     ! conv. from m/s to mol/m2/s

   END TYPE air_type

! .............................................................................

   ! Meterological data:
   TYPE met_type

      INTEGER, DIMENSION(:), POINTER ::                                        &
         year,    & ! local time year AD
         moy        ! local time month of year

      REAL, DIMENSION(:), POINTER ::                                           &
         ca,      & ! CO2 concentration (mol/mol)
         doy,     & ! local time day of year = days since 0 hr 1st Jan
         hod,     & ! local hour of day
         ofsd,    & ! downward short-wave radiation (W/m2)
         fld,     & ! downward long-wave radiation (W/m2)
         precip,  & ! rainfall (liquid+solid)(mm/dels)
         precip_sn,&! solid preipitation only (mm/dels)
         tk,      & ! surface air temperature (oK)
         tvair,   & ! within canopy air temperature (oK)
         tvrad,   & ! radiative vegetation temperature (K)
         pmb,     & ! surface air pressure (mbar)
         ua,      & ! surface wind speed (m/s)
         qv,      & ! surface specific humidity (g/g)
         qvair,   & ! within canopy specific humidity (g/g)
         da,      & ! water vap pressure deficit at ref height (Pa)
         dva,     & ! in canopy water vap pressure deficit (Pa)
         coszen,   &  ! cos(zenith angle of sun)
         Ndep,     &   ! nitrogen deposition (gN m-2 d-1)
         Pdep ! P deposition (gP m-2 d-1)

      REAL, DIMENSION(:,:), POINTER ::                                         &
         fsd  ! downward short-wave radiation (W/m2)

   END TYPE met_type

! .............................................................................

   ! Climate data:
   TYPE climate_type

      INTEGER :: nyear_average = 20
      INTEGER :: nday_average  = 31
!      INTEGER, POINTER ::                                                  &
      INTEGER ::                                                  &
       nyears, & ! number of years in climate record
       doy ! day of year

       INTEGER, DIMENSION(:), POINTER ::                                   &
       chilldays, &   ! length of chilling period (period with T<5deg)
       iveg, &        ! potential vegetation type based on climatic constraints
       biome, &
       GMD            ! growing moisture days (== number days since min moisture threshold)

      REAL, DIMENSION(:), POINTER ::                                           &
      dtemp,        & ! daily mean temperature
      dmoist,        & ! daily moisture availability
      dmoist_min,        & ! minimum daily moisture availability over the year
      dmoist_min20,        & ! min daily moisture avail over the year, averaged over 20 y
      dmoist_max,        & ! maximum daily moisture availability over the year
      dmoist_max20,        & ! max daily moisture avail over the year, averaged over 20 y
      mtemp,       & ! mean temperature over the last 31 days
      qtemp,       & ! mean temperature over the last 91 days
      mmoist,        & ! monthly moisture availability
      mtemp_min,   & ! minimum monthly temperature
      mtemp_max,   & ! maximum monhtly temperature
      qtemp_max,   & ! mean temperature of the warmest quarter (so far this year)
      qtemp_max_last_year,   & ! mean temperature of the warmest quarter (last calendar year)
      mtemp_min20,   & ! minimum monthly temperature, averaged over 20 y
      mtemp_max20,   & ! maximum monhtly temperature, averaged over 20 y
      atemp_mean,  & ! annual average temperature
      AGDD5,       &
      GDD5,        & ! growing degree day sum relative to 5deg base temperature
      AGDD0,        & ! 
      GDD0,        & ! growing degree day sum relative to 0deg base temperature
      alpha_PT,    & ! ratio of annual evap to annual PT evap
      evap_PT,    & ! annual PT evap [mm]
      aevap , &       ! annual evap [mm]
      alpha_PT20, &   
      GDD0_rec, &    ! growing degree day sum related to spring photosynthetic recovery
      frec, &           ! fractional photosynthetic recovery
      dtemp_min, &      ! daily minimum temperature
      fdorm ! dormancy fraction (1 prior to first autumn frost; 0 after 10 severe frosts)

      REAL, DIMENSION(:,:), POINTER ::                                   &
      mtemp_min_20, & ! mimimum monthly temperatures for the last 20 y
      mtemp_max_20, & ! maximum monthly temperatures for the last 20 y
      dmoist_min_20, & ! min daily moisture for the last 20 y
      dmoist_max_20, & ! max daily moisture for the last 20 y
      dtemp_31 , &    ! daily temperature for the last 31 days
      dmoist_31 , &    ! daily moisture availability for the last 31 days
      alpha_PT_20, &      ! priestley Taylor Coefft for last 20 y
      dtemp_91, &     ! daily temperature for the last 91 days
      APAR_leaf_sun, &  ! flux of PAR absrobed by sunlit leaves (subdiurnal time-step)
      APAR_leaf_shade, & ! flux of PAR absrobed by shaded leaves (subdiurnal time-step)
      Dleaf_sun, & ! leaf-air vapour pressure difference (sun leaves, subdiurnal time-step)
      Dleaf_shade,  & ! leaf-air vapour pressure difference (shade leaves, subdiurnal time-step)
      Tleaf_sun, & ! leaf T (sun leaves, subdiurnal time-step)
      Tleaf_shade, &  ! leaf T  (shade leaves, subdiurnal time-step)
      cs_sun, &     ! sun leaf cs (ppm CO2)
      cs_shade, &          ! shade leaf cs (ppm CO2)
      scalex_sun, & ! canopy depth scaling factor on vcmax and jmax (sun leaves)
      scalex_shade ! canopy depth scaling factor on vcmax and jmax (shade leaves)
      
#ifdef CCAM
      REAL, DIMENSION(:), POINTER :: &
      APAR_leaf_sun_save,   &
      APAR_leaf_shade_save, &
      Dleaf_sun_save,       &
      Dleaf_shade_save,     &
      Tleaf_sun_save,       &
      Tleaf_shade_save,     &
      cs_sun_save,          &
      cs_shade_save,        &
      scalex_sun_save,      &
      scalex_shade_save
#endif
      
   END TYPE climate_type

! .............................................................................

   ! Cumulative flux variables:
   TYPE sum_flux_type

      REAL, DIMENSION(:), POINTER ::                                           &
         sumpn,   & ! sum of canopy photosynthesis (g C m-2)
         sumrp,   & ! sum of plant respiration (g C m-2)
         sumrpw,  & ! sum of plant respiration (g C m-2)
         sumrpr,  & ! sum of plant respiration (g C m-2)
         sumrs,   & ! sum of soil respiration (g C m-2)
         sumrd,   & ! sum of daytime respiration (g C m-2)
         dsumpn,  & ! daily sumpn
         dsumrp,  & ! daily sumrp
         dsumrs,  & ! daily sumrs
         dsumrd,  & ! daily sumrd
         sumxrp,  & ! sum plant resp. modifier
         sumxrs     ! sum soil resp. modifier

   END TYPE sum_flux_type

! .............................................................................

   TYPE bgc_pool_type

      REAL, DIMENSION(:,:), POINTER ::                                         &
         cplant,  & ! plant carbon (g C/m2))
         csoil   ! soil carbon (g C/m2)


      REAL, DIMENSION(ncp)  :: ratecp ! plant carbon rate constant (1/year)

      REAL, DIMENSION(ncs)  :: ratecs ! soil carbon rate constant (1/year)

   END TYPE bgc_pool_type

! .............................................................................

   ! Functions for allocating these types
   ! All overloaded so code only needs to call alloc_cbm_var
   ! Alloc routines could all initialise to NaN or zero for debugging?
   ! Don't need the mp argument here as it's a module variable.
   PUBLIC :: alloc_cbm_var
   PRIVATE :: alloc_bgc_pool_type, dealloc_bgc_pool_type

   INTERFACE alloc_cbm_var
      MODULE PROCEDURE alloc_balances_type,                                    &
         alloc_soil_parameter_type,                                            &
         alloc_soil_snow_type,                                                 &
         alloc_veg_parameter_type,                                             &
         alloc_canopy_type,                                                    &
         alloc_radiation_type,                                                 &
         alloc_roughness_type,                                                 &
         alloc_air_type,                                                       &
         alloc_met_type,                                                       &
         alloc_sum_flux_type,                                                  &
         alloc_bgc_pool_type ,                                                 &
         alloc_climate_type
   END INTERFACE

   INTERFACE dealloc_cbm_var
      MODULE PROCEDURE dealloc_balances_type,                                  &
         dealloc_soil_parameter_type,                                          &
         dealloc_soil_snow_type,                                               &
         dealloc_veg_parameter_type,                                           &
         dealloc_canopy_type,                                                  &
         dealloc_radiation_type,                                               &
         dealloc_roughness_type,                                               &
         dealloc_air_type,                                                     &
         dealloc_met_type,                                                     &
         dealloc_sum_flux_type,                                                &
         dealloc_bgc_pool_type
   END INTERFACE


CONTAINS

SUBROUTINE alloc_balances_type(var, mp)

   TYPE(balances_type), INTENT(inout) :: var
   INTEGER, INTENT(in) :: mp

   allocate( var% drybal(mp) )
   allocate( var% ebal(mp) )
   allocate( var% ebal_tot(mp) )
   allocate( var% ebaltr(mp) )
   allocate( var% ebal_tottr(mp) )
   allocate( var% ebal_cncheck(mp) )
   allocate( var% ebal_tot_cncheck(mp) )
   allocate( var% evap_tot(mp) )
   allocate( var% osnowd0(mp) )
   allocate( var% precip_tot(mp) )
   allocate( var% rnoff_tot(mp) )
   allocate( var% wbal(mp) )
   allocate( var% wbal_tot(mp) )
   allocate( var% wbtot0(mp) )
   allocate( var% wetbal(mp) )
   allocate( var% cansto0(mp) )
   allocate( var% evapc_tot(mp) )
   allocate( var% evaps_tot(mp) )
   allocate( var% rnof1_tot(mp) )
   allocate( var% rnof2_tot(mp) )
   allocate( var% snowdc_tot(mp) )
   allocate( var% wbal_tot1(mp) )
   allocate( var% owbtot(mp) )
   allocate( var% delwc_tot(mp) )
   allocate( var% qasrf_tot(mp) )
   allocate( var% qfsrf_tot(mp) )
   allocate( var% qssrf_tot(mp) )

    allocate( var% Radbal(mp) )
    allocate( var% EbalSoil(mp) )
    allocate( var% Ebalveg(mp) )
    allocate( var% Radbalsum(mp) )

END SUBROUTINE alloc_balances_type

! ------------------------------------------------------------------------------

SUBROUTINE alloc_soil_parameter_type(var, mp)

   TYPE(soil_parameter_type), INTENT(inout) :: var
   INTEGER, INTENT(in) :: mp

   allocate( var% bch(mp) )
   allocate( var% c3(mp) )
   allocate( var% clay(mp) )
   allocate( var% css(mp) )
   allocate( var% hsbh(mp) )
   allocate( var% hyds(mp) )
   allocate( var% i2bp3(mp) )
   allocate( var% ibp2(mp) )
   allocate( var% isoilm(mp) )
   allocate( var% rhosoil(mp) )
   allocate( var% sand(mp) )
   allocate( var% sfc(mp) )
   allocate( var% silt(mp) )
   allocate( var% ssat(mp) )
   allocate( var% sucs(mp) )
   allocate( var% swilt(mp) )
   allocate( var% zse(ms) )
   allocate( var% zshh(ms+1) )
   allocate( var% cnsd(mp) )
   allocate( var% albsoil(mp, nrb) )
   allocate( var% pwb_min(mp) )
   allocate( var% albsoilf(mp) )
   allocate( var% soilcol(mp) )

   ! Allocate variables for SLI soil model:
   ALLOCATE ( var % nhorizons(mp) )
   ALLOCATE ( var % ishorizon(mp,ms) )
   ALLOCATE ( var % clitt(mp) )
   ALLOCATE ( var % zeta(mp) )
   ALLOCATE ( var % fsatmax(mp) )
   ALLOCATE ( var % swilt_vec(mp,ms) )
   ALLOCATE ( var % ssat_vec(mp,ms) )
   ALLOCATE ( var % sfc_vec(mp,ms) )
   IF(.NOT.(ASSOCIATED(var % swilt_vec))) ALLOCATE ( var % swilt_vec(mp,ms) )
   IF(.NOT.(ASSOCIATED(var % ssat_vec))) ALLOCATE ( var % ssat_vec(mp,ms) )
   IF(.NOT.(ASSOCIATED(var % sfc_vec))) ALLOCATE ( var % sfc_vec(mp,ms) )


END SUBROUTINE alloc_soil_parameter_type

! ------------------------------------------------------------------------------

SUBROUTINE alloc_soil_snow_type(var, mp)

   TYPE(soil_snow_type), INTENT(inout) :: var
   INTEGER, INTENT(in) :: mp

   ALLOCATE ( var % iantrct(mp) )
   ALLOCATE ( var % pudsto(mp) )
   ALLOCATE ( var % pudsmx(mp) )
   ALLOCATE ( var % dtmlt(mp,3) )
   ALLOCATE( var% albsoilsn(mp,nrb) )
   ALLOCATE( var% cls(mp) )
   ALLOCATE( var% dfn_dtg(mp) )
   ALLOCATE( var% dfh_dtg(mp) )
   ALLOCATE( var% dfe_ddq(mp) )
   ALLOCATE( var% ddq_dtg(mp) )
   ALLOCATE( var% evapsn(mp) )
   ALLOCATE( var% fwtop(mp) )
   ALLOCATE( var% fwtop1(mp) )
   ALLOCATE( var% fwtop2(mp) )
   ALLOCATE( var% fwtop3(mp) )
   ALLOCATE( var% gammzz(mp,ms) )
   ALLOCATE( var% isflag(mp) )
   ALLOCATE( var% osnowd(mp) )
   ALLOCATE( var% potev(mp) )
   ALLOCATE( var% runoff(mp) )
   ALLOCATE( var% rnof1(mp) )
   ALLOCATE( var% rnof2(mp) )
   ALLOCATE( var% rtsoil(mp) )
   ALLOCATE( var% sconds(mp,msn) )
   ALLOCATE( var% sdepth(mp,msn) )
   ALLOCATE( var% smass(mp,msn) )
   ALLOCATE( var% snage(mp) )
   ALLOCATE( var% snowd(mp) )
   ALLOCATE( var% smelt(mp) )
   ALLOCATE( var% ssdn(mp,msn) )
   ALLOCATE( var% ssdnn(mp) )
   ALLOCATE( var% tgg(mp,ms) )
   ALLOCATE( var% tggsn(mp,msn) )
   ALLOCATE( var% tss(mp) )
   ALLOCATE( var% tss_p(mp) )
   ALLOCATE( var% deltss(mp) )
   ALLOCATE( var% owb1(mp) )
   ALLOCATE( var% wb(mp,ms) )
   ALLOCATE( var% wbice(mp,ms) )
   ALLOCATE( var% wblf(mp,ms) )
   ALLOCATE( var%wbtot(mp) )
   ALLOCATE( var%wbtot1(mp) )
   ALLOCATE( var%wbtot2(mp) )
   ALLOCATE( var%wb_lake(mp) )
   ALLOCATE( var%sinfil(mp) )
   ALLOCATE( var%evapfbl(mp,ms) )
   ALLOCATE( var%qstss(mp) )
   ALLOCATE( var%wetfac(mp) )
   ALLOCATE( var%owetfac(mp) )
   ALLOCATE( var%t_snwlr(mp) )
   ALLOCATE( var%wbfice(mp,ms) )
   ALLOCATE( var%tggav(mp) )
   ALLOCATE( var%otgg(mp) )
   ALLOCATE( var%otss(mp) )
   ALLOCATE( var%otss_0(mp) )
   ALLOCATE( var%tprecip(mp) )
   ALLOCATE( var%tevap(mp) )
   ALLOCATE( var%trnoff(mp) )
   ALLOCATE( var%totenbal(mp) )
   ALLOCATE( var%totenbal2(mp) )
   ALLOCATE( var%fland(mp) )
   ALLOCATE( var%ifland(mp) )
   ALLOCATE( var%tilefrac(mp,n_tiles) )
   ALLOCATE( var%qasrf(mp) )
   ALLOCATE( var%qfsrf(mp) )
   ALLOCATE( var%qssrf(mp) )

    ! Allocate variables for SLI soil model:
    !IF(cable_user%SOIL_STRUC=='sli') THEN
    ALLOCATE ( var % S(mp,ms) )
    ALLOCATE ( var % Tsoil(mp,ms) )
    ALLOCATE ( var % SL(mp) )
    ALLOCATE ( var % TL(mp) )
    ALLOCATE ( var % h0(mp) )
    ALLOCATE ( var % rex(mp,ms) )
    ALLOCATE ( var % wflux(mp,0:ms) )
    ALLOCATE ( var % delwcol(mp) )
    ALLOCATE ( var % zdelta(mp) )
    ALLOCATE ( var % kth(mp,ms) )
    ALLOCATE ( var % Tsurface(mp) )
    ALLOCATE ( var % lE(mp) )
    ALLOCATE ( var % evap(mp) )
    ALLOCATE ( var % ciso(mp,ms+1) )
    ALLOCATE ( var % cisoL(mp) )
    ALLOCATE ( var % rlitt(mp) )
    ALLOCATE ( var % thetai(mp,ms) )
    ALLOCATE ( var % snowliq(mp,3) )
    ALLOCATE ( var % nsteps(mp) )
    ALLOCATE ( var % nsnow(mp) )
    ALLOCATE ( var % TsurfaceFR(mp) )
    ALLOCATE ( var % Ta_daily(mp,100))
    ALLOCATE ( var % Qadv_daily(mp) )
    ALLOCATE ( var % G0_daily(mp) )
    ALLOCATE ( var % Qevap_daily(mp) )
    ALLOCATE ( var % Qprec_daily(mp) )
    ALLOCATE ( var % Qprec_snow_daily(mp) )

    !END IF

END SUBROUTINE alloc_soil_snow_type

! ------------------------------------------------------------------------------

SUBROUTINE alloc_veg_parameter_type(var, mp)

   TYPE(veg_parameter_type), INTENT(inout) :: var
   INTEGER, INTENT(in) :: mp

   ALLOCATE( var% canst1(mp) )
   ALLOCATE( var% dleaf(mp) )
   ALLOCATE( var% ejmax(mp) )
   ALLOCATE( var% ejmax_shade(mp) )
   ALLOCATE( var% ejmax_sun(mp) )
   ALLOCATE( var% iveg(mp) )
   ALLOCATE( var% ivegp(mp) )
   ALLOCATE( var% iLU(mp) )
   ALLOCATE( var% meth(mp) )
   ALLOCATE( var% frac4(mp) )
   ALLOCATE( var% hc(mp) )
   ALLOCATE( var% vlai(mp) )
   ALLOCATE( var% xalbnir(mp) )
   ALLOCATE( var% rp20(mp) )
   ALLOCATE( var% rpcoef(mp) )
   ALLOCATE( var% rs20(mp) )
   ALLOCATE( var% shelrb(mp) )
   ALLOCATE( var% vegcf(mp) )
   ALLOCATE( var% tminvj(mp) )
   ALLOCATE( var% toptvj(mp) )
   ALLOCATE( var% tmaxvj(mp) )
   ALLOCATE( var% vbeta(mp) )
   ALLOCATE( var% vcmax(mp) )
   ALLOCATE( var% vcmax_shade(mp) )
   ALLOCATE( var% vcmax_sun(mp) )
   ALLOCATE( var% xfang(mp) )
   ALLOCATE( var%extkn(mp) )
   ALLOCATE( var%wai(mp) )
   ALLOCATE( var%deciduous(mp) )
   ALLOCATE( var%froot(mp,ms) )
   !was nrb(=3), but never uses (:,3) in model
   ALLOCATE( var%refl(mp,2) ) !jhan:swb?
   ALLOCATE( var%taul(mp,2) )
   ALLOCATE( var%vlaimax(mp) )
   ALLOCATE( var%a1gs(mp) )
   ALLOCATE( var%d0gs(mp) )
   ALLOCATE( var%alpha(mp) )
   ALLOCATE( var%convex(mp) )
   ALLOCATE( var%cfrd(mp) )
   ALLOCATE( var%gswmin(mp) )
   ALLOCATE( var%conkc0(mp) )
   ALLOCATE( var%conko0(mp) )
   ALLOCATE( var%ekc(mp) )
   ALLOCATE( var%eko(mp) )
   ALLOCATE( var% g0(mp) )   ! Ticket #56. 
   ALLOCATE( var% g1(mp) )   ! Ticket #56.


    ALLOCATE ( var % rootbeta(mp) )
    ALLOCATE ( var % gamma(mp) )
    ALLOCATE ( var % F10(mp) )
    ALLOCATE ( var % ZR(mp) )
    ALLOCATE ( var % clitt(mp) )

    ALLOCATE ( var % disturbance_interval(mp,2) )
    ALLOCATE ( var % disturbance_intensity(mp,2) )



END SUBROUTINE alloc_veg_parameter_type

! ------------------------------------------------------------------------------

SUBROUTINE alloc_canopy_type(var, mp)

   TYPE(canopy_type), INTENT(inout) :: var
   INTEGER, INTENT(in) :: mp

   ALLOCATE ( var % fess(mp) )
   ALLOCATE ( var % fesp(mp) )
   ALLOCATE( var% cansto(mp) )
   ALLOCATE( var% cduv(mp) )
   ALLOCATE( var% delwc(mp) )
   ALLOCATE( var% dewmm(mp) )
   ALLOCATE( var% dgdtg(mp) )
   ALLOCATE( var% fe(mp) )
   ALLOCATE( var% fh(mp) )
   ALLOCATE( var% fpn(mp) )
   ALLOCATE( var% frp(mp) )
   ALLOCATE( var% frpw(mp) )
   ALLOCATE( var% frpr(mp) )
   ALLOCATE( var% frs(mp) )
   ALLOCATE( var% fnee(mp) )
   ALLOCATE( var% frday(mp) )
   ALLOCATE( var% fnv(mp) )
   ALLOCATE( var% fev(mp) )
   ALLOCATE( var% fevc(mp) )
   ALLOCATE( var% fhv(mp) )
   ALLOCATE( var% fns(mp) )
   ALLOCATE( var% fhs(mp) )
   ALLOCATE( var% fhs_cor(mp) )
   ALLOCATE( var% ga(mp) )
   ALLOCATE( var% ghflux(mp) )
   ALLOCATE( var% precis(mp) )
   ALLOCATE( var% qscrn(mp) )
   ALLOCATE( var% rnet(mp) )
   ALLOCATE( var% rniso(mp) )
   ALLOCATE( var% segg(mp) )
   ALLOCATE( var% sghflux(mp) )
   ALLOCATE( var% through(mp) )
   ALLOCATE( var% spill(mp) )
   ALLOCATE( var% tscrn(mp) )
   ALLOCATE( var% wcint(mp) )
   ALLOCATE( var% tv(mp) )
   ALLOCATE( var% us(mp) )
   ALLOCATE( var% uscrn(mp) )
   ALLOCATE( var% rghlai(mp) )
   ALLOCATE( var% vlaiw(mp) )
   ALLOCATE( var% fwet(mp) )
   ALLOCATE( var% A_sh(mp) )
   ALLOCATE( var% A_sl(mp) )
   ALLOCATE( var% A_slC(mp) )
   ALLOCATE( var% A_shC(mp) )
   ALLOCATE( var% A_slJ(mp) )
   ALLOCATE( var% A_shJ(mp) )
   ALLOCATE( var% eta_A_cs(mp) )
   ALLOCATE( var% cs(mp) )
   ALLOCATE( var% dAdcs(mp) )
   ALLOCATE( var% cs_sl(mp) )
   ALLOCATE( var% cs_sh(mp) )
   ALLOCATE( var% tlf(mp) )
   ALLOCATE( var% dlf(mp) )

   ALLOCATE ( var % evapfbl(mp,ms) )
   ALLOCATE( var% epot(mp) )
   ALLOCATE( var% fnpp(mp) )
   ALLOCATE( var% fevw_pot(mp) )
   ALLOCATE( var% gswx_T(mp) )
   ALLOCATE( var% cdtq(mp) )
   ALLOCATE( var% wetfac_cs(mp) )
   ALLOCATE( var% fevw(mp) )
   ALLOCATE( var% fhvw(mp) )
   ALLOCATE( var% fes(mp) )
   ALLOCATE( var% fes_cor(mp) )
   ALLOCATE( var% gswx(mp,mf) )
   ALLOCATE( var% oldcansto(mp) )
   ALLOCATE( var% zetar(mp,NITER) )
   ALLOCATE( var% zetash(mp,NITER) )
    ALLOCATE ( var % fwsoil(mp) )
    ALLOCATE ( var % ofes(mp) )

    ALLOCATE ( var % gw(mp,mf) )     ! dry canopy conductance (ms-1) edit vh 6/7/09
    ALLOCATE ( var % ancj(mp,mf,3) ) ! limiting photosynthetic rates (Rubisco,RuBP,sink) vh 6/7/09
    ALLOCATE ( var % tlfy(mp,mf) )   ! sunlit and shaded leaf temperatures
    ALLOCATE ( var % ecy(mp,mf) )    ! sunlit and shaded leaf transpiration (dry canopy)
    ALLOCATE ( var % ecx(mp,mf) )    ! sunlit and shaded leaf latent heat flux
    ALLOCATE ( var % ci(mp,mf,3) )   ! intra-cellular CO2 vh 6/7/09
    ALLOCATE ( var % fwsoil (mp) )

!! vh_js !! liiter resistances to heat and vapour transfer
   ALLOCATE (var % kthLitt(mp))
   ALLOCATE (var % DvLitt(mp))

END SUBROUTINE alloc_canopy_type

! ------------------------------------------------------------------------------

SUBROUTINE alloc_radiation_type(var, mp)

   TYPE(radiation_type), INTENT(inout) :: var
   INTEGER, INTENT(in) :: mp

   ALLOCATE( var% albedo(mp,nrb) )
   ALLOCATE( var% extkb(mp) )
   ALLOCATE( var% extkd2(mp) )
   ALLOCATE( var% extkd(mp) )
   ALLOCATE( var% flws(mp) )
   ALLOCATE( var% fvlai(mp,mf) )
   ALLOCATE( var% latitude(mp) )
   ALLOCATE( var% lwabv(mp) )
   ALLOCATE( var% qcan(mp,mf,nrb) )
   ALLOCATE( var% qssabs(mp) )
   ALLOCATE( var% rhocdf(mp,nrb) )
   ALLOCATE( var% rniso(mp,mf) )
   ALLOCATE( var% scalex(mp,mf) )
   ALLOCATE( var% transd(mp) )
   ALLOCATE( var% trad(mp) )
   ALLOCATE( var% reffdf(mp,nrb) )
   ALLOCATE( var% reffbm(mp,nrb) )
   ALLOCATE( var% extkbm(mp,nrb) )
   ALLOCATE( var% extkdm(mp,nrb) )
   ALLOCATE( var% cexpkbm(mp,swb) )
   ALLOCATE( var% cexpkdm(mp,swb) )
   ALLOCATE( var% fbeam(mp,nrb) )
   ALLOCATE( var% rhocbm(mp,nrb) )
   ALLOCATE( var% transb(mp) )
   ALLOCATE( var% albedo_T(mp) )
   ALLOCATE( var% gradis(mp,mf) )
   ALLOCATE( var% longitude(mp) )
   ALLOCATE( var% workp1(mp) )
   ALLOCATE( var% workp2(mp) )
   ALLOCATE( var% workp3(mp) )

END SUBROUTINE alloc_radiation_type

! ------------------------------------------------------------------------------

SUBROUTINE alloc_roughness_type(var, mp)

   TYPE(roughness_type), INTENT(inout) :: var
   INTEGER, INTENT(in) :: mp

   ALLOCATE ( var % coexp(mp) )
   ALLOCATE ( var % disp(mp) )
   ALLOCATE ( var % hruff(mp) )
   ALLOCATE ( var % hruff_grmx(mp) )
   ALLOCATE ( var % rt0us(mp) )
   ALLOCATE ( var % rt1usa(mp) )
   ALLOCATE ( var % rt1usb(mp) )
   ALLOCATE ( var % rt1(mp) )
   ALLOCATE ( var % term2(mp) )
   ALLOCATE ( var % term3(mp) )
   ALLOCATE ( var % term5(mp) )
   ALLOCATE ( var % term6(mp) )
   ALLOCATE ( var % term6a(mp) )
   ALLOCATE ( var % usuh(mp) )
   ALLOCATE ( var % za_uv(mp) )
   ALLOCATE ( var % za_tq(mp) )
   ALLOCATE ( var % z0m(mp) )
   ALLOCATE ( var % zref_uv(mp) )
   ALLOCATE ( var % zref_tq(mp) )
   ALLOCATE ( var % zruffs(mp) )
   ALLOCATE ( var % z0soilsn(mp) )
   ALLOCATE ( var % z0soil(mp) )



END SUBROUTINE alloc_roughness_type

! ------------------------------------------------------------------------------

SUBROUTINE alloc_air_type(var, mp)

   TYPE(air_type), INTENT(inout) :: var
   INTEGER, INTENT(in) :: mp

   ALLOCATE ( var % rho(mp) )
   ALLOCATE ( var % volm(mp) )
   ALLOCATE ( var % rlam(mp) )
   ALLOCATE ( var % qsat(mp) )
   ALLOCATE ( var % epsi(mp) )
   ALLOCATE ( var % visc(mp) )
   ALLOCATE ( var % psyc(mp) )
   ALLOCATE ( var % dsatdk(mp) )
   ALLOCATE ( var % cmolar(mp) )

END SUBROUTINE alloc_air_type

! ------------------------------------------------------------------------------

SUBROUTINE alloc_met_type(var, mp)

   TYPE(met_type), INTENT(inout) :: var
   INTEGER, INTENT(in) :: mp

   ALLOCATE ( var % ca(mp) )
   ALLOCATE ( var % year(mp) )
   ALLOCATE ( var % moy(mp) )
   ALLOCATE ( var % doy(mp) )
   ALLOCATE ( var % hod(mp) )
   ALLOCATE ( var % fsd(mp,swb) )
   ALLOCATE ( var % ofsd(mp) )
   ALLOCATE ( var % fld(mp) )
   ALLOCATE ( var % precip(mp) )
   ALLOCATE ( var % precip_sn(mp) )
   ALLOCATE ( var % tk(mp) )
   ALLOCATE ( var % tvair(mp) )
   ALLOCATE ( var % tvrad(mp) )
   ALLOCATE ( var % pmb(mp) )
   ALLOCATE ( var % ua(mp) )
   ALLOCATE ( var % qv(mp) )
   ALLOCATE ( var % qvair(mp) )
   ALLOCATE ( var % da(mp) )
   ALLOCATE ( var % dva(mp) )
   ALLOCATE ( var % coszen(mp) )
   ALLOCATE ( var % Ndep(mp) )
   ALLOCATE ( var % Pdep(mp) )
END SUBROUTINE alloc_met_type

! ------------------------------------------------------------------------------

SUBROUTINE alloc_climate_type(var, mp, ktauday)

   IMPLICIT NONE

   TYPE(climate_type), INTENT(inout) :: var
   INTEGER, INTENT(in) :: mp, ktauday
   INTEGER :: ny, nd
   ny = var%nyear_average
   nd = var%nday_average

!   ALLOCATE ( var %  nyears )
!   ALLOCATE ( var %  doy )
   ALLOCATE ( var %  dtemp(mp) )
   ALLOCATE ( var %  dmoist(mp) )
   ALLOCATE ( var %  dmoist_min(mp) )
   ALLOCATE ( var %  dmoist_min20(mp) )
   ALLOCATE ( var %  dmoist_max(mp) )
   ALLOCATE ( var %  dmoist_max20(mp) )
   ALLOCATE ( var % mtemp(mp) )
   ALLOCATE ( var % qtemp(mp) )
   ALLOCATE ( var % mmoist(mp) )
   ALLOCATE ( var % mtemp_min(mp) )
   ALLOCATE ( var %  mtemp_max20(mp) )
   ALLOCATE ( var % mtemp_min20(mp) )
   ALLOCATE ( var %  mtemp_max(mp) )
   ALLOCATE ( var %  qtemp_max(mp) )
   ALLOCATE ( var %  qtemp_max_last_year(mp) )
   ALLOCATE ( var % atemp_mean(mp) )
   ALLOCATE ( var % AGDD5(mp) )
   ALLOCATE ( var % GDD5(mp) )
   ALLOCATE ( var % AGDD0(mp) )
   ALLOCATE ( var % GDD0(mp) )
   ALLOCATE ( var % chilldays(mp) )
   ALLOCATE ( var % iveg(mp) )
   ALLOCATE ( var % biome(mp) )
   ALLOCATE ( var % GMD(mp) )
   ALLOCATE ( var % alpha_PT(mp) )
   ALLOCATE ( var % alpha_PT20(mp) )
   ALLOCATE ( var % evap_PT(mp) )
   ALLOCATE ( var % aevap(mp) )
   ALLOCATE ( var % GDD0_rec(mp) )
   ALLOCATE ( var % frec(mp) )
   ALLOCATE ( var % dtemp_min(mp) )
   ALLOCATE ( var % fdorm(mp) )

   ALLOCATE ( var % mtemp_min_20(mp,ny) )
   ALLOCATE ( var %     mtemp_max_20(mp,ny) )
   ALLOCATE ( var % dmoist_min_20(mp,ny) )
   ALLOCATE ( var % dmoist_max_20(mp,ny) )
   ALLOCATE ( var %     dtemp_31(mp,nd) )
   ALLOCATE ( var %     dmoist_31(mp,nd) )
   ALLOCATE ( var %     dtemp_91(mp,91) )
   ALLOCATE ( var %     alpha_PT_20(mp,ny) )
   ALLOCATE ( var %   APAR_leaf_sun(mp,ktauday*5) )
   ALLOCATE ( var %   APAR_leaf_shade(mp,ktauday*5) )
   ALLOCATE ( var %   Dleaf_sun(mp,ktauday*5) )
   ALLOCATE ( var %   Dleaf_shade(mp,ktauday*5) )
   ALLOCATE ( var %   Tleaf_sun(mp,ktauday*5) )
   ALLOCATE ( var %   Tleaf_shade(mp,ktauday*5) )
   ALLOCATE ( var %   cs_sun(mp,ktauday*5) )
   ALLOCATE ( var %   cs_shade(mp,ktauday*5) )
   ALLOCATE ( var %   scalex_sun(mp,ktauday*5) )
   ALLOCATE ( var %   scalex_shade(mp,ktauday*5) )

#ifdef CCAM
   ALLOCATE ( var %   APAR_leaf_sun_save(mp) )
   ALLOCATE ( var %   APAR_leaf_shade_save(mp) )
   ALLOCATE ( var %   Dleaf_sun_save(mp) )
   ALLOCATE ( var %   Dleaf_shade_save(mp) )
   ALLOCATE ( var %   Tleaf_sun_save(mp) )
   ALLOCATE ( var %   Tleaf_shade_save(mp) )
   ALLOCATE ( var %   cs_sun_save(mp) )
   ALLOCATE ( var %   cs_shade_save(mp) )
   ALLOCATE ( var %   scalex_sun_save(mp) )
   ALLOCATE ( var %   scalex_shade_save(mp) )
#endif
   
END SUBROUTINE alloc_climate_type

! ------------------------------------------------------------------------------

SUBROUTINE alloc_sum_flux_type(var, mp)

   TYPE(sum_flux_type), INTENT(inout) :: var
   INTEGER, INTENT(in) :: mp

   ALLOCATE ( var % sumpn(mp) )
   ALLOCATE ( var % sumrp(mp) )
   ALLOCATE ( var % sumrpw(mp) )
   ALLOCATE ( var % sumrpr(mp) )
   ALLOCATE ( var % sumrs(mp) )
   ALLOCATE ( var % sumrd(mp) )
   ALLOCATE ( var % dsumpn(mp) )
   ALLOCATE ( var % dsumrp(mp) )
   ALLOCATE ( var % dsumrs(mp) )
   ALLOCATE ( var % dsumrd(mp) )
   ALLOCATE ( var % sumxrp(mp) )
   ALLOCATE ( var % sumxrs(mp) )

END SUBROUTINE alloc_sum_flux_type

! ------------------------------------------------------------------------------

SUBROUTINE alloc_bgc_pool_type(var, mp)

   TYPE(bgc_pool_type), INTENT(inout) :: var
   INTEGER, INTENT(in) :: mp

   ALLOCATE ( var % cplant(mp,ncp) )
   ALLOCATE ( var % csoil(mp,ncs) )

END SUBROUTINE alloc_bgc_pool_type

! ------------------------------------------------------------------------------

! Begin deallocation routines:
SUBROUTINE dealloc_balances_type(var)

   TYPE(balances_type), INTENT(inout) :: var

   DEALLOCATE( var% drybal )
   DEALLOCATE( var% ebal )
   DEALLOCATE( var% ebal_tot )
   DEALLOCATE( var% ebaltr )
   DEALLOCATE( var% ebal_tottr )
   DEALLOCATE( var% ebal_cncheck )
   DEALLOCATE( var% ebal_tot_cncheck )
   DEALLOCATE( var% evap_tot)
   DEALLOCATE( var% osnowd0 )
   DEALLOCATE( var% precip_tot )
   DEALLOCATE( var% rnoff_tot )
   DEALLOCATE( var% wbal )
   DEALLOCATE( var% wbal_tot )
   DEALLOCATE( var% wbtot0 )
   DEALLOCATE( var% wetbal )
   DEALLOCATE( var% cansto0 )
   DEALLOCATE( var% evapc_tot )
   DEALLOCATE( var% evaps_tot )
   DEALLOCATE( var% rnof1_tot )
   DEALLOCATE( var% rnof2_tot )
   DEALLOCATE( var% snowdc_tot )
   DEALLOCATE( var% wbal_tot1 )
   DEALLOCATE( var% owbtot )
   DEALLOCATE( var% delwc_tot )
   DEALLOCATE( var% qasrf_tot )
   DEALLOCATE( var% qfsrf_tot )
   DEALLOCATE( var% qssrf_tot )

    DEALLOCATE( var% Radbal )
    DEALLOCATE( var% Ebalsoil )
    DEALLOCATE( var% Ebalveg )
    DEALLOCATE( var% Radbalsum )

END SUBROUTINE dealloc_balances_type

! ------------------------------------------------------------------------------

SUBROUTINE dealloc_soil_parameter_type(var)

   TYPE(soil_parameter_type), INTENT(inout) :: var

   DEALLOCATE( var% bch )
   DEALLOCATE( var% c3 )
   DEALLOCATE( var% clay )
   DEALLOCATE( var% css )
   DEALLOCATE( var% hsbh )
   DEALLOCATE( var% hyds )
   DEALLOCATE( var% i2bp3 )
   DEALLOCATE( var% ibp2 )
   DEALLOCATE( var% isoilm )
   DEALLOCATE( var% rhosoil )
   DEALLOCATE( var% sand )
   DEALLOCATE( var% sfc )
   DEALLOCATE( var% silt )
   DEALLOCATE( var% ssat )
   DEALLOCATE( var% sucs )
   DEALLOCATE( var% swilt )
   DEALLOCATE( var% zse )
   DEALLOCATE( var% zshh )
   DEALLOCATE( var% cnsd )
   DEALLOCATE( var% albsoil )
   DEALLOCATE( var% cnsd )
   DEALLOCATE( var% pwb_min)
   DEALLOCATE( var% albsoilf )
   DEALLOCATE( var% soilcol )
    ! Deallocate variables for SLI soil model:
    !IF(cable_user%SOIL_STRUC=='sli') THEN
    DEALLOCATE ( var % nhorizons)
    DEALLOCATE ( var % ishorizon)
    DEALLOCATE ( var % clitt )
    DEALLOCATE ( var % zeta )
    DEALLOCATE ( var % fsatmax )
    DEALLOCATE ( var % swilt_vec )
    DEALLOCATE ( var % ssat_vec )
    DEALLOCATE ( var % sfc_vec )
    IF(ASSOCIATED(var % swilt_vec)) DEALLOCATE ( var % swilt_vec )
    IF(ASSOCIATED(var % ssat_vec)) DEALLOCATE ( var % ssat_vec )
    IF(ASSOCIATED(var % sfc_vec)) DEALLOCATE ( var % sfc_vec )
    !END IF


END SUBROUTINE dealloc_soil_parameter_type

! ------------------------------------------------------------------------------

SUBROUTINE dealloc_soil_snow_type(var)

   TYPE(soil_snow_type), INTENT(inout) :: var

   DEALLOCATE ( var % iantrct )
   DEALLOCATE ( var % pudsto )
   DEALLOCATE ( var % pudsmx )
   DEALLOCATE ( var % dtmlt )
   DEALLOCATE( var% albsoilsn )
   DEALLOCATE( var% cls )
   DEALLOCATE( var% dfn_dtg )
   DEALLOCATE( var% dfh_dtg )
   DEALLOCATE( var% dfe_ddq )
   DEALLOCATE( var% ddq_dtg )
   DEALLOCATE( var% evapsn )
   DEALLOCATE( var% fwtop )
   DEALLOCATE( var% fwtop1 )
   DEALLOCATE( var% fwtop2 )
   DEALLOCATE( var% fwtop3 )
   DEALLOCATE( var% gammzz )
   DEALLOCATE( var% isflag )
   DEALLOCATE( var% osnowd )
   DEALLOCATE( var% potev )
   DEALLOCATE( var% runoff )
   DEALLOCATE( var% rnof1 )
   DEALLOCATE( var% rnof2 )
   DEALLOCATE( var% rtsoil )
   DEALLOCATE( var% sconds )
   DEALLOCATE( var% sdepth )
   DEALLOCATE( var% smass )
   DEALLOCATE( var% snage )
   DEALLOCATE( var% snowd )
   DEALLOCATE( var% smelt )
   DEALLOCATE( var% ssdn )
   DEALLOCATE( var% ssdnn )
   DEALLOCATE( var% tgg )
   DEALLOCATE( var% tggsn )
   DEALLOCATE( var% tss )
   DEALLOCATE( var% tss_p )
   DEALLOCATE( var% deltss )
   DEALLOCATE( var% owb1 )
   DEALLOCATE( var% wb )
   DEALLOCATE( var% wbice )
   DEALLOCATE( var% wblf )
   DEALLOCATE( var%wbtot )
   DEALLOCATE( var%wbtot1 )
   DEALLOCATE( var%wbtot2 )
   DEALLOCATE( var%wb_lake )
   DEALLOCATE( var%sinfil )
   DEALLOCATE( var%evapfbl)
   DEALLOCATE( var%qstss)
   DEALLOCATE( var%wetfac )
   DEALLOCATE( var%owetfac )
   DEALLOCATE( var%t_snwlr )
   DEALLOCATE( var%wbfice )
   DEALLOCATE( var%tggav )
   DEALLOCATE( var%otgg )
   DEALLOCATE( var%otss )
   DEALLOCATE( var%otss_0 )
   DEALLOCATE( var%tprecip )
   DEALLOCATE( var%tevap )
   DEALLOCATE( var%trnoff )
   DEALLOCATE( var%totenbal )
   DEALLOCATE( var%totenbal2 )
   DEALLOCATE( var%fland )
   DEALLOCATE( var%ifland )
   DEALLOCATE( var%tilefrac )
   DEALLOCATE( var%qasrf )
   DEALLOCATE( var%qfsrf )
   DEALLOCATE( var%qssrf )

    !IF(cable_user%SOIL_STRUC=='sli') THEN
    DEALLOCATE ( var % S )
    DEALLOCATE ( var % Tsoil )
    DEALLOCATE ( var % SL )
    DEALLOCATE ( var % TL )
    DEALLOCATE ( var % h0)
    DEALLOCATE ( var % rex )
    DEALLOCATE ( var % wflux )
    DEALLOCATE ( var % delwcol )
    DEALLOCATE ( var % zdelta )
    DEALLOCATE ( var % kth )
    DEALLOCATE ( var % Tsurface )
    DEALLOCATE ( var % lE )
    DEALLOCATE ( var % evap )
    DEALLOCATE ( var % ciso )
    DEALLOCATE ( var % cisoL )
    DEALLOCATE ( var % rlitt )
    DEALLOCATE ( var % thetai )
    DEALLOCATE (var % snowliq)
    DEALLOCATE (var % nsteps)
    DEALLOCATE (var % nsnow)
    DEALLOCATE ( var % TsurfaceFR )
    DEALLOCATE ( var % Ta_daily )
    DEALLOCATE ( var % G0_daily )
    DEALLOCATE ( var % Qadv_daily )
    DEALLOCATE ( var % Qevap_daily )
    DEALLOCATE ( var % Qprec_daily )
    DEALLOCATE ( var % Qprec_snow_daily )

    ! END IF

END SUBROUTINE dealloc_soil_snow_type

! ------------------------------------------------------------------------------

SUBROUTINE dealloc_veg_parameter_type(var)

   TYPE(veg_parameter_type), INTENT(inout) :: var

   DEALLOCATE( var% canst1 )
   DEALLOCATE( var% dleaf )
   DEALLOCATE( var% ejmax )
   DEALLOCATE( var% ejmax_shade )
   DEALLOCATE( var% ejmax_sun )
   DEALLOCATE( var% iveg )
   DEALLOCATE( var% ivegp )
   DEALLOCATE( var% iLU )
   DEALLOCATE( var% meth )
   DEALLOCATE( var% frac4 )
   DEALLOCATE( var% hc )
   DEALLOCATE( var% vlai )
   DEALLOCATE( var% xalbnir )
   DEALLOCATE( var% rp20 )
   DEALLOCATE( var% rpcoef )
   DEALLOCATE( var% rs20 )
   DEALLOCATE( var% shelrb )
   DEALLOCATE( var% vegcf )
   DEALLOCATE( var% tminvj )
   DEALLOCATE( var% toptvj )
   DEALLOCATE( var% tmaxvj )
   DEALLOCATE( var% vbeta)
   DEALLOCATE( var% vcmax )
   DEALLOCATE( var% vcmax_shade )
   DEALLOCATE( var% vcmax_sun )
   DEALLOCATE( var% xfang )
   DEALLOCATE( var%extkn )
   DEALLOCATE( var%wai )
   DEALLOCATE( var%deciduous )
   DEALLOCATE( var%froot)
   DEALLOCATE( var%refl )
   DEALLOCATE( var%taul )
   DEALLOCATE( var%a1gs )
   DEALLOCATE( var%d0gs )
   DEALLOCATE( var%alpha )
   DEALLOCATE( var%convex )
   DEALLOCATE( var%cfrd )
   DEALLOCATE( var%gswmin )
   DEALLOCATE( var%conkc0 )
   DEALLOCATE( var%conko0 )
   DEALLOCATE( var%ekc )
   DEALLOCATE( var%eko )
   DEALLOCATE( var%g0 ) ! Ticket #56.
   DEALLOCATE( var%g1 ) ! Ticket #56. 

    ! Deallocate variables for SLI soil model:
    !IF(cable_user%SOIL_STRUC=='sli') THEN
    DEALLOCATE ( var % rootbeta )
    DEALLOCATE ( var % gamma ) ! vh 20/07/09
    DEALLOCATE ( var % F10 )
    DEALLOCATE ( var % ZR )
    DEALLOCATE ( var % CLitt )
    DEALLOCATE ( var % disturbance_interval )
    DEALLOCATE ( var % disturbance_intensity )
    IF(ASSOCIATED(var % gamma)) DEALLOCATE ( var % gamma )
    ! END IF

END SUBROUTINE dealloc_veg_parameter_type

! ------------------------------------------------------------------------------

SUBROUTINE dealloc_canopy_type(var)

   TYPE(canopy_type), INTENT(inout) :: var

   DEALLOCATE ( var % fess )
   DEALLOCATE ( var % fesp )
   DEALLOCATE( var% cansto )
   DEALLOCATE( var% cduv )
   DEALLOCATE( var% delwc )
   DEALLOCATE( var% dewmm )
   DEALLOCATE( var% dgdtg )
   DEALLOCATE( var% fe )
   DEALLOCATE( var% fh )
   DEALLOCATE( var% fpn )
   DEALLOCATE( var% frp )
   DEALLOCATE( var% frpw )
   DEALLOCATE( var% frpr )
   DEALLOCATE( var% frs )
   DEALLOCATE( var% fnee )
   DEALLOCATE( var% frday )
   DEALLOCATE( var% fnv )
   DEALLOCATE( var% fev )
   DEALLOCATE( var% fevc )
   DEALLOCATE( var% fhv )
   DEALLOCATE( var% fns )
   DEALLOCATE( var% fhs )
   DEALLOCATE( var% fhs_cor )
   DEALLOCATE( var% ga )
   DEALLOCATE( var% ghflux )
   DEALLOCATE( var% precis )
   DEALLOCATE( var% qscrn )
   DEALLOCATE( var% rnet )
   DEALLOCATE( var% rniso )
   DEALLOCATE( var% segg )
   DEALLOCATE( var% sghflux )
   DEALLOCATE( var% through )
   DEALLOCATE( var% spill )
   DEALLOCATE( var% tscrn )
   DEALLOCATE( var% wcint )
   DEALLOCATE( var% tv )
   DEALLOCATE( var% us )
   DEALLOCATE( var% uscrn )
   DEALLOCATE( var% rghlai )
   DEALLOCATE( var% vlaiw )
   DEALLOCATE( var% fwet )
   DEALLOCATE( var% A_sh )
   DEALLOCATE( var% A_sl )
   DEALLOCATE( var% A_slC )
   DEALLOCATE( var% A_shC)
   DEALLOCATE( var% A_slJ )
   DEALLOCATE( var% A_shJ )
   DEALLOCATE( var% eta_A_cs )
   DEALLOCATE( var% cs )
   DEALLOCATE( var% dAdcs )
   DEALLOCATE( var% cs_sl)
   DEALLOCATE( var% cs_sh )
   DEALLOCATE( var% tlf )
   DEALLOCATE( var% dlf )

   
   DEALLOCATE ( var % evapfbl )
   DEALLOCATE( var% epot )
   DEALLOCATE( var% fnpp )
   DEALLOCATE( var% fevw_pot )
   DEALLOCATE( var% gswx_T )
   DEALLOCATE( var% cdtq )
   DEALLOCATE( var% wetfac_cs )
   DEALLOCATE( var% fevw )
   DEALLOCATE( var% fhvw )
   DEALLOCATE( var% fes )
   DEALLOCATE( var% fes_cor )
   DEALLOCATE( var% gswx )
   DEALLOCATE( var% oldcansto )
   DEALLOCATE( var% zetar )
   DEALLOCATE( var% zetash )
   DEALLOCATE ( var % fwsoil )
   DEALLOCATE ( var % ofes )

!! vh_js !! liiter resistances to heat and vapour transfer
   DEALLOCATE (var % kthLitt)
   DEALLOCATE (var % DvLitt)

END SUBROUTINE dealloc_canopy_type

! ------------------------------------------------------------------------------

SUBROUTINE dealloc_radiation_type(var)

   TYPE(radiation_type), INTENT(inout) :: var

   DEALLOCATE( var% albedo )
   DEALLOCATE( var% extkb )
   DEALLOCATE( var% extkd2 )
   DEALLOCATE( var% extkd )
   DEALLOCATE( var% flws )
   DEALLOCATE( var% fvlai )
   DEALLOCATE( var% latitude )
   DEALLOCATE( var% lwabv )
   DEALLOCATE( var% qcan )
   DEALLOCATE( var% qssabs )
   DEALLOCATE( var% rhocdf )
   DEALLOCATE( var% rniso )
   DEALLOCATE( var% scalex )
   DEALLOCATE( var% transd )
   DEALLOCATE( var% trad )
   DEALLOCATE( var% reffdf )
   DEALLOCATE( var% reffbm )
   DEALLOCATE( var% extkbm )
   DEALLOCATE( var% extkdm )
   DEALLOCATE( var% fbeam )
   DEALLOCATE( var% cexpkbm )
   DEALLOCATE( var% cexpkdm )
   DEALLOCATE( var% rhocbm )
   DEALLOCATE( var% transb )
   DEALLOCATE( var% albedo_T )
   DEALLOCATE( var% gradis )
   DEALLOCATE( var% longitude )
   DEALLOCATE( var% workp1 )
   DEALLOCATE( var% workp2 )
   DEALLOCATE( var% workp3 )

END SUBROUTINE dealloc_radiation_type

! ------------------------------------------------------------------------------

SUBROUTINE dealloc_roughness_type(var)

   TYPE(roughness_type), INTENT(inout) :: var

   DEALLOCATE ( var % coexp )
   DEALLOCATE ( var % disp )
   DEALLOCATE ( var % hruff )
   DEALLOCATE ( var % hruff_grmx )
   DEALLOCATE ( var % rt0us )
   DEALLOCATE ( var % rt1usa )
   DEALLOCATE ( var % rt1usb )
   DEALLOCATE ( var % rt1 )
   DEALLOCATE ( var % term2 )
   DEALLOCATE ( var % term3 )
   DEALLOCATE ( var % term5 )
   DEALLOCATE ( var % term6 )
   DEALLOCATE ( var % term6a )
   DEALLOCATE ( var % usuh )
   DEALLOCATE ( var % za_uv )
   DEALLOCATE ( var % za_tq )
   DEALLOCATE ( var % z0m )
   DEALLOCATE ( var % zref_uv )
   DEALLOCATE ( var % zref_tq )
   DEALLOCATE ( var % zruffs )
   DEALLOCATE ( var % z0soilsn )
   DEALLOCATE ( var % z0soil )

END SUBROUTINE dealloc_roughness_type

! ------------------------------------------------------------------------------

SUBROUTINE dealloc_air_type(var)

   TYPE(air_type), INTENT(inout) :: var

   DEALLOCATE ( var % rho )
   DEALLOCATE ( var % volm )
   DEALLOCATE ( var % rlam )
   DEALLOCATE ( var % qsat )
   DEALLOCATE ( var % epsi )
   DEALLOCATE ( var % visc )
   DEALLOCATE ( var % psyc )
   DEALLOCATE ( var % dsatdk )
   DEALLOCATE ( var % cmolar )

END SUBROUTINE dealloc_air_type

! ------------------------------------------------------------------------------

SUBROUTINE dealloc_met_type(var)

   TYPE(met_type), INTENT(inout) :: var

   DEALLOCATE ( var % ca )
   DEALLOCATE ( var % year )
   DEALLOCATE ( var % moy )
   DEALLOCATE ( var % doy )
   DEALLOCATE ( var % hod )
   DEALLOCATE ( var % fsd )
   DEALLOCATE ( var % ofsd )
   DEALLOCATE ( var % fld )
   DEALLOCATE ( var % precip )
   DEALLOCATE ( var % precip_sn )
   DEALLOCATE ( var % tk )
   DEALLOCATE ( var % tvair )
   DEALLOCATE ( var % tvrad )
   DEALLOCATE ( var % pmb )
   DEALLOCATE ( var % ua )
   DEALLOCATE ( var % qv )
   DEALLOCATE ( var % qvair )
   DEALLOCATE ( var % da )
   DEALLOCATE ( var % dva )
   DEALLOCATE ( var % coszen )
   DEALLOCATE ( var % Ndep )
   DEALLOCATE ( var % Pdep )
END SUBROUTINE dealloc_met_type

! ------------------------------------------------------------------------------

SUBROUTINE dealloc_sum_flux_type(var)

   TYPE(sum_flux_type), INTENT(inout) :: var

   DEALLOCATE ( var % sumpn )
   DEALLOCATE ( var % sumrp )
   DEALLOCATE ( var % sumrpw )
   DEALLOCATE ( var % sumrpr )
   DEALLOCATE ( var % sumrs )
   DEALLOCATE ( var % sumrd )
   DEALLOCATE ( var % dsumpn )
   DEALLOCATE ( var % dsumrp )
   DEALLOCATE ( var % dsumrs )
   DEALLOCATE ( var % dsumrd )
   DEALLOCATE ( var % sumxrp )
   DEALLOCATE ( var % sumxrs )

END SUBROUTINE dealloc_sum_flux_type

! ------------------------------------------------------------------------------

SUBROUTINE dealloc_bgc_pool_type(var)

   TYPE(bgc_pool_type), INTENT(inout) :: var

   DEALLOCATE ( var % cplant )
   DEALLOCATE ( var % csoil )

END SUBROUTINE dealloc_bgc_pool_type


END MODULE cable_def_types_mod<|MERGE_RESOLUTION|>--- conflicted
+++ resolved
@@ -40,11 +40,7 @@
               mstype,& ! total # soil types,         from input
               mland                           ! # land grid cells
 !$omp threadprivate(mp)
-<<<<<<< HEAD
-
-=======
    
->>>>>>> e60bcc90
    INTEGER, PARAMETER ::                                                        &
       i_d  = KIND(9), &
       r_2  = SELECTED_REAL_KIND(12, 50), &
