
! This code was originally based on the TEB scheme of Masson, Boundary-Layer Meteorology, 94, p357 (2000)
! The snow scheme is based on Douville, Royer and Mahfouf, Climate Dynamics, 12, p21 (1995)
! The in-canyon vegetation is based on Kowalczyk et al, DAR Tech Paper 32 (1994), but simplified by assiming sigmaf=1.

! The main changes include an alternative formulation for in-canyon aerodynamical resistances based on Harman, et al (2004)
! and Kanada et al (2007), combined with a second canyon wall for completeness.  The scheme includes nrefl order reflections
! in the canyon for both longwave and shortwave radiation (in TEB infinite reflections are used for shortwave and 1st order
! reflections in longwave). A big-leaf vegetation tile is included in the canyon using the Kowalczyk et al (1994) scheme but
! with a simplified soil moisture budget and no modelling of the soil temperature since sigmaf=1.  Snow is also included in
! the canyon and on roofs using a single-layer scheme based on Douville, et al (1995).  Time dependent traffic heat fluxes
! are based on Coutts, et al (2007).

! Usual practice is:
!   call atebinit            ! to initalise state arrays, etc (use tebdisable to disable calls to ateb subroutines)
!   call atebloadm           ! to load previous state arrays (from tebsavem)
!   call atebtype            ! to define urban type (or use tebfndef to define urban properties at each grid point)
!   ...
!   do t=1,tmax
!     ...
!     call atebnewangle1     ! store current solar zenith and azimuthal angle (use atebccangle for CCAM)
!     call atebalb1(split=1) ! returns urban albedo for direct component of shortwave radiation
!     call atebalb1(split=2) ! returns urban albedo for diffuse component of shortwave radiation
!     ...
!     call atebfbeam         ! store fraction of direct shortwave radiation (or use atebspitter to estimate fraction)
!     call atebalb1          ! returns net urban albedo (i.e., default split=0)
!     ...
!     call atebcalc          ! calculates urban temperatures, fluxes, etc and blends with input
!     call atebcd            ! returns urban drag coefficent (or use atebzo for roughness length)
!     call atebscrnout       ! returns screen level diagnostics
!     ...
!   end do
!   ...
!   call atebsavem           ! to save current state arrays (for use by tebloadm)
!   call atebend             ! to deallocate memory before quiting

! only atebinit and atebcalc are manditory.  All other subroutine calls are optional.


! DEPENDICES:

! atebalb1(split=1)                   depends on     atebnewangle1 (or atebccangle)
! atebalb1(split=2)                   depends on     atebnewangle1 (or atebccangle)
! atebalb1 (i.e., default split=0)    depends on     atebnewangle1 (or atebccangle) and atebfbeam (or atebspitter)
! atebcalc                            depends on     atebnewangle1 (or atebccangle) and atebfbeam (or atebspitter)  
! atebcd (or atebzo)                  depends on     atebcalc
! atebscrnout                         depends on     atebcalc


! URBAN TYPES:
 
! 1 = Urban               (TAPM 31)
! 2 = Urban (low)         (TAPM 32)
! 3 = Urban (medium)      (TAPM 33)
! 4 = Urban (high)        (TAPM 34)
! 5 = Urban (cbd)         (TAPM 35)
! 6 = Industrial (low)    (TAPM 36)
! 7 = Industrial (medium) (TAPM 37)
! 8 = Industrial (high)   (TAPM 38)

module ateb

implicit none

private
public atebinit,atebcalc,atebend,atebzo,atebload,atebsave,atebtype,atebfndef,atebalb1, &
       atebnewangle1,atebccangle,atebdisable,atebloadm,atebsavem,atebcd,vegmode,       &
       atebdwn,atebscrnout,atebfbeam,atebspitter,atebsigmau,energyrecord

! state arrays
integer, save :: ufull,ifull,iqut
logical, dimension(:), allocatable, save :: upack
real, dimension(:), allocatable, save :: sigmau
real, dimension(:,:), allocatable, save :: atebdwn ! These variables are for CCAM onthefly.f
real, dimension(:,:), allocatable, save :: f_roofdepth,f_walldepth,f_roaddepth
real, dimension(:,:), allocatable, save :: f_roofcp,f_wallcp,f_roadcp,f_vegcp
real, dimension(:,:), allocatable, save :: f_rooflambda,f_walllambda,f_roadlambda,f_veglambda
real, dimension(:), allocatable, save :: f_hwratio,f_effbldheight,f_effhwratio,f_sigmabld
real, dimension(:), allocatable, save :: f_industryfg,f_trafficfg,f_bldheight,f_vangle,f_hangle,f_fbeam
real, dimension(:), allocatable, save :: f_roofalpha,f_wallalpha,f_roadalpha,f_ctime,f_roofemiss,f_wallemiss,f_roademiss
real, dimension(:), allocatable, save :: f_bldtemp,f_sigmavegc,f_vegalphac,f_vegemissc
real, dimension(:), allocatable, save :: f_vegalphar,f_vegemissr,f_sigmavegr,f_vegdepthr
real, dimension(:), allocatable, save :: f_zovegc,f_vegrlaic,f_vegrsminc,f_zovegr,f_vegrlair,f_vegrsminr
real, dimension(:), allocatable, save :: f_swilt,f_sfc,f_ssat
real, dimension(:), allocatable, save :: p_lzom,p_lzoh,p_cndzmin,p_cduv,p_cdtq,p_vegtempc,p_vegtempr
real, dimension(:), allocatable, save :: p_tscrn,p_qscrn,p_uscrn,p_u10,p_emiss
real, dimension(:), allocatable, save :: p_roofskintemp,p_walleskintemp,p_wallwskintemp,p_roadskintemp
real, dimension(:), allocatable, save :: p_bldheat,p_bldcool,p_traf
real(kind=8), dimension(:), allocatable, save :: p_storagetot,p_surferr,p_atmoserr,p_surferr_bias,p_atmoserr_bias

type roofroaddata
  real, dimension(:,:), allocatable :: temp
  real, dimension(:), allocatable   :: surfwater
  real, dimension(:), allocatable   :: leafwater
  real, dimension(:), allocatable   :: soilwater
  real, dimension(:), allocatable   :: snow
  real, dimension(:), allocatable   :: den
  real, dimension(:), allocatable   :: alpha
end type roofroaddata

type walldata
  real, dimension(:,:), allocatable :: temp
end type walldata

type(roofroaddata), save :: roof, road
type(walldata), save     :: walle, wallw


! model parameters
integer, parameter :: nmlfile=11      ! Read configuration from nml file (0=off, >0 unit number (default=11))
integer, save :: resmeth=1            ! Canyon sensible heat transfer (0=Masson, 1=Harman (varying width), 2=Kusaka,
                                      ! 3=Harman (fixed width))
integer, save :: useonewall=0         ! Combine both wall energy budgets into a single wall (0=two walls, 1=single wall) 
integer, save :: zohmeth=1            ! Urban roughness length for heat (0=0.1*zom, 1=Kanda, 2=0.003*zom)
integer, save :: acmeth=1             ! AC heat pump into canyon (0=Off, 1=On, 2=Reversible, COP of 1.0)
integer, save :: nrefl=3              ! Number of canyon reflections for radiation (default=3)
integer, save :: vegmode=2            ! In-canyon vegetation mode (0=50%/50%, 1=100%/0%, 2=0%/100%, where out/in=X/Y.
                                      ! Negative values are X=abs(vegmode))
integer, save :: soilunder=1          ! Modify road heat capacity to extend under (0=road only, 1=canveg, 2=bld, 3=canveg & bld)
integer, save :: conductmeth=0        ! Conduction method (0=half-layer, 1=interface)
integer, save :: scrnmeth=1           ! Screen diagnostic method (0=Slab, 1=Hybrid, 2=Canyon)
integer, save :: wbrelaxc=0           ! Relax canyon soil moisture for irrigation (0=Off, 1=On)
integer, save :: wbrelaxr=0           ! Relax roof soil moisture for irrigation (0=Off, 1=On)
<<<<<<< HEAD
integer, save :: lweff=1              ! Modification of LW flux for effective canyon height (0=insulated, 1=coupled)
=======
integer, save :: lweff=1              ! Modification of LW flux for effective canyon height (0=insulated, 1=coupled)
>>>>>>> 6ca568eb
integer, parameter :: nl=4            ! Number of layers
integer, save :: iqt=314              ! Diagnostic point (in terms of host grid)
! sectant solver parameters
integer, save :: ncyits=6             ! Number of iterations for balancing canyon sensible and latent heat fluxes (default=6)
integer, save :: nfgits=3             ! Number of iterations for balancing veg and snow energy budgets (default=3)
real, save    :: tol=0.001            ! Sectant method tolarance for sensible heat flux (default=0.001)
real, save    :: alpha=1.             ! Weighting for determining the rate of convergence when calculating canyon temperatures
real, save    :: energytol=0.5        ! Tolerance for acceptable energy closure in each timestep (atmos. flux - heat storage flux) 
! physical parameters
real, parameter :: waterden=1000.     ! water density (kg m^-3)
real, parameter :: icelambda=2.22     ! conductance of ice (W m^-1 K^-1)
real, parameter :: aircp=1004.64      ! Heat capapcity of dry air (J kg^-1 K^-1)
real, parameter :: icecp=2100.        ! Heat capacity of ice (J kg^-1 K^-1)
real, parameter :: grav=9.80616       ! gravity (m s^-2)
real, parameter :: vkar=0.4           ! von Karman constant
real, parameter :: lv=2.501e6         ! Latent heat of vaporisation (J kg^-1)
real, parameter :: lf=3.337e5         ! Latent heat of fusion (J kg^-1)
real, parameter :: ls=lv+lf           ! Latent heat of sublimation (J kg^-1)
real, parameter :: pi=3.14159265      ! pi (must be rounded down for shortwave)
real, parameter :: rd=287.04          ! Gas constant for dry air
real, parameter :: rv=461.5           ! Gas constant for water vapor
real, parameter :: sbconst=5.67e-8    ! Stefan-Boltzmann constant
! snow parameters
real, save :: zosnow=0.001            ! Roughness length for snow (m)
real, save :: snowemiss=1.            ! snow emissitivity
real, save :: maxsnowalpha=0.85       ! max snow albedo
real, save :: minsnowalpha=0.5        ! min snow albedo
real, save :: maxsnowden=300.         ! max snow density (kg m^-3)
real, save :: minsnowden=100.         ! min snow density (kg m^-3)
! generic urban parameters
real, save :: refheight=0.6           ! Displacement height as a fraction of building height (Kanda et al 2007)
real, save :: zomratio=0.1            ! Ratio of roughness length to building height (default=0.1 or 10%)
real, save :: zocanyon=0.01           ! Roughness length of in-canyon surfaces (m)
real, save :: zoroof=0.01             ! Roughness length of roof surfaces (m)
real, save :: maxrfwater=1.           ! Maximum roof water (kg m^-2)
real, save :: maxrdwater=1.           ! Maximum road water (kg m^-2)
real, save :: maxrfsn=1.              ! Maximum roof snow (kg m^-2)
real, save :: maxrdsn=1.              ! Maximum road snow (kg m^-2)
real, save :: maxvwatf=0.1            ! Factor multiplied to LAI to predict maximum leaf water (kg m^-2)
real, save :: r_si=0.13               ! Building interior surface resistance (W^-1 m^2 K)
! atmosphere stability parameters
integer, save :: icmax=5              ! number of iterations for stability functions (default=5)
real, save    :: a_1=1.
real, save    :: b_1=2./3.
real, save    :: c_1=5.
real, save    :: d_1=0.35

interface getqsat
  module procedure getqsat_s,getqsat_v
end interface getqsat
interface getinvres
  module procedure getinvres_s,getinvres_v
end interface getinvres

contains

!!!!!!!!!!!!!!!!!!!!!!!!!!!!!!!!!!!!!!!!!!!!!!!!!!!!!!!!!!!!!!!!!!!!!
! This subroutine prepare the arrays used by the aTEB scheme
! This is a compulsory subroutine that must be called during
! model initalisation

subroutine atebinit(ifin,sigu,diag)

implicit none

integer, intent(in) :: ifin,diag
integer, dimension(ifin) :: utype
integer iqu,iq,ii
real, dimension(ifin), intent(in) :: sigu

if (diag>=1) write(6,*) "Initialising aTEB"

ifull=ifin
allocate(upack(ifull))
upack=sigu>0.
ufull=count(upack)
if (ufull==0) then
  deallocate(upack)
  return
end if

allocate(f_roofdepth(ufull,4),f_walldepth(ufull,4),f_roaddepth(ufull,4))
allocate(f_roofcp(ufull,4),f_wallcp(ufull,4),f_roadcp(ufull,4),f_vegcp(ufull,4))
allocate(f_rooflambda(ufull,4),f_walllambda(ufull,4),f_roadlambda(ufull,4),f_veglambda(ufull,4))
allocate(f_hwratio(ufull),f_effbldheight(ufull),f_effhwratio(ufull))
allocate(f_sigmabld(ufull),f_industryfg(ufull),f_trafficfg(ufull),f_bldheight(ufull),f_vangle(ufull))
allocate(f_hangle(ufull),f_fbeam(ufull),f_roofalpha(ufull),f_wallalpha(ufull),f_roadalpha(ufull),f_ctime(ufull))
allocate(f_roofemiss(ufull),f_wallemiss(ufull),f_roademiss(ufull),f_bldtemp(ufull),f_sigmavegc(ufull),f_vegalphac(ufull))
allocate(f_vegemissc(ufull),f_sigmavegr(ufull),f_vegdepthr(ufull),f_vegalphar(ufull),f_vegemissr(ufull))
allocate(f_zovegc(ufull),f_vegrlaic(ufull),f_vegrsminc(ufull),f_zovegr(ufull),f_vegrlair(ufull),f_vegrsminr(ufull))
allocate(f_swilt(ufull),f_sfc(ufull),f_ssat(ufull))
allocate(p_lzom(ufull),p_lzoh(ufull),p_cndzmin(ufull),p_cduv(ufull),p_cdtq(ufull),p_vegtempc(ufull),p_vegtempr(ufull))
allocate(p_tscrn(ufull),p_qscrn(ufull),p_uscrn(ufull),p_u10(ufull),p_emiss(ufull))
allocate(p_roofskintemp(ufull),p_walleskintemp(ufull),p_wallwskintemp(ufull),p_roadskintemp(ufull))
allocate(p_bldheat(ufull),p_bldcool(ufull),p_traf(ufull))
allocate(p_storagetot(ufull),p_surferr(ufull),p_atmoserr(ufull),p_surferr_bias(ufull))
allocate(p_atmoserr_bias(ufull))
allocate(roof%temp(ufull,4),roof%surfwater(ufull),roof%snow(ufull))
allocate(roof%den(ufull),roof%alpha(ufull))
allocate(road%temp(ufull,4),road%surfwater(ufull),road%snow(ufull))
allocate(road%den(ufull),road%alpha(ufull))
allocate(walle%temp(ufull,4),wallw%temp(ufull,4))
allocate(road%leafwater(ufull),road%soilwater(ufull),roof%leafwater(ufull),roof%soilwater(ufull))
allocate(sigmau(ufull))

! define grid arrays
iqu=0
do iq=1,ifull
  if (upack(iq)) then
    iqu=iqu+1
    sigmau(iqu)=sigu(iq)
  end if
end do

iqu=0
iqut=0
do iq=1,ifull
  if (upack(iq)) then
    iqu=iqu+1
    if (iq>=iqt) then
      iqut=iqu
      exit
    end if
  end if
end do

if (iqut==0) then
  !write(6,*) "WARN: Cannot located aTEB diagnostic point.  iqut=1"
  iqut=1
end if

! Initialise state variables
roof%temp=291.
road%temp=291.
walle%temp=291.
wallw%temp=291.
roof%surfwater=0.
roof%snow=0.
roof%den=minsnowden
roof%alpha=maxsnowalpha
road%surfwater=0.
road%snow=0.
road%den=minsnowden
road%alpha=maxsnowalpha

f_roofdepth=0.1
f_walldepth=0.1
f_roaddepth=0.1
f_vegdepthr=0.1
f_roofcp=2.E6
f_wallcp=2.E6
f_roadcp=2.E6
f_rooflambda=2.
f_walllambda=2.
f_roadlambda=2.
f_hwratio=1.
f_sigmabld=0.5
f_sigmavegc=0.5
f_sigmavegr=0.
f_industryfg=0.
f_trafficfg=0.
f_bldheight=10.
f_roofalpha=0.2
f_wallalpha=0.2
f_roadalpha=0.2
f_vegalphac=0.2
f_vegalphar=0.2
f_roofemiss=0.97
f_wallemiss=0.97
f_roademiss=0.97
f_vegemissc=0.97
f_vegemissr=0.97
f_bldtemp=291.
f_vangle=0.
f_hangle=0.
f_ctime=0.
f_fbeam=1.
f_zovegc=0.1
f_vegrlaic=1.
f_vegrsminc=200.
f_zovegr=0.1
f_vegrlair=1.
f_vegrsminr=200.
f_swilt=0.
f_sfc=0.5
f_ssat=1.

utype=1 ! default urban
call atebtype(utype,diag)

p_cndzmin=max(10.,0.1*f_bldheight+2.)   ! updated in atebcalc
p_lzom=log(p_cndzmin/(0.1*f_bldheight)) ! updated in atebcalc
p_lzoh=6.+p_lzom ! (Kanda et al 2005)   ! updated in atebcalc
p_cduv=(vkar/p_lzom)**2                 ! updated in atebcalc
p_cdtq=vkar**2/(p_lzom*p_lzoh)          ! updated in atebcalc
p_vegtempc=291.                         ! updated in atebcalc
p_vegtempr=291.                         ! updated in atebcalc
p_tscrn=291.                            ! updated in atebcalc
p_qscrn=0.                              ! updated in atebcalc
p_uscrn=0.                              ! updated in atebcalc
p_u10=0.                                ! updated in atebcalc
p_emiss=0.97                            ! updated in atebcalc
p_roofskintemp=291.                     ! updated in atebcalc
p_walleskintemp=291.                    ! updated in atebcalc
p_wallwskintemp=291.                    ! updated in atebcalc
p_roadskintemp=291.                     ! updated in atebcalc
p_bldheat=0._8
p_bldcool=0._8
p_traf=0._8
p_storagetot=0._8
p_surferr=0._8
p_atmoserr=0._8
p_surferr_bias=0._8
p_atmoserr_bias=0._8

road%soilwater=0.5*(f_ssat+f_swilt)
road%leafwater=0.
roof%soilwater=f_swilt
roof%leafwater=0.

return
end subroutine atebinit

!!!!!!!!!!!!!!!!!!!!!!!!!!!!!!!!!!!!!!!!!!!!!!!!!!!!!!!!!!!!!!!!!!!!!
! This subroutine deallocates arrays used by the TEB scheme

subroutine atebend(diag)

implicit none

integer, intent(in) :: diag

if (ufull==0) return
if (diag>=1) write(6,*) "Deallocating aTEB arrays"
deallocate(upack)
deallocate(f_roofdepth,f_walldepth,f_roaddepth)
deallocate(f_roofcp,f_wallcp,f_roadcp,f_vegcp)
deallocate(f_rooflambda,f_walllambda,f_roadlambda,f_veglambda)
deallocate(f_hwratio,f_effbldheight,f_effhwratio)
deallocate(f_sigmabld,f_industryfg,f_trafficfg,f_bldheight,f_vangle)
deallocate(f_hangle,f_fbeam,f_roofalpha,f_wallalpha,f_roadalpha,f_ctime)
deallocate(f_roofemiss,f_wallemiss,f_roademiss,f_bldtemp,f_sigmavegc,f_vegalphac)
deallocate(f_vegemissc,f_sigmavegr,f_vegdepthr,f_vegalphar,f_vegemissr)
deallocate(f_zovegc,f_vegrlaic,f_vegrsminc,f_zovegr,f_vegrlair,f_vegrsminr)
deallocate(f_swilt,f_sfc,f_ssat)
deallocate(p_lzom,p_lzoh,p_cndzmin,p_cduv,p_cdtq,p_vegtempc,p_vegtempr)
deallocate(p_tscrn,p_qscrn,p_uscrn,p_u10,p_emiss)
deallocate(p_roofskintemp,p_walleskintemp,p_wallwskintemp,p_roadskintemp)
deallocate(p_storagetot,p_surferr,p_atmoserr,p_surferr_bias,p_atmoserr_bias)
deallocate(p_bldheat,p_bldcool,p_traf)
deallocate(roof%temp,roof%surfwater,roof%snow)
deallocate(roof%den,roof%alpha)
deallocate(road%temp,road%surfwater,road%snow)
deallocate(road%den,road%alpha)
deallocate(walle%temp,wallw%temp)
deallocate(sigmau,road%leafwater,road%soilwater,roof%leafwater,roof%soilwater)

return
end subroutine atebend

!!!!!!!!!!!!!!!!!!!!!!!!!!!!!!!!!!!!!!!!!!!!!!!!!!!!!!!!!!!!!!!!!!!!!
! this subroutine loads aTEB state arrays (not compulsory)

subroutine atebload(urban,diag)

implicit none

integer, intent(in) :: diag
integer ii
real, dimension(ifull,28), intent(in) :: urban

if (ufull==0) return
if (diag>=1) write(6,*) "Load aTEB state arrays"

do ii=1,4
  roof%temp(:,ii) =pack(urban(:,ii),   upack)
  walle%temp(:,ii)=pack(urban(:,ii+4), upack)
  wallw%temp(:,ii)=pack(urban(:,ii+8), upack)
  road%temp(:,ii) =pack(urban(:,ii+12),upack)
end do
road%soilwater=pack(urban(:,17),upack)
roof%soilwater=pack(urban(:,18),upack)
roof%surfwater=pack(urban(:,19),upack)
road%surfwater=pack(urban(:,20),upack)
road%leafwater=pack(urban(:,21),upack)
roof%leafwater=pack(urban(:,22),upack)
roof%snow     =pack(urban(:,23),upack)
road%snow     =pack(urban(:,24),upack)
roof%den      =pack(urban(:,25),upack)
road%den      =pack(urban(:,26),upack)
roof%alpha    =pack(urban(:,27),upack)
road%alpha    =pack(urban(:,28),upack)

return
end subroutine atebload

!!!!!!!!!!!!!!!!!!!!!!!!!!!!!!!!!!!!!!!!!!!!!!!!!!!!!!!!!!!!!!!!!!!!!
! temperature only version of tebsave

subroutine atebloadm(urban,moist,diag)

implicit none

integer, intent(in) :: diag
integer ii
real, dimension(ifull,16), intent(in) :: urban
real, dimension(ifull,2), intent(in) :: moist

if (ufull==0) return
if (diag>=1) write(6,*) "Load aTEB state arrays"

do ii=1,4
  roof%temp(:,ii) =pack(urban(:,ii),   upack)
  walle%temp(:,ii)=pack(urban(:,ii+4), upack)
  wallw%temp(:,ii)=pack(urban(:,ii+8), upack)
  road%temp(:,ii) =pack(urban(:,ii+12),upack)
end do
road%soilwater=pack(moist(:,1),upack)
roof%soilwater=pack(moist(:,2),upack)

return
end subroutine atebloadm

!!!!!!!!!!!!!!!!!!!!!!!!!!!!!!!!!!!!!!!!!!!!!!!!!!!!!!!!!!!!!!!!!!!!!
! this subroutine loads aTEB type arrays (not compulsory)

subroutine atebtype(itype,diag)

implicit none

integer, intent(in) :: diag
integer ii,ierr
integer, dimension(ifull), intent(in) :: itype
integer, dimension(ufull) :: itmp
integer, parameter :: maxtype = 8
real x
real, dimension(ufull) :: tsigveg,tsigmabld
! In-canyon vegetation fraction
real, dimension(maxtype) ::    csigvegc=(/ 0.38, 0.45, 0.38, 0.34, 0.05, 0.40, 0.30, 0.20 /)
! Green roof vegetation fraction
real, dimension(maxtype) ::    csigvegr=(/ 0.00, 0.00, 0.00, 0.00, 0.00, 0.00, 0.00, 0.00 /)
! Area fraction occupied by buildings
real, dimension(maxtype) ::   csigmabld=(/ 0.45, 0.40, 0.45, 0.46, 0.65, 0.40, 0.45, 0.50 /)
! Building height (m)
real, dimension(maxtype) ::  cbldheight=(/   6.,   4.,   6.,   8.,  18.,   4.,   8.,  12. /)
! Building height to width ratio
real, dimension(maxtype) ::    chwratio=(/  0.4,  0.2,  0.4,  0.6,   2.,  0.5,   1.,  1.5 /)
! Industral sensible heat flux (W m^-2)
real, dimension(maxtype) :: cindustryfg=(/   0.,   0.,   0.,   0.,   0.,  10.,  20.,  30. /)
! Daily averaged traffic sensible heat flux (W m^-2)
real, dimension(maxtype) ::  ctrafficfg=(/  1.5,  1.5,  1.5,  1.5,  1.5,  1.5,  1.5,  1.5 /)
! Comfort temperature (K)
real, dimension(maxtype) :: cbldtemp=(/ 291.16, 291.16, 291.16, 291.16, 291.16, 291.16, 291.16, 291.16 /)
! Roof albedo
real, dimension(maxtype) ::  croofalpha=(/ 0.20, 0.20, 0.20, 0.20, 0.20, 0.20, 0.20, 0.20 /)    ! (Fortuniak 08) Masson = 0.15
! Wall albedo
real, dimension(maxtype) ::  cwallalpha=(/ 0.30, 0.30, 0.30, 0.30, 0.30, 0.30, 0.30, 0.30 /)    ! (Fortuniak 08) Masson = 0.25
! Road albedo
real, dimension(maxtype) ::  croadalpha=(/ 0.10, 0.10, 0.10, 0.10, 0.10, 0.10, 0.10, 0.10 /)    ! (Fortuniak 08) Masson = 0.08
! Canyon veg albedo
real, dimension(maxtype) ::  cvegalphac=(/ 0.20, 0.20, 0.20, 0.20, 0.20, 0.20, 0.20, 0.20 /)
! Roof veg albedo
real, dimension(maxtype) ::  cvegalphar=(/ 0.20, 0.20, 0.20, 0.20, 0.20, 0.20, 0.20, 0.20 /)
! Roof emissitivity
real, dimension(maxtype) ::  croofemiss=(/ 0.90, 0.90, 0.90, 0.90, 0.90, 0.90, 0.90, 0.90 /)
! Wall emissitivity
real, dimension(maxtype) ::  cwallemiss=(/ 0.85, 0.85, 0.85, 0.85, 0.85, 0.85, 0.85, 0.85 /) 
! Road emissitivity
real, dimension(maxtype) ::  croademiss=(/ 0.94, 0.94, 0.94, 0.94, 0.94, 0.94, 0.94, 0.94 /)
! Canyon veg emissitivity
real, dimension(maxtype) ::  cvegemissc=(/ 0.96, 0.96, 0.96, 0.96, 0.96, 0.96, 0.96, 0.96 /)
! Roof veg emissitivity
real, dimension(maxtype) ::  cvegemissr=(/ 0.96, 0.96, 0.96, 0.96, 0.96, 0.96, 0.96, 0.96 /)
! Green roof soil depth
real, dimension(maxtype) ::   cvegdeptr=(/ 0.10, 0.10, 0.10, 0.10, 0.10, 0.10, 0.10, 0.10 /)
! Roof depths (m)
real, dimension(maxtype,4) :: croofdepth=reshape((/ 0.01, 0.01, 0.01, 0.01, 0.01, 0.01, 0.01, 0.01, &     ! dense concrete (Oke 87)
                                                    0.09, 0.09, 0.09, 0.09, 0.09, 0.09, 0.09, 0.09, &     ! dense concrete (Thatcher 12) Masson 03 = 0.04)
                                                    0.40, 0.40, 0.40, 0.40, 0.40, 0.40, 0.40, 0.40, &     ! aerated concrete (Oke 87)
                                                    0.10, 0.10, 0.10, 0.10, 0.10, 0.10, 0.10, 0.10 /), &  ! insulation (Oke 87)
                                                    (/maxtype,4/))
! Wall depths (m)
real, dimension(maxtype,4) :: cwalldepth=reshape((/ 0.01, 0.01, 0.01, 0.01, 0.01, 0.01, 0.01, 0.01, &     ! concrete (Mills 93)
                                                    0.04, 0.04, 0.04, 0.04, 0.04, 0.04, 0.04, 0.04, &     ! concrete (Thatcher 12  Mills 93 = 0.01)
                                                    0.10, 0.10, 0.10, 0.10, 0.10, 0.10, 0.10, 0.10, &     ! concrete (Thatcher 12) Mills 93 = 0.125
                                                    0.05, 0.05, 0.05, 0.05, 0.05, 0.05, 0.05, 0.05 /), &  ! insulation (Masson 03)
                                                    (/maxtype,4/))
! Road depths (m)
real, dimension(maxtype,4) :: croaddepth=reshape((/ 0.01, 0.01, 0.01, 0.01, 0.01, 0.01, 0.01, 0.01, &     ! asphalt (Mills 93)
                                                    0.04, 0.04, 0.04, 0.04, 0.04, 0.04, 0.04, 0.04, &     ! asphalt (Mills 93)
                                                    0.45, 0.45, 0.45, 0.45, 0.45, 0.45, 0.45, 0.45, &     ! dry soil (Thatcher 12) Mills 93 = 0.1
                                                    3.50, 3.50, 3.50, 3.50, 3.50, 3.50, 3.50, 3.50 /), &  ! dry soil (Thatcher 12) Masson 03 = 1.0
                                                    (/maxtype,4/))
! Roof heat capacity (J m^-3 K^-1)
real, dimension(maxtype,4) :: croofcp=reshape((/ 2.11E6, 2.11E6, 2.11E6, 2.11E6, 2.11E6, 2.11E6, 2.11E6, 2.11E6, &    ! dense concrete (Oke 87)
                                                 2.11E6, 2.11E6, 2.11E6, 2.11E6, 2.11E6, 2.11E6, 2.11E6, 2.11E6, &    ! dense concrete (Oke 87)
                                                 0.28E6, 0.28E6, 0.28E6, 0.28E6, 0.28E6, 0.28E6, 0.28E6, 0.28E6, &    ! aerated concrete (Oke 87)
                                                 0.29E6, 0.29E6, 0.29E6, 0.29E6, 0.29E6, 0.29E6, 0.29E6, 0.29E6 /), & ! insulation (Oke 87)
                                                 (/maxtype,4/))
! Wall heat capacity (J m^-3 K^-1)
real, dimension(maxtype,4) :: cwallcp=reshape((/ 1.55E6, 1.55E6, 1.55E6, 1.55E6, 1.55E6, 1.55E6, 1.55E6, 1.55E6, &    ! concrete (Mills 93)
                                                 1.55E6, 1.55E6, 1.55E6, 1.55E6, 1.55E6, 1.55E6, 1.55E6, 1.55E6, &    ! concrete (Mills 93)
                                                 1.55E6, 1.55E6, 1.55E6, 1.55E6, 1.55E6, 1.55E6, 1.55E6, 1.55E6, &    ! concrete (Mills 93)
                                                 0.29E6, 0.29E6, 0.29E6, 0.29E6, 0.29E6, 0.29E6, 0.29E6, 0.29E6 /), & ! insulation (Oke 87)
                                                 (/maxtype,4/))
! Road heat capacity (J m^-3 K^-1)
real, dimension(maxtype,4) :: croadcp=reshape((/ 1.94E6, 1.94E6, 1.94E6, 1.94E6, 1.94E6, 1.94E6, 1.94E6, 1.94E6, &    ! asphalt (Mills 93)
                                                 1.94E6, 1.94E6, 1.94E6, 1.94E6, 1.94E6, 1.94E6, 1.94E6, 1.94E6, &    ! asphalt (Mills 93)
                                                 1.28E6, 1.28E6, 1.28E6, 1.28E6, 1.28E6, 1.28E6, 1.28E6, 1.28E6, &    ! dry soil (Mills 93)
                                                 1.28E6, 1.28E6, 1.28E6, 1.28E6, 1.28E6, 1.28E6, 1.28E6, 1.28E6 /), & ! dry soil (Mills 93)
                                                 (/maxtype,4/))
! Roof conductance (W m^-1 K^-1)
real, dimension(maxtype,4) :: crooflambda=reshape((/ 1.5100, 1.5100, 1.5100, 1.5100, 1.5100, 1.5100, 1.5100, 1.5100, &    ! dense concrete (Oke 87)
                                                     1.5100, 1.5100, 1.5100, 1.5100, 1.5100, 1.5100, 1.5100, 1.5100, &    ! dense concrete (Oke 87)
                                                     0.0800, 0.0800, 0.0800, 0.0800, 0.0800, 0.0800, 0.0800, 0.0800, &    ! aerated concrete (Oke 87)
                                                     0.0500, 0.0500, 0.0500, 0.0500, 0.0500, 0.0500, 0.0500, 0.0500 /), & ! insulation (Oke 87)
                                                     (/maxtype,4/))
! Wall conductance (W m^-1 K^-1)
real, dimension(maxtype,4) :: cwalllambda=reshape((/ 0.9338, 0.9338, 0.9338, 0.9338, 0.9338, 0.9338, 0.9338, 0.9338, &    ! concrete (Mills 93)
                                                     0.9338, 0.9338, 0.9338, 0.9338, 0.9338, 0.9338, 0.9338, 0.9338, &    ! concrete (Mills 93)
                                                     0.9338, 0.9338, 0.9338, 0.9338, 0.9338, 0.9338, 0.9338, 0.9338, &    ! concrete (Mills 93)
                                                     0.0500, 0.0500, 0.0500, 0.0500, 0.0500, 0.0500, 0.0500, 0.0500 /), & ! insulation (Oke 87)
                                                     (/maxtype,4/))
! Road conductance (W m^-1 K^-1)
real, dimension(maxtype,4) :: croadlambda=reshape((/ 0.7454, 0.7454, 0.7454, 0.7454, 0.7454, 0.7454, 0.7454, 0.7454, &    ! asphalt (Mills 93)
                                                     0.7454, 0.7454, 0.7454, 0.7454, 0.7454, 0.7454, 0.7454, 0.7454, &    ! asphalt (Mills 93)
                                                     0.2513, 0.2513, 0.2513, 0.2513, 0.2513, 0.2513, 0.2513, 0.2513, &    ! dry soil (Mills 93)
                                                     0.2513, 0.2513, 0.2513, 0.2513, 0.2513, 0.2513, 0.2513, 0.2513 /), & ! dry soil (Mills 93)
                                                     (/maxtype,4/))
! Roughness length of in-canyon vegetation (m)
real, dimension(maxtype) ::    czovegc=(/   0.1,   0.1,   0.1,   0.1,   0.1,   0.1,   0.1,   0.1 /)
! In-canyon vegetation LAI
real, dimension(maxtype) ::  cvegrlaic=(/   2.0,   2.0,   2.0,   2.0,   2.0,   2.0,   2.0,   2.0 /)
! Unconstrained canopy stomatal resistance
real, dimension(maxtype) :: cvegrsminc=(/ 100.0, 100.0, 100.0, 100.0, 100.0, 100.0, 100.0, 100.0 /)
! Roughness length of green roof vegetation (m)
real, dimension(maxtype) ::    czovegr=(/   0.1,   0.1,   0.1,   0.1,   0.1,   0.1,   0.1,   0.1 /)
! Green roof vegetation LAI
real, dimension(maxtype) ::  cvegrlair=(/   1.0,   1.0,   1.0,   1.0,   1.0,   1.0,   1.0,   1.0 /)
! Unconstrained canopy stomatal resistance
real, dimension(maxtype) :: cvegrsminr=(/ 100.0, 100.0, 100.0, 100.0, 100.0, 100.0, 100.0, 100.0 /)
! Soil wilting point (m^3 m^-3)
real, dimension(maxtype) ::     cswilt=(/  0.18,  0.18,  0.18,  0.18,  0.18,  0.18,  0.18,  0.18 /)
! Soil field capacity (m^3 m^-3)
real, dimension(maxtype) ::       csfc=(/  0.26,  0.26,  0.26,  0.26,  0.26,  0.26,  0.26,  0.26 /)
! Soil saturation point (m^3 m^-3)
real, dimension(maxtype) ::      cssat=(/  0.42,  0.42,  0.42,  0.42,  0.42,  0.42,  0.42,  0.42 /)
                                                     
namelist /atebnml/  resmeth,useonewall,zohmeth,acmeth,nrefl,vegmode,soilunder,conductmeth,scrnmeth,wbrelaxc,wbrelaxr,iqt
namelist /atebsnow/ zosnow,snowemiss,maxsnowalpha,minsnowalpha,maxsnowden,minsnowden
namelist /atebgen/  refheight,zomratio,zocanyon,zoroof,maxrfwater,maxrdwater,maxrfsn,maxrdsn,maxvwatf
namelist /atebtile/ czovegc,cvegrlaic,cvegrsminc,czovegr,cvegrlair,cvegrsminr,cswilt,csfc,cssat,       &
                    cvegemissc,cvegemissr,cvegdeptr,cvegalphac,cvegalphar,csigvegc,csigvegr,           &
                    csigmabld,cbldheight,chwratio,cindustryfg,ctrafficfg,cbldtemp,croofalpha,          &
                    cwallalpha,croadalpha,croofemiss,cwallemiss,croademiss,croofdepth,cwalldepth,      &
                    croaddepth,croofcp,cwallcp,croadcp,crooflambda,cwalllambda,croadlambda
                                                                
if (ufull==0) return
if (diag>=1) write(6,*) "Load aTEB building properties"

itmp=pack(itype,upack)
if ((minval(itmp)<1).or.(maxval(itmp)>maxtype)) then
  write(6,*) "ERROR: Urban type is out of range"
  stop
end if

if (nmlfile/=0) then
  open(unit=nmlfile,file='ateb.nml',action="read",iostat=ierr)
  if (ierr==0) then
    write(6,*) "Reading ateb.nml"
    read(nmlfile,nml=atebnml)
    read(nmlfile,nml=atebsnow)
    read(nmlfile,nml=atebgen)
    read(nmlfile,nml=atebtile)
    close(nmlfile)  
  end if
end if



select case(vegmode)
  case(0)
    tsigveg=0.5*csigvegc(itmp)/(1.-0.5*csigvegc(itmp))
    tsigmabld=csigmabld(itmp)/(1.-0.5*csigvegc(itmp))
    sigmau=sigmau*(1.-0.5*csigvegc(itmp))
  case(1)
    tsigveg=0.
    tsigmabld=csigmabld(itmp)/(1.-csigvegc(itmp))
    sigmau=sigmau*(1.-csigvegc(itmp))
  case(2)
    tsigveg=csigvegc(itmp)
    tsigmabld=csigmabld(itmp)
  case DEFAULT
    if (vegmode<0) then
      x=real(abs(vegmode))/100.
      x=max(min(x,1.),0.)
      tsigveg=x*csigvegc(itmp)/(1.-(1.-x)*csigvegc(itmp))
      tsigmabld=csigmabld(itmp)/(1.-(1.-x)*csigvegc(itmp))
      sigmau=sigmau*(1.-(1.-x)*csigvegc(itmp))
    else
      write(6,*) "ERROR: Unsupported vegmode ",vegmode
      stop
    end if
end select
f_sigmavegc=max(min(tsigveg/(1.-tsigmabld),1.),0.)
f_sigmavegr=max(min(csigvegr(itmp),1.),0.)
f_sigmabld=max(min(tsigmabld,1.),0.)
f_hwratio=chwratio(itmp)*f_sigmabld/(1.-f_sigmabld) ! MJT suggested new definition
! f_hwratio=chwratio(itmp)          ! MJL simple definition

f_industryfg=cindustryfg(itmp)
f_trafficfg=ctrafficfg(itmp)
f_bldheight=cbldheight(itmp)
f_roofalpha=croofalpha(itmp)
f_wallalpha=cwallalpha(itmp)
f_roadalpha=croadalpha(itmp)
f_vegalphac=cvegalphac(itmp)
f_vegalphar=cvegalphar(itmp)
f_roofemiss=croofemiss(itmp)
f_wallemiss=cwallemiss(itmp)
f_roademiss=croademiss(itmp)
f_vegemissc=cvegemissc(itmp)
f_vegemissr=cvegemissr(itmp)
f_bldtemp=cbldtemp(itmp)
f_vegdepthr=cvegdeptr(itmp)
do ii=1,4
  f_roofdepth(:,ii)=croofdepth(itmp,ii)
  f_walldepth(:,ii)=cwalldepth(itmp,ii)
  f_roaddepth(:,ii)=croaddepth(itmp,ii)
  f_rooflambda(:,ii)=crooflambda(itmp,ii)
  f_walllambda(:,ii)=cwalllambda(itmp,ii)
  f_roadlambda(:,ii)=croadlambda(itmp,ii)
  f_roofcp(:,ii)=croofcp(itmp,ii)
  f_wallcp(:,ii)=cwallcp(itmp,ii)
  select case(soilunder)
    case(0) ! storage under road only
      f_roadcp(:,ii)=croadcp(itmp,ii)
    case(1) ! storage under road and canveg
      f_roadcp(:,ii)=croadcp(itmp,ii)/(1.-f_sigmavegc)
    case(2) ! storage under road and bld
      f_roadcp(:,ii)=croadcp(itmp,ii)*(1./(1.-f_sigmavegc)*(1./(1.-f_sigmabld)-1.) +1.)
    case(3) ! storage under road and canveg and bld (100% of grid point)
      f_roadcp(:,ii)=croadcp(itmp,ii)/(1.-f_sigmavegc)/(1.-f_sigmabld)
    case DEFAULT
      write(6,*) "ERROR: Unknown soilunder mode ",soilunder
      stop
  end select
end do
f_zovegc=czovegc(itmp)
f_vegrlaic=cvegrlaic(itmp)
f_vegrsminc=cvegrsminc(itmp)/max(f_vegrlaic,1.E-8)
f_zovegr=czovegr(itmp)
f_vegrlair=cvegrlair(itmp)
f_vegrsminr=cvegrsminr(itmp)/max(f_vegrlair,1.E-8)
f_swilt=cswilt(itmp)
f_sfc=csfc(itmp)
f_ssat=cssat(itmp)

! Here we modify the effective canyon geometry to account for in-canyon vegetation tall vegetation
f_effbldheight = max(f_bldheight-6.*f_zovegc,0.2)/f_bldheight
f_effhwratio   = f_hwratio*f_effbldheight

if (diag>0) then
  write(6,*) 'hwratio, eff',f_hwratio, f_effhwratio
  write(6,*) 'bldheight, eff',f_bldheight, f_effbldheight
  write(6,*) 'sigmabld, sigmavegc', f_sigmabld, f_sigmavegc
  write(6,*) 'roadcp multiple for soilunder:', soilunder,f_roadcp(itmp,1)/croadcp(itmp,1)
end if

return
end subroutine atebtype

!!!!!!!!!!!!!!!!!!!!!!!!!!!!!!!!!!!!!!!!!!!!!!!!!!!!!!!!!!!!!!!!!!!!!
! this subroutine specifies the urban properties for each grid point
!

subroutine atebfndef(ifn,diag)

implicit none

integer, intent(in) :: diag
integer ii
real, dimension(ifull,63), intent(in) :: ifn

if (ufull==0) return
if (diag>=1) write(6,*) "Load aTEB building properties"

f_hwratio   =pack(ifn(:,1),upack)
f_sigmabld  =pack(ifn(:,2),upack)
f_sigmavegc =pack(ifn(:,3)/(1.-ifn(:,2)),upack)
f_sigmavegr =pack(ifn(:,4),upack)
f_industryfg=pack(ifn(:,5),upack)
f_trafficfg =pack(ifn(:,6),upack)
f_bldheight =pack(ifn(:,7),upack)
f_roofalpha =pack(ifn(:,8),upack)
f_wallalpha =pack(ifn(:,9),upack)
f_roadalpha =pack(ifn(:,10),upack)
f_vegalphac =pack(ifn(:,11),upack)
f_vegalphac =pack(ifn(:,12),upack)
f_roofemiss =pack(ifn(:,13),upack)
f_wallemiss =pack(ifn(:,14),upack)
f_roademiss =pack(ifn(:,15),upack)
f_vegemissc =pack(ifn(:,16),upack)
f_vegemissr =pack(ifn(:,17),upack)
f_bldtemp   =pack(ifn(:,18),upack)
do ii=1,4
  f_roofdepth(:,ii) =pack(ifn(:,18+ii),upack)
  f_walldepth(:,ii) =pack(ifn(:,22+ii),upack)
  f_roaddepth(:,ii) =pack(ifn(:,26+ii),upack)
  f_roofcp(:,ii)    =pack(ifn(:,30+ii),upack)
  f_wallcp(:,ii)    =pack(ifn(:,34+ii),upack)
  f_roadcp(:,ii)    =pack(ifn(:,38+ii),upack)
  f_rooflambda(:,ii)=pack(ifn(:,42+ii),upack)
  f_walllambda(:,ii)=pack(ifn(:,46+ii),upack)
  f_roadlambda(:,ii)=pack(ifn(:,50+ii),upack)
end do
f_zovegc   =pack(ifn(:,55),upack)
f_vegrlaic =pack(ifn(:,56),upack)
f_vegrsminc=pack(ifn(:,57),upack)
f_zovegr   =pack(ifn(:,58),upack)
f_vegrlair =pack(ifn(:,59),upack)
f_vegrsminr=pack(ifn(:,60),upack)
f_swilt    =pack(ifn(:,61),upack)
f_sfc      =pack(ifn(:,62),upack)
f_ssat     =pack(ifn(:,63),upack)

return
end subroutine atebfndef

!!!!!!!!!!!!!!!!!!!!!!!!!!!!!!!!!!!!!!!!!!!!!!!!!!!!!!!!!!!!!!!!!!!!!
! this subroutine saves aTEB state arrays (not compulsory)

subroutine atebsave(urban,diag)

implicit none

integer, intent(in) :: diag
integer ii
real, dimension(ifull,28), intent(inout) :: urban

if (ufull==0) return
if (diag>=1) write(6,*) "Save aTEB state arrays"

do ii=1,4
  urban(:,ii)   =unpack(roof%temp(:,ii),upack,urban(:,ii))
  urban(:,ii+4) =unpack(walle%temp(:,ii),upack,urban(:,ii+4))
  urban(:,ii+8) =unpack(wallw%temp(:,ii),upack,urban(:,ii+8))
  urban(:,ii+12)=unpack(road%temp(:,ii),upack,urban(:,ii+12))
end do
urban(:,17)=unpack(road%soilwater(:),upack,urban(:,17))
urban(:,18)=unpack(roof%soilwater(:),upack,urban(:,18))
urban(:,19)=unpack(roof%surfwater(:),upack,urban(:,19))
urban(:,20)=unpack(road%surfwater(:),upack,urban(:,20))
urban(:,21)=unpack(road%leafwater(:),upack,urban(:,21))
urban(:,22)=unpack(roof%leafwater(:),upack,urban(:,22))
urban(:,23)=unpack(roof%snow(:), upack,urban(:,23))
urban(:,24)=unpack(road%snow(:), upack,urban(:,24))
urban(:,25)=unpack(roof%den(:),  upack,urban(:,25))
urban(:,26)=unpack(road%den(:),  upack,urban(:,26))
urban(:,27)=unpack(roof%alpha(:),upack,urban(:,27))
urban(:,28)=unpack(road%alpha(:),upack,urban(:,28))

return
end subroutine atebsave

!!!!!!!!!!!!!!!!!!!!!!!!!!!!!!!!!!!!!!!!!!!!!!!!!!!!!!!!!!!!!!!!!!!!!
! temperature only version of tebsave

subroutine atebsavem(urban,moist,diag)

implicit none

integer, intent(in) :: diag
integer ii
real, dimension(ifull,16), intent(inout) :: urban
real, dimension(ifull,2), intent(inout) :: moist

if (ufull==0) return
if (diag>=1) write(6,*) "Save aTEB state arrays"

do ii=1,4
  urban(:,ii)   =unpack(roof%temp(:,ii), upack,urban(:,ii))
  urban(:,ii+4) =unpack(walle%temp(:,ii),upack,urban(:,ii+4))
  urban(:,ii+8) =unpack(wallw%temp(:,ii),upack,urban(:,ii+8))
  urban(:,ii+12)=unpack(road%temp(:,ii), upack,urban(:,ii+12))
end do
moist(:,1)=unpack(road%soilwater(:),upack,moist(:,1))
moist(:,2)=unpack(roof%soilwater(:),upack,moist(:,2))

return
end subroutine atebsavem

!!!!!!!!!!!!!!!!!!!!!!!!!!!!!!!!!!!!!!!!!!!!!!!!!!!!!!!!!!!!!!!!!!!!!!!!!!!!
! This subroutine collects and passes energy closure information to atebwrap

subroutine energyrecord(o_storagetot,o_atmoserr,o_atmoserr_bias,o_surferr,o_surferr_bias,o_heating,o_cooling,o_traf)

implicit none

real, dimension(ufull), intent(out) :: o_storagetot,o_atmoserr,o_atmoserr_bias,o_surferr,o_surferr_bias,o_heating,o_cooling,o_traf

p_atmoserr_bias = p_atmoserr_bias + p_atmoserr
p_surferr_bias = p_surferr_bias + p_surferr

o_storagetot    = pack(p_storagetot,upack)
o_atmoserr      = pack(p_atmoserr,upack)
o_surferr       = pack(p_surferr,upack)
o_atmoserr_bias = pack(p_atmoserr_bias,upack)
o_surferr_bias  = pack(p_surferr_bias,upack)
o_heating       = pack(p_bldheat,upack)
o_cooling       = pack(p_bldcool,upack)
o_traf          = pack(p_traf,upack)

return
end subroutine energyrecord

!!!!!!!!!!!!!!!!!!!!!!!!!!!!!!!!!!!!!!!!!!!!!!!!!!!!!!!!!!!!!!!!!!!!!
! This subroutine blends urban momentum and heat roughness lengths
! (This version neglects the displacement height (e.g., for CCAM))
!

subroutine atebzo(zom,zoh,zoq,diag,raw)

implicit none

integer, intent(in) :: diag
real, dimension(ifull), intent(inout) :: zom,zoh,zoq
real, dimension(ufull) :: workb,workc,workd,zmtmp,zhtmp,zqtmp
real, parameter :: zr=1.e-15 ! limits minimum roughness length for heat
logical, intent(in), optional :: raw
logical mode

if (ufull==0) return
if (diag>=1) write(6,*) "Calculate urban roughness lengths"

mode=.false.
if (present(raw)) mode=raw

if (mode) then
  zom=unpack(p_cndzmin*exp(-p_lzom),upack,zom)
  zoh=unpack(p_cndzmin*exp(-p_lzoh),upack,zoh)
  zoq=unpack(p_cndzmin*exp(-p_lzoh),upack,zoq)
else 
  ! evaluate at canyon displacement height (really the atmospheric model should provide a displacement height)
  zmtmp=pack(zom,upack)
  zhtmp=pack(zoh,upack)
  zqtmp=pack(zoq,upack)
  workb=sqrt((1.-sigmau)/log(p_cndzmin/zmtmp)**2+sigmau/p_lzom**2)
  workc=(1.-sigmau)/(log(p_cndzmin/zmtmp)*log(p_cndzmin/zhtmp))+sigmau/(p_lzom*p_lzoh)
  workc=workc/workb
  workd=(1.-sigmau)/(log(p_cndzmin/zmtmp)*log(p_cndzmin/zqtmp))+sigmau/(p_lzom*p_lzoh)
  workd=workd/workb
  workb=p_cndzmin*exp(-1./workb)
  workc=max(p_cndzmin*exp(-1./workc),zr)
  workd=max(p_cndzmin*exp(-1./workd),zr)
  zom=unpack(workb,upack,zom)
  zoh=unpack(workc,upack,zoh)
  zoq=unpack(workd,upack,zoq)
  if (minval(workc)<=zr) write(6,*) "WARN: minimum zoh reached"
end if

return
end subroutine atebzo

!!!!!!!!!!!!!!!!!!!!!!!!!!!!!!!!!!!!!!!!!!!!!!!!!!!!!!!!!!!!!!!!!!!!!
! This subroutine blends the urban drag coeff
!

subroutine atebcd(cduv,cdtq,diag)

implicit none

integer, intent(in) :: diag
real, dimension(ifull), intent(inout) :: cduv,cdtq
real, dimension(ufull) :: ctmp

if (ufull==0) return

ctmp=pack(cduv,upack)
ctmp=(1.-sigmau)*ctmp+sigmau*p_cduv
cduv=unpack(ctmp,upack,cduv)

ctmp=pack(cdtq,upack)
ctmp=(1.-sigmau)*ctmp+sigmau*p_cdtq
cdtq=unpack(ctmp,upack,cdtq)

return
end subroutine atebcd

!!!!!!!!!!!!!!!!!!!!!!!!!!!!!!!!!!!!!!!!!!!!!!!!!!!!!!!!!!!!!!!!!!!!!
! Store fraction of direct radiation
!

subroutine atebfbeam(is,ifin,fbeam,diag)

implicit none

integer, intent(in) :: is,ifin,diag
integer ifinish,ib,ie,ucount
real, dimension(ifin), intent(in) :: fbeam

if (ufull==0) return

ifinish=is+ifin-1
ucount=count(upack(is:ifinish))
if (ucount==0) return

ib=count(upack(1:is-1))+1
ie=ucount+ib-1
f_fbeam(ib:ie)=pack(fbeam,upack(is:ifinish))

return
end subroutine atebfbeam

!!!!!!!!!!!!!!!!!!!!!!!!!!!!!!!!!!!!!!!!!!!!!!!!!!!!!!!!!!!!!!!!!!!!!
! Use Spitter et al (1986) method to estimate fraction of direct
! shortwave radiation (from CABLE v1.4)
!

subroutine atebspitter(is,ifin,fjd,sg,cosin,diag)

implicit none

integer, intent(in) :: is,ifin,diag
integer ib,ie,ucount,ifinish
real, dimension(ifin), intent(in) :: sg,cosin
real, dimension(ufull) :: tmpr,tmpk,tmprat
real, dimension(ufull) :: lsg,lcosin
real, intent(in) :: fjd
real, parameter :: solcon = 1370.

if (ufull==0) return

ifinish=is+ifin-1
ucount=count(upack(is:ifinish))
if (ucount==0) return

ib=count(upack(1:is-1))+1
ie=ucount+ib-1

lsg(ib:ie)   =pack(sg,upack(is:ifinish))
lcosin(ib:ie)=pack(cosin,upack(is:ifinish))

tmpr(ib:ie)=0.847+lcosin(ib:ie)*(1.04*lcosin(ib:ie)-1.61)
tmpk(ib:ie)=(1.47-tmpr(ib:ie))/1.66
where (lcosin(ib:ie)>1.0e-10 .and. lsg(ib:ie)>10.)
  tmprat(ib:ie)=lsg(ib:ie)/(solcon*(1.+0.033*cos(2.*pi*(fjd-10.)/365.))*lcosin(ib:ie))
elsewhere
  tmprat(ib:ie)=0.
end where
where (tmprat(ib:ie)>tmpk(ib:ie))
  f_fbeam(ib:ie)=max(1.-tmpr(ib:ie),0.)
elsewhere (tmprat(ib:ie)>0.35)
  f_fbeam(ib:ie)=min(1.66*tmprat(ib:ie)-0.4728,1.)
elsewhere (tmprat(ib:ie)>0.22)
  f_fbeam(ib:ie)=6.4*(tmprat(ib:ie)-0.22)**2
elsewhere
  f_fbeam(ib:ie)=0.
end where

return
end subroutine atebspitter

!!!!!!!!!!!!!!!!!!!!!!!!!!!!!!!!!!!!!!!!!!!!!!!!!!!!!!!!!!!!!!!!!!!!!
! This subroutine calculates the urban contrabution to albedo.
! (selected grid points only)

! raw   (.false.=blend, .true.=output only)
! split (0=net albedo, 1=direct albedo, 2=diffuse albedo)

subroutine atebalb1(is,ifin,alb,diag,raw,split)

implicit none

integer, intent(in) :: is,ifin,diag
integer i,ucount,ib,ie,ifinish,albmode
integer, intent(in), optional :: split
real, dimension(ifin), intent(inout) :: alb
real, dimension(ufull) :: ualb,utmp
logical, intent(in), optional :: raw
logical outmode

if (ufull==0) return

outmode=.false.
if (present(raw)) outmode=raw

albmode=0 ! net albedo
if (present(split)) albmode=split

ifinish=is+ifin-1
ucount=count(upack(is:ifinish))
if (ucount==0) return

ib=count(upack(1:is-1))+1
ie=ucount+ib-1
call atebalbcalc(ib,ucount,ualb(ib:ie),albmode,diag)

if (outmode) then
  alb(:)=unpack(ualb(ib:ie),upack(is:ifinish),alb)
else
  utmp(ib:ie)=pack(alb,upack(is:ifinish))
  utmp(ib:ie)=(1.-sigmau(ib:ie))*utmp(ib:ie)+sigmau(ib:ie)*ualb(ib:ie)
  alb(:)=unpack(utmp(ib:ie),upack(is:ifinish),alb)
end if

return
end subroutine atebalb1

!!!!!!!!!!!!!!!!!!!!!!!!!!!!!!!!!!!!!!!!!!!!!!!!!!!!!!!!!!!!!!!!!!!!!
! Albedo calculations

subroutine atebalbcalc(is,ifin,alb,albmode,diag)

implicit none

integer, intent(in) :: is,ifin,diag,albmode
integer ie
real, dimension(ifin), intent(out) :: alb
real, dimension(ifin) :: snowdeltac, snowdeltar
real, dimension(ifin) :: wallpsi,roadpsi
real, dimension(ifin) :: sg_roof,sg_vegr,sg_road,sg_walle,sg_wallw,sg_vegc,sg_rfsn,sg_rdsn
real, dimension(ifin) :: dumfbeam

ie=ifin+is-1

select case(albmode)
  case default ! net albedo
    dumfbeam=f_fbeam(is:ie)
  case(1)      ! direct albedo
    dumfbeam=1.
  case(2)      ! diffuse albedo
    dumfbeam=0.
  end select

! roof
snowdeltar=roof%snow(is:ie)/(roof%snow(is:ie)+maxrfsn)
  
! canyon
snowdeltac=road%snow(is:ie)/(road%snow(is:ie)+maxrdsn)
call getswcoeff(sg_roof,sg_vegr,sg_road,sg_walle,sg_wallw,sg_vegc,sg_rfsn,sg_rdsn,wallpsi,roadpsi,f_effhwratio,    &
                f_vangle(is:ie),f_hangle(is:ie),dumfbeam,f_sigmavegc(is:ie),f_roadalpha(is:ie),f_vegalphac(is:ie), &
                f_wallalpha(is:ie),road%alpha(is:ie),snowdeltac)
sg_walle=sg_walle*f_effbldheight
sg_wallw=sg_wallw*f_effbldheight

call getnetalbedo(alb,sg_roof,sg_vegr,sg_road,sg_walle,sg_wallw,sg_vegc,sg_rfsn,sg_rdsn,                       &
                  f_hwratio(is:ie),f_sigmabld(is:ie),f_sigmavegr(is:ie),f_roofalpha(is:ie),f_vegalphar(is:ie), &
                  f_sigmavegc(is:ie),f_roadalpha(is:ie),f_wallalpha(is:ie),f_vegalphac(is:ie),                 &
                  roof%alpha(is:ie),road%alpha(is:ie),snowdeltar,snowdeltac)

return
end subroutine atebalbcalc

subroutine getnetalbedo(alb,sg_roof,sg_vegr,sg_road,sg_walle,sg_wallw,sg_vegc,sg_rfsn,sg_rdsn,  &
                        if_hwratio,if_sigmabld,if_sigmavegr,if_roofalpha,if_vegalphar,          &
                        if_sigmavegc,if_roadalpha,if_wallalpha,if_vegalphac,                    &
                        roofalpha,roadalpha,snowdeltar,snowdeltac)

implicit none

real, dimension(:), intent(out) :: alb
real, dimension(size(alb)), intent(in) :: sg_roof, sg_vegr, sg_road, sg_walle, sg_wallw, sg_vegc
real, dimension(size(alb)), intent(in) :: sg_rfsn, sg_rdsn
real, dimension(size(alb)), intent(in) :: if_hwratio, if_sigmabld
real, dimension(size(alb)), intent(in) :: if_sigmavegr, if_roofalpha, if_vegalphar
real, dimension(size(alb)), intent(in) :: if_sigmavegc, if_roadalpha, if_vegalphac, if_wallalpha
real, dimension(size(alb)), intent(in) :: roofalpha, roadalpha, snowdeltar, snowdeltac
real, dimension(size(alb)) :: albu, albr

! canyon
albu=1.-(if_hwratio*(sg_walle+sg_wallw)*(1.-if_wallalpha)+snowdeltac*sg_rdsn*(1.-roadalpha)                 &
    +(1.-snowdeltac)*((1.-if_sigmavegc)*sg_road*(1.-if_roadalpha)+if_sigmavegc*sg_vegc*(1.-if_vegalphac)))

! roof
albr=(1.-snowdeltar)*((1.-if_sigmavegr)*sg_roof*if_roofalpha+if_sigmavegr*sg_vegr*if_vegalphar) &
    +snowdeltar*sg_rfsn*roofalpha

! net
alb=if_sigmabld*albr+(1.-if_sigmabld)*albu

return
end subroutine getnetalbedo

!!!!!!!!!!!!!!!!!!!!!!!!!!!!!!!!!!!!!!!!!!!!!!!!!!!!!!!!!!!!!!!!!!!!!
! This subroutine stores the zenith angle and the solar azimuth angle
! (single grid point)

subroutine atebnewangle1(is,ifin,cosin,azimuthin,ctimein)

implicit none

integer, intent(in) :: is,ifin
integer ifinish,ucount,ib,ie
real, dimension(ifin), intent(in) :: cosin     ! cosine of zenith angle
real, dimension(ifin), intent(in) :: azimuthin ! azimuthal angle
real, dimension(ifin), intent(in) :: ctimein   ! local hour (0<=ctime<=1)

if (ufull==0) return

ifinish=is+ifin-1
ucount=count(upack(is:ifinish))
if (ucount==0) return

ib=count(upack(1:is-1))+1
ie=ucount+ib-1

f_hangle(ib:ie)=0.5*pi-pack(azimuthin,upack(is:ifinish))
f_vangle(ib:ie)=acos(pack(cosin,upack(is:ifinish)))
f_ctime(ib:ie)=pack(ctimein,upack(is:ifinish))

return
end subroutine atebnewangle1

!!!!!!!!!!!!!!!!!!!!!!!!!!!!!!!!!!!!!!!!!!!!!!!!!!!!!!!!!!!!!!!!!!!!!
! This version of tebnewangle is for CCAM and TAPM
!

subroutine atebccangle(is,ifin,cosin,rlon,rlat,fjd,slag,dt,sdlt)

implicit none

integer, intent(in) :: is,ifin
integer ifinish,ucount,ib,ie
real, intent(in) :: fjd,slag,dt,sdlt
real cdlt
real, dimension(ifin), intent(in) :: cosin,rlon,rlat
real, dimension(ufull) :: hloc,x,y,lattmp

! cosin = cosine of zenith angle
! rlon = longitude
! rlat = latitude
! fjd = day of year
! slag = sun lag angle
! sdlt = sin declination of sun

if (ufull==0) return

ifinish=is+ifin-1
ucount=count(upack(is:ifinish))
if (ucount==0) return

ib=count(upack(1:is-1))+1
ie=ucount+ib-1

cdlt=sqrt(min(max(1.-sdlt*sdlt,0.),1.))

lattmp(ib:ie)=pack(rlat,upack(is:ifinish))

! from CCAM zenith.f
hloc(ib:ie)=2.*pi*fjd+slag+pi+pack(rlon,upack(is:ifinish))+dt*pi/86400.
! estimate azimuth angle
x(ib:ie)=sin(-hloc(ib:ie))*cdlt
y(ib:ie)=-cos(-hloc(ib:ie))*cdlt*sin(lattmp(ib:ie))+cos(lattmp(ib:ie))*sdlt
!azimuth=atan2(x,y)
f_hangle(ib:ie)=0.5*pi-atan2(x(ib:ie),y(ib:ie))
f_vangle(ib:ie)=acos(pack(cosin,upack(is:ifinish)))
f_ctime(ib:ie)=min(max(mod(0.5*hloc(ib:ie)/pi-0.5,1.),0.),1.)

return
end subroutine atebccangle

!!!!!!!!!!!!!!!!!!!!!!!!!!!!!!!!!!!!!!!!!!!!!!!!!!!!!!!!!!!!!!!!!!!!!
! This subroutine calcuates screen level diagnostics
!

subroutine atebscrnout(tscrn,qscrn,uscrn,u10,diag,raw)

implicit none

integer, intent(in) :: diag
real, dimension(ifull), intent(inout) :: tscrn,qscrn,uscrn,u10
real, dimension(ufull) :: tmp
logical, intent(in), optional :: raw
logical mode

if (ufull==0) return

mode=.false.
if (present(raw)) mode=raw

if (mode) then
  tscrn=unpack(p_tscrn,upack,tscrn)
  qscrn=unpack(p_qscrn,upack,qscrn)
  uscrn=unpack(p_uscrn,upack,uscrn)
  u10  =unpack(p_u10,  upack,u10  )
else
  tmp=pack(tscrn,upack)
  tmp=sigmau*p_tscrn+(1.-sigmau)*tmp
  tscrn=unpack(tmp,upack,tscrn)
  tmp=pack(qscrn,upack)
  tmp=sigmau*p_qscrn+(1.-sigmau)*tmp
  qscrn=unpack(tmp,upack,qscrn)
  tmp=pack(uscrn,upack)
  tmp=sigmau*p_uscrn+(1.-sigmau)*tmp
  uscrn=unpack(tmp,upack,uscrn)
  tmp=pack(u10,upack)
  tmp=sigmau*p_u10+(1.-sigmau)*tmp
  u10=unpack(tmp,upack,u10)
end if

return
end subroutine atebscrnout

!!!!!!!!!!!!!!!!!!!!!!!!!!!!!!!!!!!!!!!!!!!!!!!!!!!!!!!!!!!!!!!!!!!!!
! Extract urban fraction
subroutine atebsigmau(sigu,diag)

implicit none

integer, intent(in) :: diag
real, dimension(ifull), intent(out) :: sigu

sigu=0.
if (ufull==0) return
sigu=unpack(sigmau,upack,sigu)

return
end subroutine atebsigmau

!!!!!!!!!!!!!!!!!!!!!!!!!!!!!!!!!!!!!!!!!!!!!!!!!!!!!!!!!!!!!!!!!!!!!
! Main routine for calculating urban flux contrabution

! ifull = number of horizontal grid points
! dt = model time step (sec)
! zmin = first model level height (m)
! sg = incoming short wave radiation (W/m^2)
! rg = incoming long wave radiation (W/m^2)
! rnd = incoming rainfall/snowfall rate (kg/(m^2 s))
! rho = atmospheric density at first model level (kg/m^3)
! temp = atmospheric temperature at first model level (K)
! mixr = atmospheric mioxing ratio at first model level (kg/kg)
! ps = surface pressure (Pa)
! pa = pressure at first model level (Pa)
! uu = U component of wind speed at first model level (m/s)
! vv = V component of wind speed at first model level (m/s)
! umin = minimum wind speed (m/s)
! ofg = Input/Output sensible heat flux (W/m^2)
! oeg = Input/Output latent heat flux (W/m^2)
! ots = Input/Output radiative/skin temperature (K)
! owf = Input/Output wetness fraction/surface water (%)
! diag = diagnostic message mode (0=off, 1=basic messages, 2=more detailed messages, etc)

subroutine atebcalc(ofg,oeg,ots,owf,orn,dt,zmin,sg,rg,rnd,snd,rho,temp,mixr,ps,uu,vv,umin,diag,raw)

implicit none

integer, intent(in) :: diag
real, intent(in) :: dt,umin
real, dimension(ifull), intent(in) :: sg,rg,rnd,snd,rho,temp,mixr,ps,uu,vv,zmin
real, dimension(ifull), intent(inout) :: ofg,oeg,ots,owf,orn
real, dimension(ufull) :: tmp
real, dimension(ufull) :: a_sg,a_rg,a_rho,a_temp,a_mixr,a_ps,a_umag,a_udir,a_rnd,a_snd,a_zmin
real, dimension(ufull) :: u_fg,u_eg,u_ts,u_wf,u_rn
logical, intent(in), optional :: raw
logical mode

if (ufull==0) return ! no urban grid points

! mode = .false. implies weight output with urban area cover fraction
! mode = .true. implies no weighting of output with urban area cover fraction (assumes 100% cover)
mode=.false.
if (present(raw)) mode=raw

! Host model meteorological data
a_zmin=pack(zmin,                 upack)
a_sg  =pack(sg,                   upack)
a_rg  =pack(rg,                   upack)
a_rho =pack(rho,                  upack)
a_temp=pack(temp,                 upack)
a_mixr=pack(mixr,                 upack)
a_ps  =pack(ps,                   upack)
a_umag=max(pack(sqrt(uu*uu+vv*vv),upack),umin)
a_udir=pack(atan2(vv,uu),         upack)
a_rnd =pack(rnd-snd,              upack)
a_snd =pack(snd,                  upack)

! Update urban prognostic variables
call atebeval(u_fg,u_eg,u_ts,u_wf,u_rn,dt,a_sg,a_rg,a_rho,a_temp,a_mixr,a_ps,a_umag,a_udir,a_rnd,a_snd,a_zmin,diag)

! export urban fluxes on host grid
if (mode) then
  ofg=unpack(u_fg,upack,ofg)
  oeg=unpack(u_eg,upack,oeg)
  ots=unpack(u_ts,upack,ots)
  owf=unpack(u_wf,upack,owf)
  orn=unpack(u_rn,upack,orn)
else
  tmp=pack(ofg,upack)
  tmp=(1.-sigmau)*tmp+sigmau*u_fg
  ofg=unpack(tmp,upack,ofg)
  tmp=pack(oeg,upack)
  tmp=(1.-sigmau)*tmp+sigmau*u_eg
  oeg=unpack(tmp,upack,oeg)
  tmp=pack(ots,upack)
  tmp=((1.-sigmau)*tmp**4+sigmau*u_ts**4)**0.25
  ots=unpack(tmp,upack,ots)
  tmp=pack(owf,upack)
  tmp=(1.-sigmau)*tmp+sigmau*u_wf
  owf=unpack(tmp,upack,owf)
  tmp=pack(orn,upack)
  tmp=(1.-sigmau)*tmp+sigmau*u_rn
  orn=unpack(tmp,upack,orn)
end if

return
end subroutine atebcalc

!!!!!!!!!!!!!!!!!!!!!!!!!!!!!!!!!!!!!!!!!!!!!!!!!!!!!!!!!!!!!!!!!!!!!
! urban flux calculations

! Basic loop is:
!  Short wave flux (nrefl reflections)
!  Long wave flux (nrefl reflections precomputed)
!  Estimate building roughness length for momentum
!  Canyon aerodynamic resistances
!  Solve canyon snow energy budget
!    Canyon snow temperature
!    Solve vegetation energy budget
!      Vegetation canopy temperature
!      Solve canyon sensible heat budget
!        Canyon temperature
!        Solve canyon latent heat budget
!          Canyon mixing ratio
!        End latent heat budget loop
!      End sensible heat budget loop
!    End vegetation energy budget loop
!  End canyon snow energy budget loop
!  Solve roof snow energy budget
!    Roof snow temperature
!  End roof snow energy budget loop
!  Roof longwave, sensible and latent heat fluxes
!  Update water on canyon surfaces
!  Update snow albedo and density
!  Update urban roof, road and wall temperatures
!  Estimate bulk roughness length for heat
!  Estimate bulk long wave flux and surface temperature
!  Estimate bulk sensible and latent heat fluxes

subroutine atebeval(u_fg,u_eg,u_ts,u_wf,u_rn,ddt,a_sg,a_rg,a_rho,a_temp,a_mixr,a_ps,a_umag,a_udir,a_rnd,a_snd,a_zmin,diag)

implicit none

integer, intent(in) :: diag
integer k
real, intent(in) :: ddt
real, dimension(ufull) :: garfsn,gardsn,acflx_roof,acflx_walle,acflx_wallw,acflx_tot
real, dimension(ufull) :: rdsntemp,rfsntemp,rdsnmelt,rfsnmelt
real, dimension(ufull) :: wallpsi,roadpsi,fgtop,egtop,qsatr,qsata
real, dimension(ufull) :: cu,fgrooftop,egrooftop
real, dimension(ufull) :: ln,rn,we,ww,wr,zolog,a,xe,xw,cuven,n,zom,zonet,dis
real, dimension(ufull) :: width,newtemp,roofvegwetfac,roadvegwetfac
real, dimension(ufull) :: z_on_l,pa,dts,dtt
real, dimension(ufull), intent(in) :: a_sg,a_rg,a_rho,a_temp,a_mixr,a_ps,a_umag,a_udir,a_rnd,a_snd,a_zmin
real, dimension(ufull) :: p_a_umag,p_a_rho,p_a_rg,p_a_rnd,p_a_snd
real, dimension(ufull), intent(out) :: u_fg,u_eg,u_ts,u_wf,u_rn
real, dimension(ufull) :: u_alb, u_melt
real, dimension(ufull) :: sg_roof,sg_vegr,sg_road,sg_walle,sg_wallw,sg_vegc,sg_rfsn,sg_rdsn
real, dimension(ufull) :: rg_roof,rg_road,rg_walle,rg_wallw,rg_vegc,rg_vegr,rg_rfsn,rg_rdsn
real, dimension(ufull) :: fg_roof,fg_road,fg_walle,fg_wallw,fg_vegc,fg_vegr,fg_rfsn,fg_rdsn
real, dimension(ufull) :: eg_roof,eg_road,eg_vegc,eg_vegr,eg_rfsn,eg_rdsn
real, dimension(ufull) :: acond_roof,acond_road,acond_walle,acond_wallw,acond_vegc,acond_vegr,acond_rfsn,acond_rdsn
real, dimension(ufull) :: condterm_roof,condterm_wall
real, dimension(ufull) :: p_sg_vegc,p_sg_rs
real, dimension(ufull) :: p_rg_ro,p_rg_walle,p_rg_wallw,p_rg_vegc,p_rg_rs
real, dimension(ufull) :: p_fg_ro,p_fg_walle,p_fg_wallw,p_fg_vegc,p_fg_rs
real, dimension(ufull) :: p_eg_ro,p_eg_vegc,p_eg_rs
real, dimension(ufull) :: p_acond_ro,p_acond_walle,p_acond_wallw,p_acond_vegc,p_acond_rs
real, dimension(ufull) :: d_roofdelta,d_roaddelta,d_vegdeltac,d_vegdeltar,d_rfsndelta,d_rdsndelta
real, dimension(ufull) :: d_tempc,d_mixrc,d_tempr,d_mixrr,d_sigd,d_sigr,d_rfdzmin
real, dimension(ufull) :: d_accool,d_canyonrgout,d_roofrgout,d_tranc,d_evapc,d_tranr,d_evapr,d_c1c,d_c1r
real, dimension(ufull) :: d_totdepth,d_netemiss,d_netrad,d_topu
real, dimension(ufull) :: d_cwa,d_cw0,d_cww,d_cwr,d_cra,d_crr,d_crw
real, dimension(ufull) :: d_canyontemp,d_canyonmix,d_traf
logical, save :: init = .true.

if ( diag>=1 ) write(6,*) "Evaluating aTEB"

! new snowfall
where ( a_snd>1.e-10 )
  ! update snow density
  roof%den = (roof%snow*roof%den+a_snd*ddt*minsnowden)/(roof%snow+ddt*a_snd)
  road%den = (road%snow*road%den+a_snd*ddt*minsnowden)/(road%snow+ddt*a_snd)
  ! reset snow albedo
  roof%alpha = maxsnowalpha
  road%alpha = maxsnowalpha
end where

! calculate water and snow area cover fractions
d_roofdelta = max(roof%surfwater/maxrfwater,0.)**(2./3.)
d_roaddelta = max(road%surfwater/maxrdwater,0.)**(2./3.)
d_vegdeltac = max(road%leafwater/max(maxvwatf*f_vegrlaic,1.E-8),0.)**(2./3.)
d_vegdeltar = max(roof%leafwater/max(maxvwatf*f_vegrlair,1.E-8),0.)**(2./3.)
d_rfsndelta = roof%snow/(roof%snow+maxrfsn)
d_rdsndelta = road%snow/(road%snow+maxrdsn)

! canyon level air temp and water vapor (displacement height at refheight*building height)
pa      = a_ps*exp(-grav*a_zmin/(rd*a_temp))
d_sigd  = a_ps
d_tempc = a_temp*(d_sigd/pa)**(rd/aircp)
call getqsat(qsatr,d_tempc,d_sigd)
call getqsat(qsata,a_temp,pa)
d_mixrc = a_mixr*qsatr/qsata

! roof level air temperature and water vapor (displacement height at building height)
d_sigr  = a_ps*exp(-grav*f_bldheight*(1.-refheight)/(rd*a_temp))
d_tempr = a_temp*(d_sigr/pa)**(rd/aircp)
call getqsat(qsatr,d_tempr,d_sigr)
d_mixrr = a_mixr*qsatr/qsata

! calculate soil data
d_totdepth = sum(f_roaddepth,2)
call getc1(d_c1c,road%soilwater)
call getc1(d_c1r,roof%soilwater)

! calculate minimum heat pumped into canyon by air conditioning (COP updated in canyonflux)
! (use split form to estimate G_{*,4} flux into room for AC.  newtemp is an estimate of the temperature at tau+1)
select case(conductmeth)
  case(0) ! half-layer conduction
    condterm_roof = 1./(0.5*f_roofdepth(:,4)/f_rooflambda(:,4)+r_si)
    condterm_wall = 1./(0.5*f_walldepth(:,4)/f_walllambda(:,4)+r_si)
    newtemp  = roof%temp(:,4)-condterm_roof*(roof%temp(:,4)-f_bldtemp)/(f_roofcp(:,4)*f_roofdepth(:,4)/ddt    &
              +condterm_roof)
    acflx_roof = (1.-f_sigmavegr)*condterm_roof*(newtemp-f_bldtemp)
    newtemp  = walle%temp(:,4)-condterm_wall*(walle%temp(:,4)-f_bldtemp)/(f_wallcp(:,4)*f_walldepth(:,4)/ddt  &
              +condterm_wall)
    acflx_walle = condterm_wall*(newtemp-f_bldtemp)
    newtemp   = wallw%temp(:,4)-condterm_wall*(wallw%temp(:,4)-f_bldtemp)/(f_wallcp(:,4)*f_walldepth(:,4)/ddt &
               +condterm_wall)
    acflx_wallw = condterm_wall*(newtemp-f_bldtemp)
  case(1) ! interface conduction
    condterm_roof = 1./r_si
    condterm_wall = 1./r_si
    newtemp  = roof%temp(:,4)-condterm_roof*(roof%temp(:,4)-f_bldtemp)/(0.5*f_roofcp(:,4)*f_roofdepth(:,4)/ddt    &
              +condterm_roof)
    acflx_roof = (1.-f_sigmavegr)*condterm_roof*(newtemp-f_bldtemp)
    newtemp  = walle%temp(:,4)-condterm_wall*(walle%temp(:,4)-f_bldtemp)/(0.5*f_wallcp(:,4)*f_walldepth(:,4)/ddt  &
              +condterm_wall)
    acflx_walle = condterm_wall*(newtemp-f_bldtemp)
    newtemp   = wallw%temp(:,4)-condterm_wall*(wallw%temp(:,4)-f_bldtemp)/(0.5*f_wallcp(:,4)*f_walldepth(:,4)/ddt &
               +condterm_wall)
    acflx_wallw = condterm_wall*(newtemp-f_bldtemp)
end select
  
acflx_tot = acflx_roof*f_sigmabld/(1.-f_sigmabld) + f_hwratio*(acflx_walle+acflx_wallw)


! calculate shortwave reflections
! Here we modify the effective canyon geometry to account for in-canyon vegetation
call getswcoeff(sg_roof,sg_vegr,sg_road,sg_walle,sg_wallw,sg_vegc,sg_rfsn,sg_rdsn,wallpsi,roadpsi,f_effhwratio,        &
                f_vangle,f_hangle,f_fbeam,f_sigmavegc,f_roadalpha,f_vegalphac,f_wallalpha,road%alpha,d_rdsndelta)
sg_walle = sg_walle*f_effbldheight ! shadow due to in-canyon vegetation
sg_wallw = sg_wallw*f_effbldheight ! shadow due to in-canyon vegetation
call getnetalbedo(u_alb,sg_roof,sg_vegr,sg_road,sg_walle,sg_wallw,sg_vegc,sg_rfsn,sg_rdsn, &
                  f_hwratio,f_sigmabld,f_sigmavegr,f_roofalpha,f_vegalphar,                &
                  f_sigmavegc,f_roadalpha,f_wallalpha,f_vegalphac,                         &
                  roof%alpha,road%alpha,d_rfsndelta,d_rdsndelta)
sg_roof  = (1.-f_roofalpha)*sg_roof*a_sg
sg_vegr  = (1.-f_vegalphar)*sg_vegr*a_sg
sg_walle = (1.-f_wallalpha)*sg_walle*a_sg
sg_wallw = (1.-f_wallalpha)*sg_wallw*a_sg
sg_road  = (1.-f_roadalpha)*sg_road*a_sg
sg_vegc  = (1.-f_vegalphac)*sg_vegc*a_sg
sg_rfsn  = (1.-roof%alpha)*sg_rfsn*a_sg
sg_rdsn  = (1.-road%alpha)*sg_rdsn*a_sg


! calculate long wave reflections to nrefl order (pregenerated before canyonflux subroutine)
call getlwcoeff(d_netemiss,d_cwa,d_cra,d_cw0,d_cww,d_crw,d_crr,d_cwr,d_rdsndelta,wallpsi,roadpsi,f_sigmavegc,f_roademiss,  &
                f_vegemissc,f_wallemiss)
p_emiss = d_rfsndelta*snowemiss+(1.-d_rfsndelta)*((1.-f_sigmavegr)*f_roofemiss+f_sigmavegr*f_vegemissr)
p_emiss = f_sigmabld*p_emiss+(1.-f_sigmabld)*(2.*f_wallemiss*f_effhwratio*d_cwa+d_netemiss*d_cra) ! diagnostic only

! estimate bulk in-canyon surface roughness length
dis   = max(max(max(0.1*f_effbldheight,zocanyon+0.2),f_zovegc+0.2),zosnow+0.2)
zolog = 1./sqrt(d_rdsndelta/log(dis/zosnow)**2+(1.-d_rdsndelta)*(f_sigmavegc/log(dis/f_zovegc)**2  &
       +(1.-f_sigmavegc)/log(dis/zocanyon)**2))
zonet = dis*exp(-zolog)

! estimate overall urban roughness length
zom = zomratio*f_bldheight
where ( zom*f_sigmabld<zonet*(1.-f_sigmabld) ) ! MJT suggestion
  zom = zonet
end where
n   = road%snow/(road%snow+maxrdsn+0.408*grav*zom)     ! snow cover for urban roughness calc (Douville, et al 1995)
zom = (1.-n)*zom+n*zosnow                              ! blend urban and snow roughness lengths (i.e., snow fills canyon)

! here the first model level is always a_zmin above the displacement height
d_rfdzmin = max(max(abs(a_zmin-f_bldheight*(1.-refheight)),zoroof+0.2),f_zovegr+0.2) ! distance to roof displacement height
p_lzom    = log(a_zmin/zom)
p_cndzmin = a_zmin                                     ! distance to canyon displacement height

! calculate canyon wind speed and bulk transfer coefficents
! (i.e., acond = 1/(aerodynamic resistance) )
! some terms are updated when calculating canyon air temperature
select case(resmeth)
  case(0) ! Masson (2000)
    cu=exp(-0.25*f_effhwratio)
    acond_road =cu ! bulk transfer coefficents are updated in canyonflux
    acond_walle=cu
    acond_wallw=cu
    acond_rdsn =cu
    acond_vegc =cu
  case(1) ! Harman et al (2004)
    we=0. ! for cray compiler
    ww=0. ! for cray compiler
    wr=0. ! for cray compiler
    ! estimate wind speed along canyon surfaces
    call getincanwind(we,ww,wr,a_udir,zonet)
    width=f_bldheight/f_hwratio
    dis=max(0.5*width,zocanyon+0.2)
    zolog=log(dis/zocanyon)
    ! calculate terms for turbulent fluxes
    a=vkar*vkar/(zolog*(2.3+zolog))  ! Assume zot=zom/10.
    acond_walle=a*we                 ! east wall bulk transfer
    acond_wallw=a*ww                 ! west wall bulk transfer
    dis=max(max(max(f_effbldheight*refheight,zocanyon+0.2),f_zovegc+0.2),zosnow+0.2)
    zolog=log(dis/zocanyon)
    a=vkar*vkar/(zolog*(2.3+zolog))  ! Assume zot=zom/10.
    acond_road=a*wr                  ! road bulk transfer
    zolog=log(dis/f_zovegc)
    a=vkar*vkar/(zolog*(2.3+zolog))  ! Assume zot=zom/10.
    acond_vegc=a*wr
    zolog=log(dis/zosnow)
    a=vkar*vkar/(zolog*(2.3+zolog))  ! Assume zot=zom/10.
    acond_rdsn=a*wr                  ! road snow bulk transfer
  case(2) ! Kusaka et al (2001)
    cu=exp(-0.25*f_effhwratio)
    acond_road =cu ! bulk transfer coefficents are updated in canyonflux
    acond_walle=cu
    acond_wallw=cu
    acond_rdsn =cu
    acond_vegc =cu
  case(3) ! Harman et al (2004)
    we=0. ! for cray compiler
    ww=0. ! for cray compiler
    wr=0. ! for cray compiler
    call getincanwindb(we,ww,wr,a_udir,zonet)
    width=f_bldheight/f_hwratio
    dis=max(0.5*width,zocanyon+0.2)
    zolog=log(dis/zocanyon)
    a=vkar*vkar/(zolog*(2.3+zolog))  ! Assume zot=zom/10.
    acond_walle=a*we                 ! east wall bulk transfer
    acond_wallw=a*ww                 ! west wall bulk transfer
    dis=max(max(max(f_effbldheight*refheight,zocanyon+0.2),f_zovegc+0.2),zosnow+0.2)
    zolog=log(dis/zocanyon)
    a=vkar*vkar/(zolog*(2.3+zolog))  ! Assume zot=zom/10.
    acond_road=a*wr                  ! road bulk transfer
    zolog=log(dis/f_zovegc)
    a=vkar*vkar/(zolog*(2.3+zolog))  ! Assume zot=zom/10.
    acond_vegc=a*wr
    zolog=log(dis/zosnow)
    a=vkar*vkar/(zolog*(2.3+zolog))  ! Assume zot=zom/10.
    acond_rdsn=a*wr                  ! road snow bulk transfer
end select
  
! join two walls into a single wall (testing only)
if (useonewall==1) then
  do k=1,4
    walle%temp(:,k) = 0.5*(walle%temp(:,k)+wallw%temp(:,k))
    wallw%temp(:,k) = walle%temp(:,k)
  end do
  acond_walle = 0.5*(acond_walle+acond_wallw)
  acond_wallw = acond_walle
  sg_walle    = 0.5*(sg_walle+sg_wallw)
  sg_wallw    = sg_walle
end if

! traffic sensible heat flux
call gettraffic(p_traf,f_ctime,f_trafficfg)
d_traf = p_traf/(1.-f_sigmabld)

! calculate canyon fluxes
call solvecanyon(sg_road,rg_road,fg_road,eg_road,acond_road,                          &
                 sg_walle,rg_walle,fg_walle,acond_walle,                              &
                 sg_wallw,rg_wallw,fg_wallw,acond_wallw,                              &
                 sg_vegc,rg_vegc,fg_vegc,eg_vegc,acond_vegc,                          &
                 sg_rdsn,rg_rdsn,fg_rdsn,eg_rdsn,acond_rdsn,rdsntemp,rdsnmelt,gardsn, &
                 a_umag,a_rho,a_rg,a_rnd,a_snd,                                       &
                 d_canyontemp,d_canyonmix,d_tempc,d_mixrc,d_sigd,d_topu,d_netrad,     &
                 d_roaddelta,d_vegdeltac,d_rdsndelta,d_accool,acflx_tot,d_traf,       &
                 d_canyonrgout,d_tranc,d_evapc,d_cwa,d_cra,d_cw0,d_cww,d_crw,d_crr,   &
                 d_cwr,d_totdepth,d_c1c,fgtop,egtop,ddt)

! calculate roof fluxes (fg_roof updated in solvetridiag)
eg_roof = 0. ! For cray compiler
call solveroof(sg_rfsn,rg_rfsn,fg_rfsn,eg_rfsn,garfsn,rfsnmelt,rfsntemp,acond_rfsn,d_rfsndelta, &
               sg_vegr,rg_vegr,fg_vegr,eg_vegr,acond_vegr,d_vegdeltar,                          &
               sg_roof,rg_roof,eg_roof,acond_roof,d_roofdelta,                                  &
               a_rg,a_umag,a_rho,a_rnd,a_snd,d_tempr,d_mixrr,d_rfdzmin,d_tranr,d_evapr,d_c1r,   &
               d_sigr,ddt)

if ( init ) then
  call energyclosure(sg_roof,rg_roof,fg_roof,eg_roof,acflx_roof,garfsn,  &
                    sg_walle,rg_walle,fg_walle,acflx_walle,              &
                    sg_wallw,rg_wallw,fg_wallw,acflx_wallw,              &
                    sg_road,rg_road,fg_road,eg_road,gardsn,              &
                    a_sg,a_rg,u_ts,u_fg,u_eg,u_alb,u_melt,               &
                    d_rfsndelta,d_rdsndelta,                             &
                    ddt,.false.)
  init = .false.
end if

! tridiagonal solver coefficents for calculating roof, road and wall temperatures
call solvetridiag(sg_roof,rg_roof,fg_roof,eg_roof,garfsn,acflx_roof,  &
                  sg_walle,rg_walle,fg_walle,acflx_walle,             &
                  sg_wallw,rg_wallw,fg_wallw,acflx_wallw,             &
                  sg_road,rg_road,fg_road,eg_road,gardsn,             &
                  d_rfsndelta,d_rdsndelta,d_tempr,a_rho,acond_roof,   &
                  ddt)

! calculate water/snow budgets for road surface
call updatewater(ddt,road%surfwater,road%soilwater,road%leafwater,road%snow,road%den,road%alpha, &
                 rdsnmelt,a_rnd,a_snd,eg_road,eg_rdsn,d_tranc,d_evapc,d_c1c,d_totdepth,          &
                 f_vegrlaic,wbrelaxc)

! calculate water/snow budgets for roof surface
call updatewater(ddt,roof%surfwater,roof%soilwater,roof%leafwater,roof%snow,roof%den,roof%alpha, &
                 rfsnmelt,a_rnd,a_snd,eg_roof,eg_rfsn,d_tranr,d_evapr,d_c1r,f_vegdepthr,         &
                 f_vegrlair,wbrelaxr)

! calculate runoff (leafwater runoff already accounted for in precip reaching canyon floor)
u_rn = max(roof%surfwater-maxrfwater,0.)*f_sigmabld                                   &
      +max(road%surfwater-maxrdwater,0.)*(1.-d_rdsndelta)*(1.-f_sigmavegc)            &
      +max(roof%snow-maxrfsn,0.)*f_sigmabld                                           &
      +max(road%snow-maxrdsn,0.)*d_rdsndelta                                          &
      +max(road%soilwater-f_ssat,0.)*waterden*d_totdepth*(1.-d_rdsndelta)*f_sigmavegc &
      +max(roof%soilwater-f_ssat,0.)*waterden*f_vegdepthr*f_sigmavegr

! remove round-off problems
road%soilwater(1:ufull) = min(max(road%soilwater(1:ufull),f_swilt),f_ssat)
roof%soilwater(1:ufull) = min(max(roof%soilwater(1:ufull),f_swilt),f_ssat)
roof%surfwater(1:ufull) = min(max(roof%surfwater(1:ufull),0.),maxrfwater)
road%surfwater(1:ufull) = min(max(road%surfwater(1:ufull),0.),maxrdwater)
road%leafwater(1:ufull) = min(max(road%leafwater(1:ufull),0.),maxvwatf*f_vegrlaic)
roof%leafwater(1:ufull) = min(max(roof%leafwater(1:ufull),0.),maxvwatf*f_vegrlair)
roof%snow(1:ufull)      = min(max(roof%snow(1:ufull),0.),maxrfsn)
road%snow(1:ufull)      = min(max(road%snow(1:ufull),0.),maxrdsn)
roof%den(1:ufull)       = min(max(roof%den(1:ufull),minsnowden),maxsnowden)
road%den(1:ufull)       = min(max(road%den(1:ufull),minsnowden),maxsnowden)
roof%alpha(1:ufull)     = min(max(roof%alpha(1:ufull),minsnowalpha),maxsnowalpha)
road%alpha(1:ufull)     = min(max(road%alpha(1:ufull),minsnowalpha),maxsnowalpha)

! combine snow and snow-free tiles for fluxes
d_roofrgout = a_rg-d_rfsndelta*rg_rfsn-(1.-d_rfsndelta)*((1.-f_sigmavegr)*rg_roof+f_sigmavegr*rg_vegr)
fgrooftop   = d_rfsndelta*fg_rfsn+(1.-d_rfsndelta)*((1.-f_sigmavegr)*fg_roof+f_sigmavegr*fg_vegr)
egrooftop   = d_rfsndelta*eg_rfsn+(1.-d_rfsndelta)*((1.-f_sigmavegr)*eg_roof+f_sigmavegr*eg_vegr)
!fgtop and egtop are calculated in solvecanyon
!fgtop       = d_rdsndelta*fg_rdsn+(1.-d_rdsndelta)*((1.-f_sigmavegc)*fg_road+f_sigmavegc*fg_vegc)   &
!             +f_hwratio*(fg_walle+fg_wallw)+d_traf+d_accool
!egtop       = d_rdsndelta*eg_rdsn+(1.-d_rdsndelta)*((1.-f_sigmavegc)*eg_road+f_sigmavegc*eg_vegc)

! calculate wetfac for roof and road vegetation (see sflux.f or cable_canopy.f90)
roofvegwetfac = max(min((roof%soilwater-f_swilt)/(f_sfc-f_swilt),1.),0.)
roadvegwetfac = max(min((road%soilwater-f_swilt)/(f_sfc-f_swilt),1.),0.)

! calculate longwave, sensible heat latent heat outputs
! estimate surface temp from outgoing longwave radiation
u_ts = ((f_sigmabld*d_roofrgout+(1.-f_sigmabld)*d_canyonrgout)/sbconst)**0.25
u_fg = f_sigmabld*fgrooftop+(1.-f_sigmabld)*fgtop+f_industryfg
u_eg = f_sigmabld*egrooftop+(1.-f_sigmabld)*egtop
u_wf = f_sigmabld*(1.-d_rfsndelta)*((1.-f_sigmavegr)*d_roofdelta       &
      +f_sigmavegr*((1.-d_vegdeltar)*roofvegwetfac+d_vegdeltar))       &
      +(1.-f_sigmabld)*(1.-d_rdsndelta)*((1.-f_sigmavegc)*d_roaddelta  &
      +f_sigmavegc*((1.-d_vegdeltac)*roadvegwetfac+d_vegdeltac))

u_melt = lf*(f_sigmabld*d_rfsndelta*rfsnmelt + (1.-f_sigmabld)*d_rdsndelta*rdsnmelt)

! (re)calculate heat roughness length for MOST (diagnostic only)
call getqsat(a,u_ts,d_sigd)
a   = a*u_wf
dts = u_ts*(1.+0.61*a)
dtt = d_tempc*(1.+0.61*d_mixrc)
select case(zohmeth)
  case(0) ! Use veg formulation
    p_lzoh = 2.3+p_lzom
    call getinvres(p_cdtq,p_cduv,z_on_l,p_lzoh,p_lzom,p_cndzmin,dts,dtt,a_umag,1)
  case(1) ! Use Kanda parameterisation
    p_lzoh = 2.3+p_lzom ! replaced in getlna
    call getinvres(p_cdtq,p_cduv,z_on_l,p_lzoh,p_lzom,p_cndzmin,dts,dtt,a_umag,2)
  case(2) ! Use Kanda parameterisation
    p_lzoh = 6.+p_lzom
    call getinvres(p_cdtq,p_cduv,z_on_l,p_lzoh,p_lzom,p_cndzmin,dts,dtt,a_umag,4)
end select

! calculate screen level diagnostics
call scrncalc(a_mixr,a_umag,a_temp,u_ts,d_tempc,d_mixrc,d_rdsndelta,d_roaddelta,d_vegdeltac,d_sigd,a,rdsntemp,zonet)

call energyclosure(sg_roof,rg_roof,fg_roof,eg_roof,acflx_roof,garfsn,  &
                  sg_walle,rg_walle,fg_walle,acflx_walle,              &
                  sg_wallw,rg_wallw,fg_wallw,acflx_wallw,              &
                  sg_road,rg_road,fg_road,eg_road,gardsn,              &
                  a_sg,a_rg,u_ts,u_fg,u_eg,u_alb,u_melt,               &
                  d_rfsndelta,d_rdsndelta,                             &
                  ddt,.true.)

return
end subroutine atebeval

!!!!!!!!!!!!!!!!!!!!!!!!!!!!!!!!!!!!!!!!!!!!!!!!!!!!!!!!!!!!!!!!!!!!!
! Tridiagonal solver for temperatures

! This version has an implicit estimate for roof sensible heat flux

! [ ggbX ggcX           ] [ temp ] = [ ggdX ]
! [ ggaX ggbX ggcX      ] [ temp ] = [ ggdX ]
! [      ggaX ggbX ggcX ] [ temp ] = [ ggdX ]
! [           ggaX ggbX ] [ temp ] = [ ggdX ]

subroutine solvetridiag(sg_roof,rg_roof,fg_roof,eg_roof,garfsn,acflx_roof,  &
                        sg_walle,rg_walle,fg_walle,acflx_walle,             &
                        sg_wallw,rg_wallw,fg_wallw,acflx_wallw,             &
                        sg_road,rg_road,fg_road,eg_road,gardsn,             &
                        d_rfsndelta,d_rdsndelta,d_tempr,a_rho,acond_roof,   &
                        ddt)

implicit none

integer k
real, intent(in) :: ddt
real, dimension(:,:), allocatable, save :: ggaroof,ggawall,ggaroad
real, dimension(:,:), allocatable, save :: ggbroof_init,ggbwall_init,ggbroad_init
real, dimension(:,:), allocatable, save :: ggcroof,ggcwall,ggcroad
real, dimension(ufull), intent(out) :: fg_roof
real, dimension(ufull), intent(in) :: sg_roof,rg_roof,eg_roof,garfsn,acflx_roof
real, dimension(ufull), intent(in) :: sg_walle,rg_walle,fg_walle,acflx_walle
real, dimension(ufull), intent(in) :: sg_wallw,rg_wallw,fg_wallw,acflx_wallw
real, dimension(ufull), intent(in) :: sg_road,rg_road,fg_road,eg_road,gardsn
real, dimension(ufull), intent(in) :: d_rfsndelta,d_rdsndelta,d_tempr
real, dimension(ufull), intent(in) :: a_rho
real, dimension(ufull), intent(in) :: acond_roof
real, dimension(ufull) :: n
<<<<<<< HEAD
real, dimension(ufull,nl) :: resroof,reswall,resroad 
real, dimension(ufull,0:nl) :: ggbroof,ggbwall,ggbroad
real, dimension(ufull,0:nl) :: ggdroof,ggdwalle,ggdwallw,ggdroad
=======
real, dimension(ufull,nl) :: resroof,reswall,resroad 
real, dimension(ufull,0:nl) :: ggbroof,ggbwall,ggbroad
real, dimension(ufull,0:nl) :: ggdroof,ggdwalle,ggdwallw,ggdroad
>>>>>>> 6ca568eb
real, dimension(ufull) :: offset_roof, offset_walle, offset_wallw, offset_road
logical, save :: init = .TRUE.

if ( init ) then
  !write(6,*) "Initial call of subroutine 'solvetridiag'."
<<<<<<< HEAD
  allocate( ggaroof(ufull,nl), ggawall(ufull,nl), ggaroad(ufull,nl) )
  allocate( ggbroof_init(ufull,0:nl), ggbwall_init(ufull,0:nl), ggbroad_init(ufull,0:nl) )
  allocate( ggcroof(ufull,0:nl-1), ggcwall(ufull,0:nl-1), ggcroad(ufull,0:nl-1) )
  resroof(:,:) = f_roofdepth(:,:)/f_rooflambda(:,:)
  reswall(:,:) = f_walldepth(:,:)/f_walllambda(:,:)
  resroad(:,:) = f_roaddepth(:,:)/f_roadlambda(:,:)
end if

! remove offset from temperature
offset_roof  = sum(roof%temp, dim=2)/real(nl)
offset_walle = sum(walle%temp, dim=2)/real(nl)
offset_wallw = sum(wallw%temp, dim=2)/real(nl)
offset_road  = sum(road%temp, dim=2)/real(nl)
=======
  allocate( ggaroof(ufull,nl), ggawall(ufull,nl), ggaroad(ufull,nl) )
  allocate( ggbroof_init(ufull,0:nl), ggbwall_init(ufull,0:nl), ggbroad_init(ufull,0:nl) )
  allocate( ggcroof(ufull,0:nl-1), ggcwall(ufull,0:nl-1), ggcroad(ufull,0:nl-1) )
  resroof(:,:) = f_roofdepth(:,:)/f_rooflambda(:,:)
  reswall(:,:) = f_walldepth(:,:)/f_walllambda(:,:)
  resroad(:,:) = f_roaddepth(:,:)/f_roadlambda(:,:)
end if

! remove offset from temperature
offset_roof  = sum(roof%temp, dim=2)/real(nl)
offset_walle = sum(walle%temp, dim=2)/real(nl)
offset_wallw = sum(wallw%temp, dim=2)/real(nl)
offset_road  = sum(road%temp, dim=2)/real(nl)
>>>>>>> 6ca568eb
p_roofskintemp  = p_roofskintemp - offset_roof
p_walleskintemp = p_walleskintemp - offset_walle
p_wallwskintemp = p_wallwskintemp - offset_wallw
p_roadskintemp  = p_roadskintemp - offset_road
do k = 1,nl
  roof%temp(:,k)  = roof%temp(:,k) - offset_roof
  walle%temp(:,k) = walle%temp(:,k) - offset_walle
  wallw%temp(:,k) = wallw%temp(:,k) - offset_wallw
  road%temp(:,k)  = road%temp(:,k) - offset_road
end do

select case(conductmeth)
    
    
  !!!!!!!!! half-layer conduction !!!!!!!!!!!
  case(0)
    if (init) then
      ! Conduction terms
      ggaroof(:,1)=-2./resroof(:,1)
      ggawall(:,1)=-2./reswall(:,1)
      ggaroad(:,1)=-2./resroad(:,1)
      do k=2,nl
        ggaroof(:,k)=-2./(resroof(:,k-1) +resroof(:,k))
        ggawall(:,k)=-2./(reswall(:,k-1) +reswall(:,k))
        ggaroad(:,k)=-2./(resroad(:,k-1) +resroad(:,k))
      end do
<<<<<<< HEAD
      ggbroof(:,0)=2./resroof(:,1) !+(1.-d_rfsndelta)*aircp*a_rho*acond_roof
=======
      ggbroof(:,0)=2./resroof(:,1) !+(1.-d_rfsndelta)*aircp*a_rho*acond_roof
>>>>>>> 6ca568eb
      ggbwall(:,0)=2./reswall(:,1)
      ggbroad(:,0)=2./resroad(:,1)
      ggbroof(:,1)=2./resroof(:,1) +2./(resroof(:,1)+resroof(:,2)) +f_roofcp(:,1)*f_roofdepth(:,1)/ddt
      ggbwall(:,1)=2./reswall(:,1) +2./(reswall(:,1)+reswall(:,2)) +f_wallcp(:,1)*f_walldepth(:,1)/ddt
      ggbroad(:,1)=2./resroad(:,1) +2./(resroad(:,1)+resroad(:,2)) +f_roadcp(:,1)*f_roaddepth(:,1)/ddt
      do k=2,nl-1
        ggbroof(:,k)=2./(resroof(:,k-1)+resroof(:,k)) +2./(resroof(:,k)+resroof(:,k+1)) &
                     +f_roofcp(:,k)*f_roofdepth(:,k)/ddt
        ggbwall(:,k)=2./(reswall(:,k-1)+reswall(:,k)) +2./(reswall(:,k)+reswall(:,k+1)) &
                     +f_wallcp(:,k)*f_walldepth(:,k)/ddt
        ggbroad(:,k)=2./(resroad(:,k-1)+resroad(:,k)) +2./(resroad(:,k)+resroad(:,k+1)) &
                     +f_roadcp(:,k)*f_roaddepth(:,k)/ddt
      end do
      ggbroof(:,nl)=2./(resroof(:,nl-1)+resroof(:,nl)) +f_roofcp(:,nl)*f_roofdepth(:,nl)/ddt
      ggbwall(:,nl)=2./(reswall(:,nl-1)+reswall(:,nl)) +f_wallcp(:,nl)*f_walldepth(:,nl)/ddt
      ggbroad(:,nl)=2./(resroad(:,nl-1)+resroad(:,nl)) +f_roadcp(:,nl)*f_roaddepth(:,nl)/ddt
      ggcroof(:,0)=-2./resroof(:,1)
      ggcwall(:,0)=-2./reswall(:,1)
      ggcroad(:,0)=-2./resroad(:,1)
      do k=1,nl-1
        ggcroof(:,k)=-2./(resroof(:,k)+resroof(:,k+1))
        ggcwall(:,k)=-2./(reswall(:,k)+reswall(:,k+1))
        ggcroad(:,k)=-2./(resroad(:,k)+resroad(:,k+1))
      end do
      ggbroof_init(:,:)=ggbroof(:,:)
      ggbwall_init(:,:)=ggbwall(:,:)
      ggbroad_init(:,:)=ggbroad(:,:) 
      init = .FALSE.     
    end if ! end initialisation loop
<<<<<<< HEAD
    ggbroof(:,1:nl)=ggbroof_init(:,1:nl)
    ggbroof(:,0)=ggbroof_init(:,0) + (1.-d_rfsndelta)*aircp*a_rho*acond_roof
=======
    ggbroof(:,1:nl)=ggbroof_init(:,1:nl)
    ggbroof(:,0)=ggbroof_init(:,0) + (1.-d_rfsndelta)*aircp*a_rho*acond_roof
>>>>>>> 6ca568eb
    ggbwall(:,:)=ggbwall_init(:,:)
    ggbroad(:,:)=ggbroad_init(:,:)

    ! surface energy budget, AC and previous temperatures
    ggdroof(:,0) =(1.-d_rfsndelta)*(sg_roof+rg_roof-eg_roof+aircp*a_rho*(d_tempr-offset_roof)*acond_roof)+d_rfsndelta*garfsn
    ggdwalle(:,0)=sg_walle+rg_walle-fg_walle
    ggdwallw(:,0)=sg_wallw+rg_wallw-fg_wallw
    ggdroad(:,0) =(1.-d_rdsndelta)*(sg_road+rg_road-fg_road-eg_road)+d_rdsndelta*gardsn
    do k=1,nl-1
      ggdroof(:,k) =roof%temp(:,k)*f_roofcp(:,k)*f_roofdepth(:,k)/ddt
      ggdwalle(:,k)=walle%temp(:,k)*f_wallcp(:,k)*f_walldepth(:,k)/ddt
      ggdwallw(:,k)=wallw%temp(:,k)*f_wallcp(:,k)*f_walldepth(:,k)/ddt
      ggdroad(:,k) =road%temp(:,k)*f_roadcp(:,k)*f_roaddepth(:,k)/ddt
    end do
    ggdroof(:,nl) =roof%temp(:,nl)*f_roofcp(:,nl)*f_roofdepth(:,nl)/ddt-acflx_roof   ! acflx_roof is AC flux
    ggdwalle(:,nl)=walle%temp(:,nl)*f_wallcp(:,nl)*f_walldepth(:,nl)/ddt-acflx_walle ! acflx_walle is AC flux
    ggdwallw(:,nl)=wallw%temp(:,nl)*f_wallcp(:,nl)*f_walldepth(:,nl)/ddt-acflx_wallw ! acflx_wallw is AC flux
    ggdroad(:,nl) =road%temp(:,nl)*f_roadcp(:,nl)*f_roaddepth(:,nl)/ddt
   
  !!!!!!!!! interface conduction !!!!!!!!!!!
  case(1) 
      
    if (init) then
      ! Conduction terms
      ggaroof(:,1)=-1./resroof(:,1)
      ggawall(:,1)=-1./reswall(:,1)
      ggaroad(:,1)=-1./resroad(:,1)
      do k=2,nl
        ggaroof(:,k)=-1./resroof(:,k)
        ggawall(:,k)=-1./reswall(:,k)
        ggaroad(:,k)=-1./resroad(:,k)
      end do
<<<<<<< HEAD
      ggbroof(:,0)=1./resroof(:,1) +0.5*f_roofcp(:,1)*f_roofdepth(:,1)/ddt !+(1.-d_rfsndelta)*aircp*a_rho*acond_roof
=======
      ggbroof(:,0)=1./resroof(:,1) +0.5*f_roofcp(:,1)*f_roofdepth(:,1)/ddt !+(1.-d_rfsndelta)*aircp*a_rho*acond_roof
>>>>>>> 6ca568eb
      ggbwall(:,0)=1./reswall(:,1) +0.5*f_wallcp(:,1)*f_walldepth(:,1)/ddt
      ggbroad(:,0)=1./resroad(:,1) +0.5*f_roadcp(:,1)*f_roaddepth(:,1)/ddt
      do k=1,nl-1
        ggbroof(:,k)=1./resroof(:,k) +1./resroof(:,k+1) +0.5*(f_roofcp(:,k)*f_roofdepth(:,k)+f_roofcp(:,k+1)*f_roofdepth(:,k+1))/ddt
        ggbwall(:,k)=1./reswall(:,k) +1./reswall(:,k+1) +0.5*(f_wallcp(:,k)*f_walldepth(:,k)+f_wallcp(:,k+1)*f_walldepth(:,k+1))/ddt
        ggbroad(:,k)=1./resroad(:,k) +1./resroad(:,k+1) +0.5*(f_roadcp(:,k)*f_roaddepth(:,k)+f_roadcp(:,k+1)*f_roaddepth(:,k+1))/ddt
      end do
      ggbroof(:,nl)=1./resroof(:,nl) +0.5*f_roofcp(:,nl)*f_roofdepth(:,nl)/ddt
      ggbwall(:,nl)=1./reswall(:,nl) +0.5*f_wallcp(:,nl)*f_walldepth(:,nl)/ddt
      ggbroad(:,nl)=1./resroad(:,nl) +0.5*f_roadcp(:,nl)*f_roaddepth(:,nl)/ddt
      ggcroof(:,0)=-1./resroof(:,1)
      ggcwall(:,0)=-1./reswall(:,1)
      ggcroad(:,0)=-1./resroad(:,1)
      do k=1,nl-1
        ggcroof(:,k)=-1./resroof(:,k+1)
        ggcwall(:,k)=-1./reswall(:,k+1)
        ggcroad(:,k)=-1./resroad(:,k+1)
      end do
      ggbroof_init(:,:)=ggbroof(:,:)
      ggbwall_init(:,:)=ggbwall(:,:)
      ggbroad_init(:,:)=ggbroad(:,:) 
      init = .FALSE.
    end if ! end initialisation loop
<<<<<<< HEAD
    ggbroof(:,1:nl)=ggbroof_init(:,1:nl)
    ggbroof(:,0)=ggbroof_init(:,0) +(1.-d_rfsndelta)*aircp*a_rho*acond_roof
=======
    ggbroof(:,1:nl)=ggbroof_init(:,1:nl)
    ggbroof(:,0)=ggbroof_init(:,0) +(1.-d_rfsndelta)*aircp*a_rho*acond_roof
>>>>>>> 6ca568eb
    ggbwall(:,:)=ggbwall_init(:,:)
    ggbroad(:,:)=ggbroad_init(:,:)

    ! surface energy budget, AC and previous temperatures
    ggdroof(:,0) =(1.-d_rfsndelta)*(sg_roof+rg_roof-eg_roof+aircp*a_rho*(d_tempr-offset_roof)*acond_roof) &
                  +d_rfsndelta*garfsn+p_roofskintemp*0.5*f_roofcp(:,1)*f_roofdepth(:,1)/ddt
    ggdwalle(:,0)=p_walleskintemp*0.5*f_wallcp(:,1)*f_walldepth(:,1)/ddt +sg_walle+rg_walle-fg_walle
    ggdwallw(:,0)=p_wallwskintemp*0.5*f_wallcp(:,1)*f_walldepth(:,1)/ddt +sg_wallw+rg_wallw-fg_wallw
    ggdroad(:,0) =p_roadskintemp*0.5*f_roadcp(:,1)*f_roaddepth(:,1)/ddt  &
                   +(1.-d_rdsndelta)*(sg_road+rg_road-fg_road-eg_road)+d_rdsndelta*gardsn
    do k=1,nl-1
      ggdroof(:,k) =roof%temp(:,k)*0.5*(f_roofcp(:,k)*f_roofdepth(:,k)+f_roofcp(:,k+1)*f_roofdepth(:,k+1))/ddt
      ggdwalle(:,k)=walle%temp(:,k)*0.5*(f_wallcp(:,k)*f_walldepth(:,k)+f_wallcp(:,k+1)*f_walldepth(:,k+1))/ddt
      ggdwallw(:,k)=wallw%temp(:,k)*0.5*(f_wallcp(:,k)*f_walldepth(:,k)+f_wallcp(:,k+1)*f_walldepth(:,k+1))/ddt
      ggdroad(:,k) =road%temp(:,k)*0.5*(f_roadcp(:,k)*f_roaddepth(:,k)+f_roadcp(:,k+1)*f_roaddepth(:,k+1))/ddt
    end do
    ggdroof(:,nl) =roof%temp(:,nl)*0.5*f_roofcp(:,nl)*f_roofdepth(:,nl)/ddt-acflx_roof   ! acflx_roof is AC flux
    ggdwalle(:,nl)=walle%temp(:,nl)*0.5*f_wallcp(:,nl)*f_walldepth(:,nl)/ddt-acflx_walle ! acflx_walle is AC flux
    ggdwallw(:,nl)=wallw%temp(:,nl)*0.5*f_wallcp(:,nl)*f_walldepth(:,nl)/ddt-acflx_wallw ! acflx_wallw is AC flux
    ggdroad(:,nl) =road%temp(:,nl)*0.5*f_roadcp(:,nl)*f_roaddepth(:,nl)/ddt
    
<<<<<<< HEAD
end select ! end select conduction method
=======
end select ! end select conduction method
>>>>>>> 6ca568eb
  
! tridiagonal solver (Thomas algorithm) to solve for roof, road and wall temperatures
do k=1,nl
  n=ggaroof(:,k)/ggbroof(:,k-1)
  ggbroof(:,k)=ggbroof(:,k)-n*ggcroof(:,k-1)
  ggdroof(:,k)=ggdroof(:,k)-n*ggdroof(:,k-1)
  n=ggawall(:,k)/ggbwall(:,k-1)
  ggbwall(:,k) =ggbwall(:,k) -n*ggcwall(:,k-1)
  ggdwalle(:,k)=ggdwalle(:,k)-n*ggdwalle(:,k-1)
  ggdwallw(:,k)=ggdwallw(:,k)-n*ggdwallw(:,k-1)
  n=ggaroad(:,k)/ggbroad(:,k-1)
  ggbroad(:,k)=ggbroad(:,k)-n*ggcroad(:,k-1)
  ggdroad(:,k)=ggdroad(:,k)-n*ggdroad(:,k-1)
end do
roof%temp(:,nl) =ggdroof(:,nl)/ggbroof(:,nl)
walle%temp(:,nl)=ggdwalle(:,nl)/ggbwall(:,nl)
wallw%temp(:,nl)=ggdwallw(:,nl)/ggbwall(:,nl)
road%temp(:,nl) =ggdroad(:,nl)/ggbroad(:,nl)
do k=nl-1,1,-1
  roof%temp(:,k) =(ggdroof(:,k) -ggcroof(:,k)*roof%temp(:,k+1) )/ggbroof(:,k)
  walle%temp(:,k)=(ggdwalle(:,k)-ggcwall(:,k)*walle%temp(:,k+1))/ggbwall(:,k)
  wallw%temp(:,k)=(ggdwallw(:,k)-ggcwall(:,k)*wallw%temp(:,k+1))/ggbwall(:,k)
  road%temp(:,k) =(ggdroad(:,k) -ggcroad(:,k)*road%temp(:,k+1) )/ggbroad(:,k)
end do
p_roofskintemp =(ggdroof(:,0) -ggcroof(:,0)*roof%temp(:,1) )/ggbroof(:,0)
p_walleskintemp=(ggdwalle(:,0)-ggcwall(:,0)*walle%temp(:,1))/ggbwall(:,0)
p_wallwskintemp=(ggdwallw(:,0)-ggcwall(:,0)*wallw%temp(:,1))/ggbwall(:,0)
p_roadskintemp =(ggdroad(:,0) -ggcroad(:,0)*road%temp(:,1) )/ggbroad(:,0)

! add offset back to temperature
p_roofskintemp  = p_roofskintemp + offset_roof
p_walleskintemp = p_walleskintemp + offset_walle
p_wallwskintemp = p_wallwskintemp + offset_wallw
p_roadskintemp  = p_roadskintemp + offset_road
do k = 1,nl
  roof%temp(:,k)  = roof%temp(:,k) + offset_roof
  walle%temp(:,k) = walle%temp(:,k) + offset_walle
  wallw%temp(:,k) = wallw%temp(:,k) + offset_wallw
  road%temp(:,k)  = road%temp(:,k) + offset_road
end do

! implicit update for fg_roof to improve stability for thin roof layers
fg_roof=aircp*a_rho*(p_roofskintemp-d_tempr)*acond_roof

return
end subroutine solvetridiag

!!!!!!!!!!!!!!!!!!!!!!!!!!!!!!!!!!!!!!!!!!!!!!!!!!!!!!!!!!!!!!!!!!!!!
! Conservation of energy check within surfaces (depth*heatcapacity*temp)
! d_storagetot   = sum of heat energy within each material layer for each surface
! d_storageflux  = heat flux: change in heat energy from last timestep
! d_surfflux  = conduction flux: through external skin - through internal skin
! p_surferr = heat flux - conduction flux
! snow not yet accounted

subroutine energyclosure(sg_roof,rg_roof,fg_roof,eg_roof,acflx_roof,garfsn,  &
                          sg_walle,rg_walle,fg_walle,acflx_walle,            &
                          sg_wallw,rg_wallw,fg_wallw,acflx_wallw,            &
                          sg_road,rg_road,fg_road,eg_road,gardsn,            &
                          a_sg,a_rg,u_ts,u_fg,u_eg,u_alb,u_melt,             &
                          d_rfsndelta,d_rdsndelta,                           &
                          ddt,testmode)

implicit none

integer :: k
real, intent(in) :: ddt
real, dimension(ufull), intent(in) :: sg_roof,rg_roof,fg_roof,eg_roof,acflx_roof,garfsn
real, dimension(ufull), intent(in) :: sg_walle,rg_walle,fg_walle,acflx_walle
real, dimension(ufull), intent(in) :: sg_wallw,rg_wallw,fg_wallw,acflx_wallw
real, dimension(ufull), intent(in) :: sg_road,rg_road,fg_road,eg_road,gardsn
real, dimension(ufull), intent(in) :: a_sg,a_rg,u_ts,u_fg,u_eg,u_alb,u_melt
real, dimension(ufull), intent(in) :: d_rfsndelta,d_rdsndelta
real(kind=8), dimension(ufull) :: d_roofstorage,d_wallestorage,d_wallwstorage,d_roadstorage
real(kind=8), dimension(ufull) :: d_roofflux,d_walleflux,d_wallwflux,d_roadflux
real(kind=8), dimension(ufull) :: d_rfsnstorage,d_rdsnstorage
real(kind=8), dimension(ufull) :: d_storageflux,d_surfflux,d_atmosflux,d_storagetot_prev
logical, intent(in) :: testmode

! Store previous calculation to determine flux
d_storagetot_prev = p_storagetot

! Sum heat stored in urban materials from layer 1 to nl
select case(conductmeth)
  case(0) ! half-layer conduction
<<<<<<< HEAD
    d_roofstorage  = sum(real(f_roofdepth(:,:),8)*real(f_roofcp(:,:),8)*real(roof%temp(:,:),8), dim=2)
    d_wallestorage = sum(real(f_walldepth(:,:),8)*real(f_wallcp(:,:),8)*real(walle%temp(:,:),8), dim=2)
    d_wallwstorage = sum(real(f_walldepth(:,:),8)*real(f_wallcp(:,:),8)*real(wallw%temp(:,:),8), dim=2)
    d_roadstorage  = sum(real(f_roaddepth(:,:),8)*real(f_roadcp(:,:),8)*real(road%temp(:,:),8), dim=2)
=======
    d_roofstorage  = sum(real(f_roofdepth(:,:),8)*real(f_roofcp(:,:),8)*real(roof%temp(:,:),8), dim=2)
    d_wallestorage = sum(real(f_walldepth(:,:),8)*real(f_wallcp(:,:),8)*real(walle%temp(:,:),8), dim=2)
    d_wallwstorage = sum(real(f_walldepth(:,:),8)*real(f_wallcp(:,:),8)*real(wallw%temp(:,:),8), dim=2)
    d_roadstorage  = sum(real(f_roaddepth(:,:),8)*real(f_roadcp(:,:),8)*real(road%temp(:,:),8), dim=2)
>>>>>>> 6ca568eb
  case(1) ! interface conduction
    d_roofstorage  = 0.5_8*sum(real(f_roofdepth(:,2:nl),8)*real(f_roofcp(:,2:nl),8)          &
                               *(real(roof%temp(:,1:nl-1),8)+real(roof%temp(:,2:nl),8)),2)   &
                   + 0.5_8*real(f_roofdepth(:,1),8)*real(f_roofcp(:,1),8)                    &
                               *(real(p_roofskintemp(:),8)+real(roof%temp(:,1),8))
    d_wallestorage = 0.5_8*sum(real(f_walldepth(:,2:nl),8)*real(f_wallcp(:,2:nl),8)          &
                               *(real(walle%temp(:,1:nl-1),8)+real(walle%temp(:,2:nl),8)),2) &
                   + 0.5_8*real(f_walldepth(:,1),8)*real(f_wallcp(:,1),8)                    &
                               *(real(p_walleskintemp(:),8)+real(walle%temp(:,1),8))
    d_wallwstorage = 0.5_8*sum(real(f_walldepth(:,2:nl),8)*real(f_wallcp(:,2:nl),8)          &
                               *(real(wallw%temp(:,1:nl-1),8)+real(wallw%temp(:,2:nl),8)),2) &
                   + 0.5_8*real(f_walldepth(:,1),8)*real(f_wallcp(:,1),8)                    &
                               *(real(p_wallwskintemp(:),8)+real(wallw%temp(:,1),8))
    d_roadstorage  = 0.5_8*sum(real(f_roaddepth(:,2:nl),8)*real(f_roadcp(:,2:nl),8)          &
                               *(real(road%temp(:,1:nl-1),8)+real(road%temp(:,2:nl),8)),2)   &
                   + 0.5_8*real(f_roaddepth(:,1),8)*real(f_roadcp(:,1),8)                    &
                               *(real(p_roadskintemp(:),8)+real(road%temp(:,1),8))
end select
p_storagetot = (1._8-real(f_sigmabld,8))*(real(f_hwratio,8)*(d_wallestorage+d_wallwstorage)  &
             + (1._8-real(f_sigmavegc,8))*d_roadstorage)                                     &
             + real(f_sigmabld,8)*(1._8-real(f_sigmavegr,8))*d_roofstorage

! test energy budget  
if ( testmode ) then  
  d_storageflux = (p_storagetot - d_storagetot_prev)/real(ddt,8)
  d_roofflux = real(f_sigmabld,8)*(1._8-real(f_sigmavegr,8))*((1._8-real(d_rfsndelta,8))  &
                 *(real(sg_roof,8)+real(rg_roof,8)-real(fg_roof,8)-real(eg_roof,8))       &
                 +real(d_rfsndelta,8)*real(garfsn,8)-real(acflx_roof,8))
  d_walleflux = (1._8-real(f_sigmabld,8))*real(f_hwratio,8)                                  &
                   *(real(sg_walle,8)+real(rg_walle,8)-real(fg_walle,8)-real(acflx_walle,8))
  d_wallwflux = (1._8-real(f_sigmabld,8))*real(f_hwratio,8)                                  &
                   *(real(sg_wallw,8)+real(rg_wallw,8)-real(fg_wallw,8)-real(acflx_wallw,8))
  d_roadflux = (1._8-real(f_sigmabld,8))*(1._8-real(f_sigmavegc,8))*((1._8-real(d_rdsndelta,8))   &
                 *(real(sg_road,8)+real(rg_road,8)-real(fg_road,8)-real(eg_road,8))               &
                 +real(d_rdsndelta,8)*real(gardsn,8))
  d_surfflux = d_roofflux + d_walleflux + d_wallwflux + d_roadflux
  p_surferr = d_storageflux - d_surfflux
  ! atmosphere energy flux = (SWdown-SWup) + (LWdown-LWup) - Turbulent + Anthropogenic
  d_atmosflux = (real(a_sg,8)-real(a_sg,8)*real(u_alb,8)) + (real(a_rg,8)-real(sbconst,8)*real(u_ts,8)**4)          &
              - (real(u_fg,8)+real(u_eg,8)+real(u_melt,8)) + real(p_bldheat,8) + real(p_bldcool,8) + real(p_traf,8) &
              + real(f_industryfg,8)
  p_atmoserr = d_storageflux - d_atmosflux

  if ( any(abs(p_surferr)>=energytol) ) then
    write(6,*) "aTEB energy not conserved! Surf. error:", maxval(abs(p_surferr))
  end if
  if ( any(abs(p_atmoserr)>=energytol) ) then
    write(6,*) "aTEB energy not conserved! Atmos. error:", maxval(abs(p_atmoserr))
  end if
  
end if

return
end subroutine energyclosure

!!!!!!!!!!!!!!!!!!!!!!!!!!!!!!!!!!!!!!!!!!!!!!!!!!!!!!!!!!!!!!!!!!!!!
! Update water prognostic variables for roads and roofs
                            
subroutine updatewater(ddt,surfwater,soilwater,leafwater,snow,den,alpha, &
                       snmelt,a_rnd,a_snd,eg_surf,eg_snow,d_tran,d_evap, &
                       d_c1,d_totdepth,if_vegrlai,iwbrelax)

implicit none

integer, intent(in) :: iwbrelax
real, intent(in) :: ddt
real, dimension(ufull), intent(inout) :: surfwater,soilwater,leafwater,snow,den,alpha
real, dimension(ufull), intent(in) :: snmelt,a_rnd,a_snd,eg_surf,eg_snow
real, dimension(ufull), intent(in) :: d_tran,d_evap,d_c1,d_totdepth,if_vegrlai
real, dimension(ufull) :: modrnd

modrnd = max(a_rnd-d_evap/lv-max(maxvwatf*if_vegrlai-leafwater,0.)/ddt,0.) ! rainfall reaching the soil under vegetation

! note that since sigmaf=1, then there is no soil evaporation, only transpiration.  Evaporation only occurs from water on leafs.
surfwater = surfwater+ddt*(a_rnd-eg_surf/lv+snmelt)                                         ! surface
soilwater = soilwater+ddt*d_c1*(modrnd+snmelt*den/waterden-d_tran/lv)/(waterden*d_totdepth) ! soil
leafwater = leafwater+ddt*(a_rnd-d_evap/lv)                                                 ! leaf
leafwater = min(max(leafwater,0.),maxvwatf*if_vegrlai)

if (iwbrelax==1) then
  ! increase soil moisture for irrigation 
  soilwater=soilwater+max(0.75*f_swilt+0.25*f_sfc-soilwater,0.)/(86400./ddt+1.) ! 24h e-fold time
end if

! snow fields
snow  = snow + ddt*(a_snd-eg_snow/lv-snmelt)
den   = den + (maxsnowden-den)/(0.24/(86400.*ddt)+1.)
alpha = alpha + (minsnowalpha-alpha)/(0.24/(86400.*ddt)+1.)

return
end subroutine updatewater

!!!!!!!!!!!!!!!!!!!!!!!!!!!!!!!!!!!!!!!!!!!!!!!!!!!!!!!!!!!!!!!!!!!!!
! Estimate saturation mixing ratio

subroutine getqsat_v(qsat,temp,ps)

implicit none

real, dimension(:), intent(in) :: temp
real, dimension(size(temp)), intent(in) :: ps
real, dimension(size(temp)), intent(out) :: qsat
real, dimension(0:220), save :: table
real, dimension(size(temp)) :: esatf,tdiff,rx
integer, dimension(size(temp)) :: ix
logical, save :: first=.true.

if (first) then
  table(0:4)=    (/ 1.e-9, 1.e-9, 2.e-9, 3.e-9, 4.e-9 /)                                !-146C
  table(5:9)=    (/ 6.e-9, 9.e-9, 13.e-9, 18.e-9, 26.e-9 /)                             !-141C
  table(10:14)=  (/ 36.e-9, 51.e-9, 71.e-9, 99.e-9, 136.e-9 /)                          !-136C
  table(15:19)=  (/ 0.000000188, 0.000000258, 0.000000352, 0.000000479, 0.000000648 /)  !-131C
  table(20:24)=  (/ 0.000000874, 0.000001173, 0.000001569, 0.000002090, 0.000002774 /)  !-126C
  table(25:29)=  (/ 0.000003667, 0.000004831, 0.000006340, 0.000008292, 0.00001081 /)   !-121C
  table(30:34)=  (/ 0.00001404, 0.00001817, 0.00002345, 0.00003016, 0.00003866 /)       !-116C
  table(35:39)=  (/ 0.00004942, 0.00006297, 0.00008001, 0.0001014, 0.0001280 /)         !-111C
  table(40:44)=  (/ 0.0001613, 0.0002026, 0.0002538, 0.0003170, 0.0003951 /)            !-106C
  table(45:49)=  (/ 0.0004910, 0.0006087, 0.0007528, 0.0009287, 0.001143 /)             !-101C
  table(50:55)=  (/ .001403, .001719, .002101, .002561, .003117, .003784 /)             !-95C
  table(56:63)=  (/ .004584, .005542, .006685, .008049, .009672,.01160,.01388,.01658 /) !-87C
  table(64:72)=  (/ .01977, .02353, .02796,.03316,.03925,.04638,.05472,.06444,.07577 /) !-78C
  table(73:81)=  (/ .08894, .1042, .1220, .1425, .1662, .1936, .2252, .2615, .3032 /)   !-69C
  table(82:90)=  (/ .3511, .4060, .4688, .5406, .6225, .7159, .8223, .9432, 1.080 /)    !-60C
  table(91:99)=  (/ 1.236, 1.413, 1.612, 1.838, 2.092, 2.380, 2.703, 3.067, 3.476 /)    !-51C
  table(100:107)=(/ 3.935,4.449, 5.026, 5.671, 6.393, 7.198, 8.097, 9.098 /)            !-43C
  table(108:116)=(/ 10.21, 11.45, 12.83, 14.36, 16.06, 17.94, 20.02, 22.33, 24.88 /)    !-34C
  table(117:126)=(/ 27.69, 30.79, 34.21, 37.98, 42.13, 46.69,51.70,57.20,63.23,69.85 /) !-24C 
  table(127:134)=(/ 77.09, 85.02, 93.70, 103.20, 114.66, 127.20, 140.81, 155.67 /)      !-16C
  table(135:142)=(/ 171.69, 189.03, 207.76, 227.96 , 249.67, 272.98, 298.00, 324.78 /)  !-8C
  table(143:150)=(/ 353.41, 383.98, 416.48, 451.05, 487.69, 526.51, 567.52, 610.78 /)   !0C
  table(151:158)=(/ 656.62, 705.47, 757.53, 812.94, 871.92, 934.65, 1001.3, 1072.2 /)   !8C
  table(159:166)=(/ 1147.4, 1227.2, 1311.9, 1401.7, 1496.9, 1597.7, 1704.4, 1817.3 /)   !16C
  table(167:174)=(/ 1936.7, 2063.0, 2196.4, 2337.3, 2486.1, 2643.0, 2808.6, 2983.1 /)   !24C
  table(175:182)=(/ 3167.1, 3360.8, 3564.9, 3779.6, 4005.5, 4243.0, 4492.7, 4755.1 /)   !32C
  table(183:190)=(/ 5030.7, 5320.0, 5623.6, 5942.2, 6276.2, 6626.4, 6993.4, 7377.7 /)   !40C
  table(191:197)=(/ 7780.2, 8201.5, 8642.3, 9103.4, 9585.5, 10089.0, 10616.0 /)         !47C
  table(198:204)=(/ 11166.0, 11740.0, 12340.0, 12965.0, 13617.0, 14298.0, 15007.0 /)    !54C
  table(205:211)=(/ 15746.0, 16516.0, 17318.0, 18153.0, 19022.0, 19926.0, 20867.0 /)    !61C
  table(212:218)=(/ 21845.0, 22861.0, 23918.0, 25016.0, 26156.0, 27340.0, 28570.0 /)    !68C
  table(219:220)=(/ 29845.0, 31169.0 /)
  first=.false.
end if

tdiff=min(max( temp-123.16, 0.), 219.)
rx=tdiff-aint(tdiff)
ix=int(tdiff)
esatf=(1.-rx)*table(ix)+ rx*table(ix+1)
qsat=0.622*esatf/max(ps-esatf,0.1)

return
end subroutine getqsat_v

subroutine getqsat_s(qsat,temp,ps)

implicit none

real, intent(in) :: temp,ps
real, intent(out) :: qsat
real, dimension(3) :: dum

dum(2)=temp
dum(3)=ps
call getqsat_v(dum(1:1),dum(2:2),dum(3:3))
qsat=dum(1)

return
end subroutine getqsat_s

!!!!!!!!!!!!!!!!!!!!!!!!!!!!!!!!!!!!!!!!!!!!!!!!!!!!!!!!!!!!!!!!!!!!!! 
! Interface for calcuating ustar and thetastar

subroutine getinvres_v(invres,cd,z_on_l,olzoh,ilzom,zmin,sthetav,thetav,a_umag,mode)

implicit none

integer, intent(in) :: mode
real, dimension(:), intent(in) :: ilzom
real, dimension(size(ilzom)), intent(in) :: zmin,sthetav,thetav
real, dimension(size(ilzom)), intent(in) :: a_umag
real, dimension(size(ilzom)), intent(out) :: invres,cd,z_on_l
real, dimension(size(ilzom)), intent(inout) :: olzoh
real, dimension(size(ilzom)) :: lna,thetavstar,integralh

lna=olzoh-ilzom
call dyerhicks(integralh,z_on_l,cd,thetavstar,thetav,sthetav,a_umag,zmin,ilzom,lna,mode)
invres=vkar*sqrt(cd)*a_umag/integralh
olzoh=lna+ilzom

return
end subroutine getinvres_v

subroutine getinvres_s(invres,cd,z_on_l,olzoh,ilzom,zmin,sthetav,thetav,a_umag,mode)

integer, intent(in) :: mode
real, intent(in) :: ilzom
real, intent(in) :: zmin,sthetav,thetav
real, intent(in) :: a_umag
real, intent(out) :: invres,cd,z_on_l
real, intent(inout) :: olzoh
real, dimension(9) :: dum

dum(4)=olzoh
dum(5)=ilzom
dum(6)=zmin
dum(7)=sthetav
dum(8)=thetav
dum(9)=a_umag
call getinvres_v(dum(1:1),dum(2:2),dum(3:3),dum(4:4),dum(5:5),dum(6:6),dum(7:7),dum(8:8),dum(9:9),mode)
invres=dum(1)
cd=dum(2)
z_on_l=dum(3)
olzoh=dum(4)

return
end subroutine getinvres_s

!!!!!!!!!!!!!!!!!!!!!!!!!!!!!!!!!!!!!!!!!!!!!!!!!!!!!!!!!!!!!!!!!!!!!
! Calculate stability functions using Dyerhicks

subroutine dyerhicks(integralh,z_on_l,cd,thetavstar,thetav,sthetav,umag,zmin,ilzom,lna,mode)

implicit none

integer, intent(in) :: mode
integer ic
real, dimension(:), intent(in) :: thetav
real, dimension(size(thetav)), intent(in) :: sthetav,umag,zmin,ilzom
real, dimension(size(thetav)), intent(inout) :: lna
real, dimension(size(thetav)), intent(out) :: cd,thetavstar
real, dimension(size(thetav)), intent(out) :: integralh,z_on_l
real, dimension(size(thetav)) :: z0_on_l,zt_on_l,olzoh
real, dimension(size(thetav)) :: pm0,ph0,pm1,ph1,integralm
real, parameter :: aa1 = 3.8
real, parameter :: bb1 = 0.5
real, parameter :: cc1 = 0.3

cd=(vkar/ilzom)**2                         ! first guess
call getlna(lna,cd,umag,zmin,ilzom,mode)
olzoh=ilzom+lna
integralh=sqrt(cd)*ilzom*olzoh/vkar        ! first guess
thetavstar=vkar*(thetav-sthetav)/integralh ! first guess

do ic=1,icmax
  z_on_l=vkar*zmin*grav*thetavstar/(thetav*cd*umag**2)
  z_on_l=min(z_on_l,10.)
  z0_on_l  = z_on_l*exp(-ilzom)
  zt_on_l  = z0_on_l*exp(-lna)
  where (z_on_l<0.)
    pm0     = (1.-16.*z0_on_l)**(-0.25)
    ph0     = (1.-16.*zt_on_l)**(-0.5)
    pm1     = (1.-16.*z_on_l)**(-0.25)
    ph1     = (1.-16.*z_on_l)**(-0.5)
    integralm = ilzom-2.*log((1.+1./pm1)/(1.+1./pm0))-log((1.+1./pm1**2)/(1.+1./pm0**2)) &
               +2.*(atan(1./pm1)-atan(1./pm0))
    integralh = olzoh-2.*log((1.+1./ph1)/(1.+1./ph0))
  elsewhere
    !--------------Beljaars and Holtslag (1991) momentum & heat            
    pm0 = -(a_1*z0_on_l+b_1*(z0_on_l-(c_1/d_1))*exp(-d_1*z0_on_l)+b_1*c_1/d_1)
    pm1 = -(a_1*z_on_l+b_1*(z_on_l-(c_1/d_1))*exp(-d_1*z_on_l)+b_1*c_1/d_1)
    ph0 = -((1.+(2./3.)*a_1*zt_on_l)**1.5+b_1*(zt_on_l-(c_1/d_1))*exp(-d_1*zt_on_l)+b_1*c_1/d_1-1.)
    ph1 = -((1.+(2./3.)*a_1*z_on_l)**1.5+b_1*(z_on_l-(c_1/d_1))*exp(-d_1*z_on_l)+b_1*c_1/d_1-1.)
    integralm = ilzom-(pm1-pm0)    
    integralh = olzoh-(ph1-ph0)         
  endwhere
  !where (z_on_l<=0.4)
    cd = (max(0.01,min(vkar*umag/integralm,2.))/umag)**2
  !elsewhere
  !  cd = (max(0.01,min(vkar*umag/(aa1*( ( z_on_l**bb1)*(1.0+cc1* z_on_l**(1.-bb1)) &
  !      -(z0_on_l**bb1)*(1.+cc1*z0_on_l**(1.-bb1)) )),2.))/umag)**2
  !endwhere
  thetavstar= vkar*(thetav-sthetav)/integralh
  call getlna(lna,cd,umag,zmin,ilzom,mode)
end do

return
end subroutine dyerhicks

!!!!!!!!!!!!!!!!!!!!!!!!!!!!!!!!!!!!!!!!!!!!!!!!!!!!!!!!!!!!!!!!!!!!!
! Estimate roughness length for heat
!

subroutine getlna(lna,cd,umag,zmin,ilzom,mode)

implicit none

integer, intent(in) :: mode
real, dimension(:), intent(out) :: lna
real, dimension(size(lna)), intent(in) :: cd,umag,zmin,ilzom
real, dimension(size(lna)) :: re
real, parameter :: nu = 1.461E-5
!real, parameter :: eta0 = 1.827E-5
!real, parameter :: t0 = 291.15
!real, parameter :: c = 120.
!eta=eta0*((t0+c)/(theta+c))*(theta/t0)**(2./3.)
!nu=eta/rho

select case(mode) ! roughness length for heat
  case(1) ! zot=zom/10.
    lna=2.3
  case(2) ! Kanda et al 2007
    re=max(sqrt(cd)*umag*zmin*exp(-ilzom)/nu,10.)
    !lna=2.46*re**0.25-2. !(Brutsaet, 1982)
    lna=1.29*re**0.25-2.  !(Kanda et al, 2007)
  case(3) ! zot=zom (neglect molecular diffusion)
    lna=0.
  case(4) ! user defined
    ! no change
  case DEFAULT
    write(6,*) "ERROR: Unknown getlna mode ",mode
    stop
end select

return
end subroutine getlna

!!!!!!!!!!!!!!!!!!!!!!!!!!!!!!!!!!!!!!!!!!!!!!!!!!!!!!!!!!!!!!!!!!!!!
! calculate shortwave radiation coefficents (modified to include 2nd wall)

subroutine getswcoeff(sg_roof,sg_vegr,sg_road,sg_walle,sg_wallw,sg_vegc,sg_rfsn,sg_rdsn,wallpsi,roadpsi,if_hwratio,if_vangle, &
                      if_hangle,if_fbeam,if_sigmavegc,if_roadalpha,if_vegalphac,if_wallalpha,ird_alpha,rdsndelta)

implicit none

integer k
real, dimension(:), intent(in) :: rdsndelta
real, dimension(size(rdsndelta)), intent(in) :: ird_alpha
real, dimension(size(rdsndelta)), intent(out) :: wallpsi,roadpsi
real, dimension(size(rdsndelta)), intent(in) :: if_hwratio
real, dimension(size(rdsndelta)), intent(in) :: if_vangle,if_hangle,if_fbeam,if_sigmavegc,if_roadalpha,if_vegalphac
real, dimension(size(rdsndelta)), intent(in) :: if_wallalpha
real, dimension(size(rdsndelta)), intent(out) :: sg_roof,sg_vegr,sg_road,sg_walle,sg_wallw,sg_vegc,sg_rfsn,sg_rdsn
real, dimension(size(rdsndelta)) :: thetazero,walles,wallws,roads,ta,tc,xa,ya,roadnetalpha
real, dimension(size(rdsndelta)) :: nwalles,nwallws,nroads

wallpsi=0.5*(if_hwratio+1.-sqrt(if_hwratio*if_hwratio+1.))/if_hwratio
roadpsi=sqrt(if_hwratio*if_hwratio+1.)-if_hwratio

! integrate through 180 deg instead of 360 deg.  Hence paritioning to east and west facing walls
where (if_vangle>=0.5*pi)
  walles=0.
  wallws=1./if_hwratio
  roads=0.
elsewhere
  ta=tan(if_vangle)
  thetazero=asin(1./max(if_hwratio*ta,1.))
  tc=2.*(1.-cos(thetazero))
  xa=min(max(if_hangle-thetazero,0.),pi)-max(if_hangle-pi+thetazero,0.)-min(if_hangle+thetazero,0.)
  ya=cos(max(min(0.,if_hangle),if_hangle-pi))-cos(max(min(thetazero,if_hangle),if_hangle-pi)) &
    +cos(min(0.,-if_hangle))-cos(min(thetazero,-if_hangle)) &
    +cos(max(0.,pi-if_hangle))-cos(max(thetazero,pi-if_hangle))
  ! note that these terms now include the azimuth angle
  walles=if_fbeam*(xa/if_hwratio+ta*ya)/pi+(1.-if_fbeam)*wallpsi
  wallws=if_fbeam*((pi-2.*thetazero-xa)/if_hwratio+ta*(tc-ya))/pi+(1.-if_fbeam)*wallpsi
  roads=if_fbeam*(2.*thetazero-if_hwratio*ta*tc)/pi+(1.-if_fbeam)*roadpsi
end where

! Calculate short wave reflections to nrefl order
roadnetalpha=rdsndelta*ird_alpha+(1.-rdsndelta)*((1.-if_sigmavegc)*if_roadalpha+if_sigmavegc*if_vegalphac)
sg_walle=walles
sg_wallw=wallws
sg_road=roads
do k=1,nrefl
  nwalles=roadnetalpha*wallpsi*roads+if_wallalpha*(1.-2.*wallpsi)*wallws
  nwallws=roadnetalpha*wallpsi*roads+if_wallalpha*(1.-2.*wallpsi)*walles
  nroads=if_wallalpha*(1.-roadpsi)*0.5*(walles+wallws)
  walles=nwalles
  wallws=nwallws
  roads=nroads
  sg_walle=sg_walle+walles
  sg_wallw=sg_wallw+wallws
  sg_road=sg_road+roads
end do
sg_roof=1.
sg_vegr=1.
sg_rfsn=1.
sg_rdsn=sg_road
sg_vegc=sg_road

return
end subroutine getswcoeff

!!!!!!!!!!!!!!!!!!!!!!!!!!!!!!!!!!!!!!!!!!!!!!!!!!!!!!!!!!!!!!!!!!!!!
! calculate longwave radiation coefficents (modified to include 2nd wall)

subroutine getlwcoeff(d_netemiss,d_cwa,d_cra,d_cw0,d_cww,d_crw,d_crr,d_cwr,d_rdsndelta,wallpsi,roadpsi,if_sigmavegc, &
                      if_roademiss,if_vegemissc,if_wallemiss)

implicit none

integer k
real, dimension(:), intent(inout) :: d_netemiss
real, dimension(size(d_netemiss)), intent(inout) :: d_cwa,d_cra,d_cw0,d_cww,d_crw,d_crr,d_cwr,d_rdsndelta
real, dimension(size(d_netemiss)), intent(in) :: if_sigmavegc,if_roademiss,if_vegemissc,if_wallemiss
<<<<<<< HEAD
real, dimension(size(d_netemiss)), intent(in) :: wallpsi,roadpsi
=======
real, dimension(size(d_netemiss)), intent(in) :: wallpsi,roadpsi
>>>>>>> 6ca568eb
real, dimension(size(d_netemiss)) :: rcwa,rcra,rcwe,rcww,rcrw,rcrr,rcwr
real, dimension(size(d_netemiss)) :: ncwa,ncra,ncwe,ncww,ncrw,ncrr,ncwr


d_netemiss=d_rdsndelta*snowemiss+(1.-d_rdsndelta)*((1.-if_sigmavegc)*if_roademiss+if_sigmavegc*if_vegemissc)
d_cwa=wallpsi
d_cra=roadpsi
d_cw0=0.
d_cww=1.-2.*wallpsi
d_crw=0.5*(1.-roadpsi)
d_crr=0.
d_cwr=wallpsi
rcwa=d_cwa
rcra=d_cra
rcwe=d_cw0
rcww=d_cww
rcrw=d_crw
rcrr=d_crr
rcwr=d_cwr
do k=1,nrefl
  ncwa=(1.-d_netemiss)*wallpsi*rcra+(1.-if_wallemiss)*(1.-2.*wallpsi)*rcwa
  ncra=(1.-if_wallemiss)*(1.-roadpsi)*rcwa
  ncwe=(1.-d_netemiss)*wallpsi*rcrw+(1.-if_wallemiss)*(1.-2.*wallpsi)*rcww
  ncww=(1.-d_netemiss)*wallpsi*rcrw+(1.-if_wallemiss)*(1.-2.*wallpsi)*rcwe
  ncrw=(1.-if_wallemiss)*(1.-roadpsi)*0.5*(rcww+rcwe)  
  ncwr=(1.-d_netemiss)*wallpsi*rcrr+(1.-if_wallemiss)*(1.-2.*wallpsi)*rcwr
  ncrr=(1.-if_wallemiss)*(1.-roadpsi)*rcwr
  rcwa=ncwa
  rcra=ncra
  rcwe=ncwe
  rcww=ncww
  rcrw=ncrw
  rcrr=ncrr
  rcwr=ncwr
  d_cwa=d_cwa+rcwa
  d_cra=d_cra+rcra
  d_cw0=d_cw0+rcwe
  d_cww=d_cww+rcww
  d_crw=d_crw+rcrw
  d_cwr=d_cwr+rcwr
  d_crr=d_crr+rcrr
end do

end subroutine getlwcoeff

!!!!!!!!!!!!!!!!!!!!!!!!!!!!!!!!!!!!!!!!!!!!!!!!!!!!!!!!!!!!!!!!!!!!!
! solve for road snow temperature (includes vegetation canopy temperature and canyon temperature)

subroutine solvecanyon(sg_road,rg_road,fg_road,eg_road,acond_road,                          &
                       sg_walle,rg_walle,fg_walle,acond_walle,                              &
                       sg_wallw,rg_wallw,fg_wallw,acond_wallw,                              &
                       sg_vegc,rg_vegc,fg_vegc,eg_vegc,acond_vegc,                          &
                       sg_rdsn,rg_rdsn,fg_rdsn,eg_rdsn,acond_rdsn,rdsntemp,rdsnmelt,gardsn, &
                       a_umag,a_rho,a_rg,a_rnd,a_snd,                                       &
                       d_canyontemp,d_canyonmix,d_tempc,d_mixrc,d_sigd,d_topu,d_netrad,     &
                       d_roaddelta,d_vegdeltac,d_rdsndelta,d_accool,acflx_tot,d_traf,       &
                       d_canyonrgout,d_tranc,d_evapc,d_cwa,d_cra,d_cw0,d_cww,d_crw,d_crr,   &
                       d_cwr,d_totdepth,d_c1c,fgtop,egtop,ddt)

implicit none

<<<<<<< HEAD
integer k,l
=======
integer k,l,iq
>>>>>>> 6ca568eb
real, intent(in)    :: ddt
real, dimension(ufull), intent(inout) :: rg_road,fg_road,eg_road,acond_road
real, dimension(ufull), intent(inout) :: rg_walle,fg_walle,acond_walle
real, dimension(ufull), intent(inout) :: rg_wallw,fg_wallw,acond_wallw
real, dimension(ufull), intent(inout) :: rg_vegc,fg_vegc,eg_vegc,acond_vegc
real, dimension(ufull), intent(inout) :: rg_rdsn,fg_rdsn,eg_rdsn,acond_rdsn,rdsntemp,rdsnmelt,gardsn
real, dimension(ufull), intent(in) :: sg_road,sg_walle,sg_wallw,sg_vegc,sg_rdsn
real, dimension(ufull), intent(in) :: a_umag,a_rho,a_rg,a_rnd,a_snd
real, dimension(ufull), intent(inout) :: d_canyontemp,d_canyonmix,d_tempc,d_mixrc,d_sigd,d_topu,d_netrad
real, dimension(ufull), intent(inout) :: d_roaddelta,d_vegdeltac,d_rdsndelta,d_accool,acflx_tot,d_traf
real, dimension(ufull), intent(inout) :: d_canyonrgout,d_tranc,d_evapc,d_cwa,d_cra,d_cw0,d_cww,d_crw,d_crr,d_cwr
real, dimension(ufull), intent(inout) :: d_totdepth,d_c1c
real, dimension(ufull), intent(out) :: fgtop,egtop
real, dimension(ufull) :: newval,sndepth,snlambda,ldratio,roadqsat,vegqsat,rdsnqsat
real, dimension(ufull) :: cu,topinvres,dts,dtt,cduv,z_on_l,dumroaddelta,dumvegdelta,res
real, dimension(ufull) :: effwalle,effwallw,effroad,effrdsn,effvegc
real, dimension(ufull) :: aa,bb,cc,dd,ee,ff,newtemp
<<<<<<< HEAD
real, dimension(ufull) :: lwflux_walle_road, lwflux_wallw_road, lwflux_walle_rdsn, lwflux_wallw_rdsn
real, dimension(ufull) :: lwflux_walle_vegc, lwflux_wallw_vegc
=======
real, dimension(ufull) :: lwflux_walle_road, lwflux_wallw_road, lwflux_walle_rdsn, lwflux_wallw_rdsn
real, dimension(ufull) :: lwflux_walle_vegc, lwflux_wallw_vegc
>>>>>>> 6ca568eb
real, dimension(ufull,2) :: evct,evctx,oldval

! snow conductance
sndepth  = road%snow*waterden/road%den
snlambda = icelambda*(road%den/waterden)**1.88

! first guess for canyon air temperature and water vapor mixing ratio
! also guess for canyon veg and snow temperatures
d_canyontemp    = d_tempc
d_canyonmix     = d_mixrc
p_vegtempc      = d_tempc
rdsntemp        = road%temp(:,1)
rdsnmelt        = 0.
dumvegdelta     = 0. ! cray compiler bug
if (conductmeth==0) then
  p_roadskintemp  = road%temp(:,1)
  p_walleskintemp = walle%temp(:,1)
  p_wallwskintemp = wallw%temp(:,1)
end if
d_netrad=d_rdsndelta*snowemiss*rdsntemp**4+(1.-d_rdsndelta)*((1.-f_sigmavegc)*f_roademiss*p_roadskintemp**4 &
                +f_sigmavegc*f_vegemissc*p_vegtempc**4)

! Solve for canyon air temperature and water vapor mixing ratio
do l = 1,ncyits

  !  solve for aerodynamical resistance between canyon and atmosphere  
  ! assume zoh=zom when coupling to canyon air temperature
  p_lzoh = p_lzom
  dts    = d_canyontemp*(1.+0.61*d_canyonmix)
  dtt    = d_tempc*(1.+0.61*d_mixrc)
  call getinvres(topinvres,cduv,z_on_l,p_lzoh,p_lzom,p_cndzmin,dts,dtt,a_umag,3)
  call gettopu(d_topu,a_umag,z_on_l,f_bldheight,cduv,p_cndzmin)

  if (resmeth==0) then
    acond_road=(11.8+4.2*sqrt(acond_road**2+cduv*a_umag**2))/(aircp*a_rho) ! From Rowley, et al (1930)
    acond_walle=acond_road
    acond_wallw=acond_road
    acond_rdsn=acond_road
    acond_vegc=acond_road
  else if (resmeth==2) then
    cu=acond_road*d_topu
    where (cu<=5.)
      acond_road=(6.15+4.18*cu)/(aircp*a_rho)
    elsewhere
      acond_road=(7.51*cu**0.78)/(aircp*a_rho)
    end where
    acond_walle=acond_road
    acond_wallw=acond_road
    acond_rdsn=acond_road
    acond_vegc=acond_road
  end if

  ! saturated mixing ratio for road
  call getqsat(roadqsat,p_roadskintemp,d_sigd)   ! evaluate using pressure at displacement height
  
  ! correction for dew
  where (roadqsat<d_canyonmix)
    dumroaddelta=1.
  elsewhere
    dumroaddelta=d_roaddelta
  end where
  
  ! calculate canyon road latent heat flux
  aa=road%surfwater/ddt+a_rnd+rdsnmelt
  eg_road=lv*min(a_rho*d_roaddelta*(roadqsat-d_canyonmix)*acond_road*d_topu,aa)
  
  if (conductmeth==0) then ! half-layer diagnostic skin temperature estimate
    ! calculate road and wall skin temperatures
    ! Write energy budget
    !     Solar_net + Longwave_net - Sensible flux - Latent flux - Conduction = 0
    ! or 
    !     sg + a_rg - f_emiss*sbconst*Tskin**4 - aircp*a_rho*(Tskin-d_tempc) &
    !     -eg - (Tskin-temp(:,1))/ldrratio = 0
    ! as a quartic equation
    !      aa*Tskin^4 + dd*Tskin + ee = 0
    ! and solve for Tskin  
    effwalle=f_wallemiss*(a_rg*d_cwa+sbconst*p_walleskintemp**4*f_wallemiss*d_cw0                   & 
                    +sbconst*p_wallwskintemp**4*f_wallemiss*d_cww+sbconst*d_netrad*d_cwr)
    effwallw=f_wallemiss*(a_rg*d_cwa+sbconst*p_wallwskintemp**4*f_wallemiss*d_cw0                   &
                    +sbconst*p_walleskintemp**4*f_wallemiss*d_cww+sbconst*d_netrad*d_cwr)
    effroad=f_roademiss*(a_rg*d_cra+sbconst*(d_netrad*d_crr-p_roadskintemp**4)                      &
                    +sbconst*f_wallemiss*(p_walleskintemp**4+p_wallwskintemp**4)*d_crw)
    ldratio = 0.5*(f_walldepth(:,1)/f_walllambda(:,1))
    aa = f_wallemiss*sbconst
    dd = aircp*a_rho*acond_walle*d_topu+1./ldratio
    ee = -sg_walle-effwalle-aircp*a_rho*acond_walle*d_topu*d_canyontemp-walle%temp(:,1)/ldratio
    call solvequartic(p_walleskintemp,aa,dd,ee) ! This is an estimate of Tskin to be updated in solvetridiag
    dd = aircp*a_rho*acond_wallw*d_topu+1./ldratio
    ee = -sg_wallw-effwallw-aircp*a_rho*acond_wallw*d_topu*d_canyontemp-wallw%temp(:,1)/ldratio
    call solvequartic(p_wallwskintemp,aa,dd,ee) ! This is an estimate of Tskin to be updated in solvetridiag
    ldratio = 0.5*(f_roaddepth(:,1)/f_roadlambda(:,1))
    aa = f_roademiss*sbconst
    dd = aircp*a_rho*acond_road*d_topu+1./ldratio
    ee = -sg_road-effroad-aircp*a_rho*acond_road*d_topu*d_canyontemp-road%temp(:,1)/ldratio+eg_road
    call solvequartic(p_roadskintemp,aa,dd,ee)  ! This is an estimate of Tskin to be updated in solvetridiag
  end if
  ! Calculate longwave radiation emitted from the canyon floor
  ! MJT notes - This could be included within the iterative solver for snow and vegetation temperatures.
  ! However, it creates a (weak) coupling between these two variables and therefore could require
  ! a multivariate root finding method (e.g,. Broyden's method). Instead we explicitly solve for d_netrad, 
  ! which allows us to decouple the solutions for snow and vegtation temperatures.
  d_netrad=d_rdsndelta*snowemiss*rdsntemp**4+(1.-d_rdsndelta)*((1.-f_sigmavegc)*f_roademiss*p_roadskintemp**4 &
                  +f_sigmavegc*f_vegemissc*p_vegtempc**4)
<<<<<<< HEAD
  select case( lweff )
    case(0)
      lwflux_walle_road = 0.
      lwflux_wallw_road = 0.
      lwflux_walle_rdsn = 0.
      lwflux_wallw_rdsn = 0.
      lwflux_walle_vegc = 0.
      lwflux_wallw_vegc = 0.
    case(1)  
      lwflux_walle_road = sbconst*(f_roademiss*p_roadskintemp**4-f_wallemiss*p_walleskintemp**4)*(1.-f_effbldheight)
      lwflux_wallw_road = sbconst*(f_roademiss*p_roadskintemp**4-f_wallemiss*p_wallwskintemp**4)*(1.-f_effbldheight)
      lwflux_walle_rdsn = sbconst*(snowemiss*rdsntemp**4-f_wallemiss*p_walleskintemp**4)*(1.-f_effbldheight)
      lwflux_wallw_rdsn = sbconst*(snowemiss*rdsntemp**4-f_wallemiss*p_wallwskintemp**4)*(1.-f_effbldheight)
      lwflux_walle_vegc = sbconst*(f_vegemissc*p_vegtempc**4-f_wallemiss*p_walleskintemp**4)*(1.-f_effbldheight)
      lwflux_wallw_vegc = sbconst*(f_vegemissc*p_vegtempc**4-f_wallemiss*p_wallwskintemp**4)*(1.-f_effbldheight)
    case default
      write(6,*) "ERROR: Unknown option lweff ",lweff
      stop
  end select
=======
  do iq=1,ufull
    if (d_netrad(iq)>1.e14) then
      write(6,*) "d_netrad,rdsntemp,d_rdsndelta ",d_netrad(iq),rdsntemp(iq),d_rdsndelta(iq)
      write(6,*) "p_roadskintemp,p_vegtempc ",p_roadskintemp(iq),p_vegtempc(iq)
    end if
  end do
  
  select case( lweff )
    case(0)
      lwflux_walle_road = 0.
      lwflux_wallw_road = 0.
      lwflux_walle_rdsn = 0.
      lwflux_wallw_rdsn = 0.
      lwflux_walle_vegc = 0.
      lwflux_wallw_vegc = 0.
    case(1)  
      lwflux_walle_road = sbconst*(f_roademiss*p_roadskintemp**4-f_wallemiss*p_walleskintemp**4)*(1.-f_effbldheight)
      lwflux_wallw_road = sbconst*(f_roademiss*p_roadskintemp**4-f_wallemiss*p_wallwskintemp**4)*(1.-f_effbldheight)
      lwflux_walle_rdsn = sbconst*(snowemiss*rdsntemp**4-f_wallemiss*p_walleskintemp**4)*(1.-f_effbldheight)
      lwflux_wallw_rdsn = sbconst*(snowemiss*rdsntemp**4-f_wallemiss*p_wallwskintemp**4)*(1.-f_effbldheight)
      lwflux_walle_vegc = sbconst*(f_vegemissc*p_vegtempc**4-f_wallemiss*p_walleskintemp**4)*(1.-f_effbldheight)
      lwflux_wallw_vegc = sbconst*(f_vegemissc*p_vegtempc**4-f_wallemiss*p_wallwskintemp**4)*(1.-f_effbldheight)
    case default
      write(6,*) "ERROR: Unknown option lweff ",lweff
      stop
  end select
>>>>>>> 6ca568eb
  
  ! solve for road snow and canyon veg temperatures -------------------------------
  ldratio  = 0.5*( sndepth/snlambda + f_roaddepth(:,1)/f_roadlambda(:,1) )
  oldval(:,1) = p_vegtempc + 0.5
  oldval(:,2) = rdsntemp + 0.5
  call canyonflux(evct,sg_vegc,rg_vegc,fg_vegc,eg_vegc,acond_vegc,vegqsat,res,dumvegdelta,      &
                  sg_rdsn,rg_rdsn,fg_rdsn,eg_rdsn,acond_rdsn,rdsntemp,gardsn,rdsnmelt,rdsnqsat, &
                  a_rg,a_rho,a_rnd,a_snd,                                                       &
                  d_canyontemp,d_canyonmix,d_sigd,d_topu,d_netrad,d_tranc,d_evapc,              &
                  d_cra,d_crr,d_crw,d_totdepth,d_c1c,d_vegdeltac,d_rdsndelta,                   &
<<<<<<< HEAD
                  effvegc,effrdsn,ldratio,lwflux_walle_rdsn,lwflux_wallw_rdsn,                  &
                  lwflux_walle_vegc,lwflux_wallw_vegc,ddt)
=======
                  effvegc,effrdsn,ldratio,lwflux_walle_rdsn,lwflux_wallw_rdsn,                  &
                  lwflux_walle_vegc,lwflux_wallw_vegc,ddt)
>>>>>>> 6ca568eb
  p_vegtempc = p_vegtempc - 0.5
  rdsntemp   = rdsntemp - 0.5
  do k = 1,nfgits ! sectant
    evctx = evct
    call canyonflux(evct,sg_vegc,rg_vegc,fg_vegc,eg_vegc,acond_vegc,vegqsat,res,dumvegdelta,      &
                    sg_rdsn,rg_rdsn,fg_rdsn,eg_rdsn,acond_rdsn,rdsntemp,gardsn,rdsnmelt,rdsnqsat, &
                    a_rg,a_rho,a_rnd,a_snd,                                                       &
                    d_canyontemp,d_canyonmix,d_sigd,d_topu,d_netrad,d_tranc,d_evapc,              &
                    d_cra,d_crr,d_crw,d_totdepth,d_c1c,d_vegdeltac,d_rdsndelta,                   &
<<<<<<< HEAD
                    effvegc,effrdsn,ldratio,lwflux_walle_rdsn,lwflux_wallw_rdsn,                  &
                    lwflux_walle_vegc,lwflux_wallw_vegc,ddt)
=======
                    effvegc,effrdsn,ldratio,lwflux_walle_rdsn,lwflux_wallw_rdsn,                  &
                    lwflux_walle_vegc,lwflux_wallw_vegc,ddt)
>>>>>>> 6ca568eb
    evctx = evct-evctx
    where (abs(evctx(:,1))>tol)
      newval      = p_vegtempc-alpha*evct(:,1)*(p_vegtempc-oldval(:,1))/evctx(:,1)
      oldval(:,1) = p_vegtempc
      p_vegtempc  = newval
    end where
    where (abs(evctx(:,2))>tol)
<<<<<<< HEAD
      newval      = rdsntemp-alpha*evct(:,2)*(rdsntemp-oldval(:,2))/evctx(:,2)
=======
      newval      = min(rdsntemp-alpha*evct(:,2)*(rdsntemp-oldval(:,2))/evctx(:,2), 300.)
>>>>>>> 6ca568eb
      oldval(:,2) = rdsntemp
      rdsntemp    = newval
    end where
  end do
  ! ---------------------------------------------------------------    

  ! balance canyon latent heat budget
  aa = d_rdsndelta*acond_rdsn*d_topu
  bb = (1.-d_rdsndelta)*(1.-f_sigmavegc)*dumroaddelta*acond_road*d_topu
  cc = (1.-d_rdsndelta)*f_sigmavegc*(dumvegdelta*acond_vegc*d_topu+(1.-dumvegdelta)/(1./max(acond_vegc*d_topu,1.e-10)+res))
  dd = topinvres
  d_canyonmix = (aa*rdsnqsat+bb*roadqsat+cc*vegqsat+dd*d_mixrc)/(aa+bb+cc+dd)

  ! update heat pumped into canyon
  select case(acmeth) ! AC heat pump into canyon (0=Off, 1=On, 2=Reversible, COP of 1.0)
    case(0) ! unrealistic cooling (buildings act as heat sink)
      d_accool  = 0.
      p_bldheat = max(0.,-acflx_tot*(1.-f_sigmabld))
      p_bldcool = min(0.,-acflx_tot*(1.-f_sigmabld))
    case(1) ! d_accool pumps conducted heat + ac waste heat back into canyon
      d_accool  = max(0.,acflx_tot*(1.+max(d_canyontemp-f_bldtemp,0.)/f_bldtemp))
      p_bldheat = max(0.,-acflx_tot*(1.-f_sigmabld))
      p_bldcool = (d_accool-max(0.,acflx_tot))*(1.-f_sigmabld) 
    case(2) ! reversible heating and cooling (for testing energy conservation)
      d_accool  = acflx_tot
      p_bldheat = 0.
      p_bldcool = 0.
    case DEFAULT
      write(6,*) "ERROR: Unknown acmeth mode ",acmeth
      stop
  end select

  ! balance sensible heat flux
  aa = aircp*a_rho*topinvres
  bb = d_rdsndelta*aircp*a_rho*acond_rdsn*d_topu
  cc = (1.-d_rdsndelta)*(1.-f_sigmavegc)*aircp*a_rho*acond_road*d_topu
  dd = (1.-d_rdsndelta)*f_sigmavegc*aircp*a_rho*acond_vegc*d_topu
  ee = f_effhwratio*aircp*a_rho*acond_walle*d_topu
  ff = f_effhwratio*aircp*a_rho*acond_wallw*d_topu
  d_canyontemp = (aa*d_tempc+bb*rdsntemp+cc*p_roadskintemp+dd*p_vegtempc+ee*p_walleskintemp+ff*p_wallwskintemp+d_traf+d_accool) &
                /(aa+bb+cc+dd+ee+ff)
end do

! solve for canyon sensible heat flux
fg_walle = aircp*a_rho*(p_walleskintemp-d_canyontemp)*acond_walle*d_topu*f_effbldheight ! canyon vegetation blocks turblent flux
fg_wallw = aircp*a_rho*(p_wallwskintemp-d_canyontemp)*acond_wallw*d_topu*f_effbldheight ! canyon vegetation blocks turblent flux
fg_road  = aircp*a_rho*(p_roadskintemp-d_canyontemp)*acond_road*d_topu
fg_vegc  = sg_vegc+rg_vegc-eg_vegc
fg_rdsn  = sg_rdsn+rg_rdsn-eg_rdsn-lf*rdsnmelt-gardsn*(1.-f_sigmavegc)
fgtop = f_hwratio*(fg_walle+fg_wallw) + (1.-d_rdsndelta)*(1.-f_sigmavegc)*fg_road &
      + (1.-d_rdsndelta)*f_sigmavegc*fg_vegc + d_rdsndelta*fg_rdsn                &
      + d_traf + d_accool

! solve for canyon latent heat flux
egtop = (1.-d_rdsndelta)*(1.-f_sigmavegc)*eg_road + (1.-d_rdsndelta)*f_sigmavegc*eg_vegc &
      + d_rdsndelta*eg_rdsn

! calculate longwave radiation
effwalle=f_wallemiss*(a_rg*d_cwa+sbconst*p_walleskintemp**4*(f_wallemiss*d_cw0-1.)                      & 
                                +sbconst*p_wallwskintemp**4*f_wallemiss*d_cww+sbconst*d_netrad*d_cwr)
<<<<<<< HEAD
rg_walle=effwalle*f_effbldheight+lwflux_walle_road*(1.-d_rdsndelta)*(1.-f_sigmavegc)/f_hwratio &
                                +lwflux_walle_vegc*(1.-d_rdsndelta)*f_sigmavegc/f_hwratio      &
                                +lwflux_walle_rdsn*d_rdsndelta/f_hwratio
effwallw=f_wallemiss*(a_rg*d_cwa+sbconst*p_wallwskintemp**4*(f_wallemiss*d_cw0-1.)                      &
                                +sbconst*p_walleskintemp**4*f_wallemiss*d_cww+sbconst*d_netrad*d_cwr)
rg_wallw=effwallw*f_effbldheight+lwflux_wallw_road*(1.-d_rdsndelta)*(1.-f_sigmavegc)/f_hwratio &
                                +lwflux_wallw_vegc*(1.-d_rdsndelta)*f_sigmavegc/f_hwratio      &
                                +lwflux_wallw_rdsn*d_rdsndelta/f_hwratio
effroad=f_roademiss*(a_rg*d_cra+sbconst*(d_netrad*d_crr-p_roadskintemp**4)                              &
                  +sbconst*f_wallemiss*(p_walleskintemp**4+p_wallwskintemp**4)*d_crw)
rg_road=effroad-lwflux_walle_road-lwflux_wallw_road
=======
rg_walle=effwalle*f_effbldheight+lwflux_walle_road*(1.-d_rdsndelta)*(1.-f_sigmavegc)/f_hwratio &
                                +lwflux_walle_vegc*(1.-d_rdsndelta)*f_sigmavegc/f_hwratio      &
                                +lwflux_walle_rdsn*d_rdsndelta/f_hwratio
effwallw=f_wallemiss*(a_rg*d_cwa+sbconst*p_wallwskintemp**4*(f_wallemiss*d_cw0-1.)                      &
                                +sbconst*p_walleskintemp**4*f_wallemiss*d_cww+sbconst*d_netrad*d_cwr)
rg_wallw=effwallw*f_effbldheight+lwflux_wallw_road*(1.-d_rdsndelta)*(1.-f_sigmavegc)/f_hwratio &
                                +lwflux_wallw_vegc*(1.-d_rdsndelta)*f_sigmavegc/f_hwratio      &
                                +lwflux_wallw_rdsn*d_rdsndelta/f_hwratio
effroad=f_roademiss*(a_rg*d_cra+sbconst*(d_netrad*d_crr-p_roadskintemp**4)                              &
                  +sbconst*f_wallemiss*(p_walleskintemp**4+p_wallwskintemp**4)*d_crw)
rg_road=effroad-lwflux_walle_road-lwflux_wallw_road
>>>>>>> 6ca568eb

! outgoing longwave radiation
! note that eff terms are used for outgoing longwave radiation, whereas rg terms are used for heat conduction
d_canyonrgout=a_rg-d_rdsndelta*effrdsn-(1.-d_rdsndelta)*((1.-f_sigmavegc)*effroad+f_sigmavegc*effvegc) &
<<<<<<< HEAD
                  -f_hwratio*f_effbldheight*(effwalle+effwallw)
!0. = d_rdsndelta*(lwflux_walle_rdsn+lwflux_wallw_rdsn) + (1.-d_rdsndelta)*((1.-f_sigmavegc)*(lwflux_walle_road+lwflux_wallw_road)  &
!    +f_sigmavegc*(lwflux_walle_vegc+lwflux_wallw_vegc)) - f_hwratio*(lwflux_walle_road*(1.-d_rdsndelta)*(1.-f_sigmavegc)/f_hwratio &
!    +lwflux_walle_vegc*(1.-d_rdsndelta)*f_sigmavegc/f_hwratio+lwflux_walle_rdsn*d_rdsndelta/f_hwratio)                             &
!    - f_hwratio*(lwflux_wallw_road*(1.-d_rdsndelta)*(1.-f_sigmavegc)/f_hwratio                                                     &
!    +lwflux_wallw_vegc*(1.-d_rdsndelta)*f_sigmavegc/f_hwratio+lwflux_wallw_rdsn*d_rdsndelta/f_hwratio)
=======
                  -f_hwratio*f_effbldheight*(effwalle+effwallw)
do iq=1,ufull
  if (d_canyonrgout(iq)<0.) then
    print *,"d_canyonrgout,a_rg,effrdsn,effroad ",d_canyonrgout(iq),a_rg(iq),effrdsn(iq),effroad(iq)
    print *,"effvegc,effwalle,effwallw ",effvegc(iq),effwalle(iq),effwallw(iq)
    print *,"d_netrad,p_roadskintemp ",d_netrad(iq),p_roadskintemp(iq)
    print *,"p_walleskintemp,p_wallwskintemp ",p_walleskintemp(iq),p_wallwskintemp(iq)
  end if
end do
!0. = d_rdsndelta*(lwflux_walle_rdsn+lwflux_wallw_rdsn) + (1.-d_rdsndelta)*((1.-f_sigmavegc)*(lwflux_walle_road+lwflux_wallw_road)  &
!    +f_sigmavegc*(lwflux_walle_vegc+lwflux_wallw_vegc)) - f_hwratio*(lwflux_walle_road*(1.-d_rdsndelta)*(1.-f_sigmavegc)/f_hwratio &
!    +lwflux_walle_vegc*(1.-d_rdsndelta)*f_sigmavegc/f_hwratio+lwflux_walle_rdsn*d_rdsndelta/f_hwratio)                             &
!    - f_hwratio*(lwflux_wallw_road*(1.-d_rdsndelta)*(1.-f_sigmavegc)/f_hwratio                                                     &
!    +lwflux_wallw_vegc*(1.-d_rdsndelta)*f_sigmavegc/f_hwratio+lwflux_wallw_rdsn*d_rdsndelta/f_hwratio)
>>>>>>> 6ca568eb

return
end subroutine solvecanyon

!!!!!!!!!!!!!!!!!!!!!!!!!!!!!!!!!!!!!!!!!!!!!!!!!!!!!!!!!!!!!!!!!!!!!
! solve for canyon veg and snow fluxes
                     
subroutine canyonflux(evct,sg_vegc,rg_vegc,fg_vegc,eg_vegc,acond_vegc,vegqsat,res,dumvegdelta,       &
                      sg_rdsn,rg_rdsn,fg_rdsn,eg_rdsn,acond_rdsn,rdsntemp,gardsn,rdsnmelt,rdsnqsat,  &
                      a_rg,a_rho,a_rnd,a_snd,                                                        &
                      d_canyontemp,d_canyonmix,d_sigd,d_topu,d_netrad,d_tranc,d_evapc,               &
                      d_cra,d_crr,d_crw,d_totdepth,d_c1c,d_vegdeltac,d_rdsndelta,                    &
<<<<<<< HEAD
                      effvegc,effrdsn,ldratio,lwflux_walle_rdsn,lwflux_wallw_rdsn,                   &
                      lwflux_walle_vegc,lwflux_wallw_vegc,ddt)
=======
                      effvegc,effrdsn,ldratio,lwflux_walle_rdsn,lwflux_wallw_rdsn,                   &
                      lwflux_walle_vegc,lwflux_wallw_vegc,ddt)
>>>>>>> 6ca568eb

implicit none

integer k
real, intent(in) :: ddt
real, dimension(ufull,2), intent(out) :: evct
real, dimension(ufull), intent(inout) :: rg_vegc,fg_vegc,eg_vegc,acond_vegc,vegqsat,res,dumvegdelta
real, dimension(ufull), intent(inout) :: rg_rdsn,fg_rdsn,eg_rdsn,acond_rdsn,rdsntemp,gardsn,rdsnmelt,rdsnqsat
real, dimension(ufull), intent(in) :: sg_vegc,sg_rdsn
real, dimension(ufull), intent(in) :: a_rg,a_rho,a_rnd,a_snd
<<<<<<< HEAD
real, dimension(ufull), intent(in) :: ldratio,lwflux_walle_rdsn,lwflux_wallw_rdsn,lwflux_walle_vegc,lwflux_wallw_vegc
=======
real, dimension(ufull), intent(in) :: ldratio,lwflux_walle_rdsn,lwflux_wallw_rdsn,lwflux_walle_vegc,lwflux_wallw_vegc
>>>>>>> 6ca568eb
real, dimension(ufull), intent(out) :: effvegc,effrdsn
real, dimension(ufull), intent(inout) :: d_canyontemp,d_canyonmix,d_sigd,d_topu,d_netrad,d_tranc,d_evapc
real, dimension(ufull), intent(inout) :: d_cra,d_crr,d_crw,d_totdepth,d_c1c,d_vegdeltac,d_rdsndelta
real, dimension(ufull) :: ff,f1,f2,f3,f4
real, dimension(ufull) :: snevap

! estimate mixing ratio for vegetation and snow
call getqsat(vegqsat,p_vegtempc,d_sigd)
call getqsat(rdsnqsat,rdsntemp,d_sigd)

! correction for dew
where (vegqsat<d_canyonmix)
  dumvegdelta=1.
elsewhere
  dumvegdelta=d_vegdeltac
end where
  
! vegetation transpiration terms (developed by Eva in CCAM sflux.f and CSIRO9)
where (f_zovegc<0.5)
  ff=1.1*sg_vegc/max(f_vegrlaic*150.,1.E-8)
elsewhere
  ff=1.1*sg_vegc/max(f_vegrlaic*30.,1.E-8)
end where
f1=(1.+ff)/(ff+f_vegrsminc*f_vegrlaic/5000.)
f2=max(0.5*(f_sfc-f_swilt)/max(road%soilwater-f_swilt,1.E-9),1.)
f3=max(1.-0.00025*(vegqsat-d_canyonmix)*d_sigd/0.622,0.5) ! increased limit from 0.05 to 0.5 following Mk3.6    
f4=max(1.-0.0016*(298.-d_canyontemp)**2,0.05)             ! 0.2 in Mk3.6
res=max(30.,f_vegrsminc*f1*f2/(f3*f4))

! solve for vegetation and snow sensible heat fluxes
fg_vegc=aircp*a_rho*(p_vegtempc-d_canyontemp)*acond_vegc*d_topu
fg_rdsn=aircp*a_rho*(rdsntemp-d_canyontemp)*acond_rdsn*d_topu

! calculate longwave radiation for vegetation and snow
effvegc=f_vegemissc*(a_rg*d_cra+sbconst*(d_netrad*d_crr-p_vegtempc**4)                 &
                  +sbconst*f_wallemiss*(p_walleskintemp**4+p_wallwskintemp**4)*d_crw)
<<<<<<< HEAD
rg_vegc=effvegc-lwflux_walle_vegc-lwflux_wallw_vegc
effrdsn=snowemiss*(a_rg*d_cra+sbconst*(-rdsntemp**4+d_netrad*d_crr)                    &
                  +sbconst*f_wallemiss*(p_walleskintemp**4+p_wallwskintemp**4)*d_crw)
rg_rdsn=effrdsn-lwflux_walle_rdsn-lwflux_wallw_rdsn
=======
rg_vegc=effvegc-lwflux_walle_vegc-lwflux_wallw_vegc
effrdsn=snowemiss*(a_rg*d_cra+sbconst*(-rdsntemp**4+d_netrad*d_crr)                    &
                  +sbconst*f_wallemiss*(p_walleskintemp**4+p_wallwskintemp**4)*d_crw)
rg_rdsn=effrdsn-lwflux_walle_rdsn-lwflux_wallw_rdsn
>>>>>>> 6ca568eb

! estimate snow melt
rdsnmelt=min(max(0.,rdsntemp-273.16)*icecp*road%snow/(ddt*lf),road%snow/ddt)

! calculate transpiration and evaporation of in-canyon vegetation
d_tranc=lv*min(max((1.-dumvegdelta)*a_rho*(vegqsat-d_canyonmix)/(1./max(acond_vegc*d_topu,1.e-10)+res),0.), &
               max((road%soilwater-f_swilt)*d_totdepth*waterden/(d_c1c*ddt),0.))
d_evapc=lv*min(dumvegdelta*a_rho*(vegqsat-d_canyonmix)*acond_vegc*d_topu,road%leafwater/ddt+a_rnd)
eg_vegc=d_evapc+d_tranc

! calculate canyon snow latent heat and ground fluxes
snevap=min(a_rho*max(0.,rdsnqsat-d_canyonmix)*acond_rdsn*d_topu,road%snow/ddt+a_snd-rdsnmelt)
eg_rdsn=lv*snevap
rdsnmelt=rdsnmelt+snevap
gardsn=(rdsntemp-p_roadskintemp)/ldratio ! use road temperature to represent canyon bottom surface temperature
                                         ! (i.e., we have ommited soil under vegetation temperature)

! vegetation energy budget error term
evct(:,1) = sg_vegc+rg_vegc-fg_vegc-eg_vegc

! road snow energy balance error term
evct(:,2) = sg_rdsn+rg_rdsn-fg_rdsn-eg_rdsn-lf*rdsnmelt-gardsn*(1.-f_sigmavegc)

return
end subroutine canyonflux

!!!!!!!!!!!!!!!!!!!!!!!!!!!!!!!!!!!!!!!!!!!!!!!!!!!!!!!!!!!!!!!!!!!!!
! Solve for roof fluxes

subroutine solveroof(sg_rfsn,rg_rfsn,fg_rfsn,eg_rfsn,garfsn,rfsnmelt,rfsntemp,acond_rfsn,d_rfsndelta, &
                     sg_vegr,rg_vegr,fg_vegr,eg_vegr,acond_vegr,d_vegdeltar,                          &
                     sg_roof,rg_roof,eg_roof,acond_roof,d_roofdelta,                                  &
                     a_rg,a_umag,a_rho,a_rnd,a_snd,d_tempr,d_mixrr,d_rfdzmin,d_tranr,d_evapr,d_c1r,   &
                     d_sigr,ddt)

implicit none

integer k
real, intent(in) :: ddt
real, dimension(ufull), intent(inout) :: rg_rfsn,fg_rfsn,eg_rfsn,garfsn,rfsnmelt,rfsntemp,acond_rfsn
real, dimension(ufull), intent(inout) :: rg_vegr,fg_vegr,eg_vegr,acond_vegr
real, dimension(ufull), intent(inout) :: rg_roof,eg_roof,acond_roof
real, dimension(ufull), intent(in) :: sg_rfsn,sg_vegr,sg_roof
real, dimension(ufull), intent(in) :: a_rg,a_umag,a_rho,a_rnd,a_snd
real, dimension(ufull), intent(inout) :: d_tempr,d_mixrr,d_rfdzmin,d_tranr,d_evapr,d_c1r,d_sigr
real, dimension(ufull), intent(inout) :: d_rfsndelta,d_vegdeltar,d_roofdelta
real, dimension(ufull) :: lzomroof,lzohroof,qsatr,dts,dtt,cdroof,z_on_l,newval,ldratio
real, dimension(ufull) :: aa,dd,ee
real, dimension(ufull,2) :: oldval,evctx,evctveg

if (conductmeth==0) then
  p_roofskintemp = roof%temp(:,1) ! 1st estimate for calculating roof snow temp
end if

lzomroof=log(d_rfdzmin/zoroof)
lzohroof=2.3+lzomroof
call getqsat(qsatr,p_roofskintemp,d_sigr)
dts=p_roofskintemp*(1.+0.61*d_roofdelta*qsatr)
dtt=d_tempr*(1.+0.61*d_mixrr)
! Assume zot=0.1*zom (i.e., Kanda et al 2007, small experiment)
call getinvres(acond_roof,cdroof,z_on_l,lzohroof,lzomroof,d_rfdzmin,dts,dtt,a_umag,1)

! update green roof and snow temperature
p_vegtempr=d_tempr
rfsntemp  =p_roofskintemp
rg_vegr = f_roofemiss*(a_rg-sbconst*p_roofskintemp**4) ! 1st guess
rg_rfsn = f_roofemiss*(a_rg-sbconst*p_roofskintemp**4) ! 1st guess
eg_vegr = 0.
eg_rfsn = 0.
rfsnmelt = 0.
garfsn = 0.
acond_vegr = acond_roof
acond_rfsn = acond_roof
if ( any( d_rfsndelta>0. .or. f_sigmavegr>0. ) ) then
  evctveg = 0.
  oldval(:,1)=p_vegtempr+0.5
  oldval(:,2)=rfsntemp+0.5
  call roofflux(evctveg,rfsntemp,rfsnmelt,garfsn,sg_vegr,rg_vegr,fg_vegr,eg_vegr,acond_vegr, &
                sg_rfsn,rg_rfsn,fg_rfsn,eg_rfsn,acond_rfsn,a_rg,a_umag,a_rho,a_rnd,a_snd,    &
                d_tempr,d_mixrr,d_rfdzmin,d_tranr,d_evapr,d_c1r,d_sigr,d_vegdeltar,          &
                d_rfsndelta,ddt)
  ! turn off roof snow and roof vegetation if they are not needed
  where ( f_sigmavegr>0. )
    p_vegtempr=p_vegtempr-0.5
  end where
  where ( d_rfsndelta>0. )
    rfsntemp  =rfsntemp-0.5
  end where
  do k=1,nfgits
     evctx=evctveg
    call roofflux(evctveg,rfsntemp,rfsnmelt,garfsn,sg_vegr,rg_vegr,fg_vegr,eg_vegr,acond_vegr, &
                  sg_rfsn,rg_rfsn,fg_rfsn,eg_rfsn,acond_rfsn,a_rg,a_umag,a_rho,a_rnd,a_snd,    &
                  d_tempr,d_mixrr,d_rfdzmin,d_tranr,d_evapr,d_c1r,d_sigr,d_vegdeltar,          &
                  d_rfsndelta,ddt)
    evctx=evctveg-evctx
    where ( abs(evctx(:,1))>tol .and. f_sigmavegr>0. )
      newval=p_vegtempr-alpha*evctveg(:,1)*(p_vegtempr-oldval(:,1))/evctx(:,1)
      oldval(:,1)=p_vegtempr
      p_vegtempr=newval
    end where
    where ( abs(evctx(:,2))>tol .and. d_rfsndelta>0. )
<<<<<<< HEAD
      newval=rfsntemp-alpha*evctveg(:,2)*(rfsntemp-oldval(:,2))/evctx(:,2)
=======
      newval=min(rfsntemp-alpha*evctveg(:,2)*(rfsntemp-oldval(:,2))/evctx(:,2), 300.)
>>>>>>> 6ca568eb
      oldval(:,2)=rfsntemp
      rfsntemp=newval
    end where
  end do
end if
fg_vegr=sg_vegr+rg_vegr-eg_vegr
fg_rfsn=sg_rfsn+rg_rfsn-eg_rfsn-lf*rfsnmelt-garfsn*(1.-f_sigmavegr)

<<<<<<< HEAD

=======

>>>>>>> 6ca568eb
! estimate roof latent heat flux (approx roof_skintemp with roof%temp(:,1))
where (qsatr<d_mixrr)
  ! dew
  eg_roof=lv*a_rho*(qsatr-d_mixrr)*acond_roof
elsewhere
  ! evaporation
  aa=roof%surfwater/ddt+a_rnd+rfsnmelt
  eg_roof=lv*min(a_rho*d_roofdelta*(qsatr-d_mixrr)*acond_roof,aa)
end where

if (conductmeth==0) then     
  ! estimate roof skin temperature
  ! Write roof energy budget
  !     Solar_net + Longwave_net - Sensible flux - Latent flux - Conduction = 0
  ! or 
  !     sg_roof + a_rg - f_roofemiss*sbconst*Tskin**4 - aircp*a_rho*(Tskin-d_tempr) &
  !     -eg_roof - (Tskin-roof%temp(:,1))/ldrratio = 0
  ! as a quartic equation
  !      aa*Tskin^4 + dd*Tskin + ee = 0
  ! and solve for Tskin
  ldratio=0.5*(f_roofdepth(:,1)/f_rooflambda(:,1))
  aa=f_roofemiss*sbconst
  dd=aircp*a_rho*acond_roof+1./ldratio
  ee=-sg_roof-f_roofemiss*a_rg-aircp*a_rho*acond_roof*d_tempr-roof%temp(:,1)/ldratio+eg_roof
  call solvequartic(p_roofskintemp,aa,dd,ee) ! This the 2nd estimate of Tskin to be updated in solvetridiag
end if

! calculate net roof longwave radiation
! (sensible heat flux will be updated in solvetridiag)
rg_roof=f_roofemiss*(a_rg-sbconst*p_roofskintemp**4)
!fg_roof=aircp*a_rho*(p_roofskintemp-d_tempr)*acond_roof

return
end subroutine solveroof

!!!!!!!!!!!!!!!!!!!!!!!!!!!!!!!!!!!!!!!!!!!!!!!!!!!!!!!!!!!!!!!!!!!!!
! Solve for green roof and snow fluxes

subroutine roofflux(evct,rfsntemp,rfsnmelt,garfsn,sg_vegr,rg_vegr,fg_vegr,eg_vegr,acond_vegr,   &
                    sg_rfsn,rg_rfsn,fg_rfsn,eg_rfsn,acond_rfsn,a_rg,a_umag,a_rho,a_rnd,a_snd,   &
                    d_tempr,d_mixrr,d_rfdzmin,d_tranr,d_evapr,d_c1r,d_sigr,d_vegdeltar,         &
                    d_rfsndelta,ddt)

implicit none

real, intent(in) :: ddt
real, dimension(ufull,2), intent(inout) :: evct
real, dimension(ufull), intent(in) :: rfsntemp,sg_vegr,sg_rfsn
real, dimension(ufull), intent(inout) :: rfsnmelt,garfsn
real, dimension(ufull), intent(inout) :: rg_vegr,fg_vegr,eg_vegr,acond_vegr
real, dimension(ufull), intent(inout) :: rg_rfsn,fg_rfsn,eg_rfsn,acond_rfsn
real, dimension(ufull), intent(in) :: a_rg,a_umag,a_rho,a_rnd,a_snd
real, dimension(ufull), intent(inout) :: d_tempr,d_mixrr,d_rfdzmin,d_tranr,d_evapr,d_c1r,d_sigr
real, dimension(ufull), intent(inout) :: d_vegdeltar,d_rfsndelta
real, dimension(ufull) :: lzomvegr,lzohvegr,vwetfac,dts,dtt,z_on_l,ff,f1,f2,f3,f4,cdvegr
real, dimension(ufull) :: vegqsat,dumvegdelta,res,sndepth,snlambda,ldratio,lzosnow,rfsnqsat,cdrfsn
real, dimension(ufull) :: lzotdum, snevap

call getqsat(vegqsat,p_vegtempr,d_sigr)
where (vegqsat<d_mixrr)
  dumvegdelta=1.
elsewhere
  dumvegdelta=d_vegdeltar
end where

! transpiration terms (developed by Eva in CCAM sflux.f and CSIRO9)
where (f_zovegr<0.5)
  ff=1.1*sg_vegr/max(f_vegrlair*150.,1.E-8)
elsewhere
  ff=1.1*sg_vegr/max(f_vegrlair*30.,1.E-8)
end where
f1=(1.+ff)/(ff+f_vegrsminr*f_vegrlair/5000.)
f2=max(0.5*(f_sfc-f_swilt)/max(roof%soilwater-f_swilt,1.E-9),1.)
f3=max(1.-.00025*(vegqsat-d_mixrr)*d_sigr/0.622,0.5)
f4=max(1.-0.0016*(298.-d_tempr)**2,0.05)
res=max(30.,f_vegrsminr*f1*f2/(f3*f4))

vwetfac=max(min((roof%soilwater-f_swilt)/(f_sfc-f_swilt),1.),0.) ! veg wetfac (see sflux.f or cable_canopy.f90)
vwetfac=(1.-dumvegdelta)*vwetfac+dumvegdelta
lzomvegr=log(d_rfdzmin/f_zovegr)
! xe is a dummy variable for lzohvegr
lzohvegr=2.3+lzomvegr
dts=p_vegtempr*(1.+0.61*vegqsat*vwetfac)
dtt=d_tempr*(1.+0.61*d_mixrr)
! Assume zot=0.1*zom (i.e., Kanda et al 2007, small experiment)
call getinvres(acond_vegr,cdvegr,z_on_l,lzohvegr,lzomvegr,d_rfdzmin,dts,dtt,a_umag,1)
! acond_vegr is multiplied by a_umag

where ( f_sigmavegr>0. )
  ! longwave radiation    
  rg_vegr=f_vegemissr*(a_rg-sbconst*p_vegtempr**4)
  
  ! sensible heat flux
  fg_vegr=aircp*a_rho*(p_vegtempr-d_tempr)*acond_vegr

  ! calculate transpiration and evaporation of in-canyon vegetation
  d_tranr=lv*min(max((1.-dumvegdelta)*a_rho*(vegqsat-d_mixrr)/(1./(acond_vegr*a_umag)+res),0.), &
                 max((roof%soilwater-f_swilt)*f_vegdepthr*waterden/(d_c1r*ddt),0.))
  d_evapr=lv*min(dumvegdelta*a_rho*(vegqsat-d_mixrr)*acond_vegr*a_umag,roof%leafwater/ddt+a_rnd)
  eg_vegr=d_evapr+d_tranr

  ! balance green roof energy budget
  evct(:,1)=sg_vegr+rg_vegr-fg_vegr-eg_vegr
end where


! snow conductance
sndepth=roof%snow*waterden/roof%den
snlambda=icelambda*(roof%den/waterden)**1.88
ldratio=0.5*(sndepth/snlambda+f_roofdepth(:,1)/f_rooflambda(:,1))

! Update roof snow energy budget
lzosnow=log(d_rfdzmin/zosnow)
call getqsat(rfsnqsat,rfsntemp,d_sigr)
lzotdum=2.3+lzosnow
dts=rfsntemp*(1.+0.61*rfsnqsat)
call getinvres(acond_rfsn,cdrfsn,z_on_l,lzotdum,lzosnow,d_rfdzmin,dts,dtt,a_umag,1)
! acond_rfsn is multiplied by a_umag

where ( d_rfsndelta>0. )
  rfsnmelt=min(max(0.,rfsntemp-273.16)*icecp*roof%snow/(ddt*lf),roof%snow/ddt)
  rg_rfsn=snowemiss*(a_rg-sbconst*rfsntemp**4)
  fg_rfsn=aircp*a_rho*(rfsntemp-d_tempr)*acond_rfsn
  snevap=min(a_rho*max(0.,rfsnqsat-d_mixrr)*acond_rfsn,roof%snow/ddt+a_snd-rfsnmelt)
  eg_rfsn=lv*snevap
  rfsnmelt=rfsnmelt+snevap
  garfsn=(rfsntemp-p_roofskintemp)/ldratio
  
  ! balance snow energy budget
  evct(:,2)=sg_rfsn+rg_rfsn-fg_rfsn-eg_rfsn-lf*rfsnmelt-garfsn*(1.-f_sigmavegr)
end where

return
end subroutine roofflux

!!!!!!!!!!!!!!!!!!!!!!!!!!!!!!!!!!!!!!!!!!!!!!!!!!!!!!!!!!!!!!!!!!!!!
! Define traffic flux weights during the diurnal cycle

subroutine gettraffic(trafficout,if_ctime,if_trafficfg)

implicit none

real, dimension(:), intent(out) :: trafficout
real, dimension(size(trafficout)), intent(in) :: if_ctime,if_trafficfg
real, dimension(size(trafficout)) :: rp
integer, dimension(size(trafficout)) :: ip

! traffic diurnal cycle weights approximated from Coutts et al (2007)
real, dimension(25), parameter :: trafficcycle = (/ 0.1, 0.1, 0.1, 0.1, 0.5, 1.0, 1.5, 1.5, 1.5, 1.5, 1.5, 1.5, &
                                                    1.5, 1.5, 1.5, 1.5, 1.5, 1.4, 1.2,  1., 0.8, 0.6, 0.4, 0.2, &
                                                    0.1 /) 

ip=int(24.*if_ctime)
rp=24.*if_ctime-real(ip)
where (ip<1) ip=ip+24
trafficout=if_trafficfg*((1.-rp)*trafficcycle(ip)+rp*trafficcycle(ip+1))

return
end subroutine gettraffic


!!!!!!!!!!!!!!!!!!!!!!!!!!!!!!!!!!!!!!!!!!!!!!!!!!!!!!!!!!!!!!!!!!!!!
! Calculate in-canyon wind speed for walls and road
! This version allows the eddy size to change with canyon orientation
! which requires a numerical solution to the integral

subroutine getincanwind(ueast,uwest,ufloor,a_udir,z0)

implicit none

real, dimension(ufull), intent(out) :: ueast,uwest,ufloor
real, dimension(ufull), intent(in) :: z0
real, dimension(ufull) :: a,b,wsuma,wsumb,fsum
real, dimension(ufull) :: theta1,wdir,h,w
real, dimension(ufull), intent(in) :: a_udir

! rotate wind direction so that all cases are between 0 and pi
! walls are fliped at the end of the subroutine to account for additional pi rotation
where (a_udir>=0.)
  wdir=a_udir
elsewhere
  wdir=a_udir+pi
endwhere

h=f_bldheight*f_effbldheight
w=f_bldheight/f_hwratio

theta1=asin(min(w/(3.*h),1.))
wsuma=0.
wsumb=0.
fsum=0.  ! floor

! integrate jet on road, venting side (A)
a=0.
b=max(0.,wdir-pi+theta1)
call integratewind(wsuma,wsumb,fsum,a,b,h,w,wdir,z0,0)

! integrate jet on wall, venting side
a=max(0.,wdir-pi+theta1)
b=max(0.,wdir-theta1)
call integratewind(wsuma,wsumb,fsum,a,b,h,w,wdir,z0,1)

! integrate jet on road, venting side (B)
a=max(0.,wdir-theta1)
b=wdir
call integratewind(wsuma,wsumb,fsum,a,b,h,w,wdir,z0,0)

! integrate jet on road, recirculation side (A)
a=wdir
b=min(pi,wdir+theta1)
call integratewind(wsumb,wsuma,fsum,a,b,h,w,wdir,z0,0)

! integrate jet on wall, recirculation side
a=min(pi,wdir+theta1)
b=min(pi,wdir+pi-theta1)
call integratewind(wsumb,wsuma,fsum,a,b,h,w,wdir,z0,1)

! integrate jet on road, recirculation side (B)
a=min(pi,wdir+pi-theta1)
b=pi
call integratewind(wsumb,wsuma,fsum,a,b,h,w,wdir,z0,0)

! Correct for rotation of winds at start of subroutine
! 0.5 to adjust for factor of 2 in gettopu
where (a_udir>=0.)
  ueast=0.5*wsuma
  uwest=0.5*wsumb
elsewhere
  ueast=0.5*wsumb
  uwest=0.5*wsuma
end where
ufloor=0.5*fsum      ! floor

return
end subroutine getincanwind

!!!!!!!!!!!!!!!!!!!!!!!!!!!!!!!!!!!!!!!!!!!!!!!!!!!!!!!!!!!!!!!!!!!!!
! Calculate in-canyon wind speed for walls and road
! This version fixes the eddy size to the canyon width which allows
! for an analytic solution to the integral

subroutine getincanwindb(ueast,uwest,ufloor,a_udir,z0)

implicit none

real, dimension(ufull), intent(out) :: ueast,uwest,ufloor
real, dimension(ufull), intent(in) :: z0
real, dimension(ufull) :: a,b,wsuma,wsumb,fsum
real, dimension(ufull) :: theta1,wdir,h,w
real, dimension(ufull) :: dufa,dura,duva,ntheta
real, dimension(ufull) :: dufb,durb,duvb
real, dimension(ufull), intent(in) :: a_udir

! rotate wind direction so that all cases are between 0 and pi
! walls are fliped at the end of the subroutine to account for additional pi rotation
where (a_udir>=0.)
  wdir=a_udir
elsewhere
  wdir=a_udir+pi
endwhere

h=f_bldheight*f_effbldheight
w=f_bldheight/f_hwratio

theta1=acos(min(w/(3.*h),1.))

call winda(dufa,dura,duva,h,w,z0) ! jet on road
call windb(dufb,durb,duvb,h,w,z0) ! jet on wall
ntheta=2. ! i.e., int_0^pi sin(theta) dtheta = 2.)
where (wdir<theta1.or.wdir>pi-theta1) ! jet on wall
  wsuma=duvb*ntheta
  wsumb=durb*ntheta
  fsum=dufb*ntheta
elsewhere                                   ! jet on road
  wsuma=dura*ntheta
  wsumb=duva*ntheta
  fsum=dufa*ntheta
end where

! Correct for rotation of winds at start of subroutine
! 0.5 to adjust for factor of 2 in gettopu
where (a_udir>=0.)
  ueast=0.5*wsuma
  uwest=0.5*wsumb
elsewhere
  ueast=0.5*wsumb
  uwest=0.5*wsuma
end where
ufloor=0.5*fsum      ! floor

return
end subroutine getincanwindb

!!!!!!!!!!!!!!!!!!!!!!!!!!!!!!!!!!!!!!!!!!!!!!!!!!!!!!!!!!!!!!!!!!!!!
! integrate winds

subroutine integratewind(wsuma,wsumb,fsum,a,b,h,w,wdir,z0,mode)

implicit none

integer, intent(in) :: mode
integer n
!integer, parameter :: ntot=45
integer, parameter :: ntot=1 ! simplified method
real, dimension(ufull), intent(in) :: a,b,h,w,wdir,z0
real, dimension(ufull), intent(inout) :: wsuma,wsumb,fsum
real, dimension(ufull) :: theta,dtheta,st,nw
real, dimension(ufull) :: duf,dur,duv

dtheta=(b-a)/real(ntot)
if (any(dtheta>0.)) then
  select case(mode)
    case(0) ! jet on road
      do n=1,ntot
        theta=dtheta*(real(n)-0.5)+a
        st=abs(sin(theta-wdir))
        nw=max(w/max(st,1.E-9),3.*h)
        call winda(duf,dur,duv,h,nw,z0)
        wsuma=wsuma+dur*st*dtheta
        wsumb=wsumb+duv*st*dtheta
        fsum=fsum+duf*st*dtheta
      end do
    case(1) ! jet on wall
      do n=1,ntot
        theta=dtheta*(real(n)-0.5)+a
        st=abs(sin(theta-wdir))
        nw=min(w/max(st,1.E-9),3.*h)
        call windb(duf,dur,duv,h,nw,z0)
        wsuma=wsuma+dur*st*dtheta
        wsumb=wsumb+duv*st*dtheta
        fsum=fsum+duf*st*dtheta
      end do
    case DEFAULT
      write(6,*) "ERROR: Unknown ateb.f90 integratewind mode ",mode
      stop
  end select
end if

return
end subroutine integratewind

!!!!!!!!!!!!!!!!!!!!!!!!!!!!!!!!!!!!!!!!!!!!!!!!!!!!!!!!!!!!!!!!!!!!!
! Calculate canyon wind speeds, jet on road

subroutine winda(uf,ur,uv,h,w,z0)

implicit none

real, dimension(ufull), intent(out) :: uf,ur,uv
real, dimension(ufull), intent(in) :: h,w,z0
real, dimension(ufull) :: a,u0,cuven,zolog

a=0.15*max(1.,3.*h/(2.*w))
u0=exp(-0.9*sqrt(13./4.))

zolog=log(max(h,z0+0.2)/z0)
cuven=log(max(refheight*h,z0+0.2)/z0)/log(max(h,z0+0.2)/z0)
cuven=max(cuven*max(1.-3.*h/w,0.),(u0/a)*(h/w)*(1.-exp(-a*max(w/h-3.,0.))))
uf=(u0/a)*(h/w)*(1.-exp(-3.*a))+cuven
!uf=(u0/a)*(h/w)*(2.-exp(-a*3.)-exp(-a*(w/h-3.)))
ur=(u0/a)*exp(-a*3.)*(1.-exp(-a))
! MJT suggestion
cuven=1.-1./zolog
uv=(u0/a)*exp(-a*max(w/h-3.,0.))*(1.-exp(-a))
uv=max(cuven,uv)
!uv=(u0/a)*exp(-a*(w/h-3.))*(1.-exp(-a))

return
end subroutine winda

!!!!!!!!!!!!!!!!!!!!!!!!!!!!!!!!!!!!!!!!!!!!!!!!!!!!!!!!!!!!!!!!!!!!!
! Calculate canyon wind speeds, jet on wall

subroutine windb(uf,ur,uv,h,win,z0)

implicit none

real, dimension(ufull), intent(out) :: uf,ur,uv
real, dimension(ufull), intent(in) :: h,win,z0
real, dimension(ufull) :: a,dh,u0,w
real, dimension(ufull) :: zolog,cuven

w=min(win,1.5*h)

a=0.15*max(1.,3.*h/(2.*w))
dh=max(2.*w/3.-h,0.)
u0=exp(-0.9*sqrt(13./4.)*dh/h)

zolog=log(max(h,z0+0.2)/z0)
! MJT suggestion (cuven is multipled by dh to avoid divide by zero)
cuven=h-(h-dh)*log(max(h-dh,z0+0.2)/z0)/zolog-dh/zolog
! MJT cuven is back to the correct units of m/s
cuven=max(cuven/h,(u0/a)*(1.-exp(-a*dh/h)))

uf=(u0/a)*(h/w)*exp(-a*(1.-dh/h))*(1.-exp(-a*w/h))
ur=(u0/a)*exp(-a*(1.-dh/h+w/h))*(1.-exp(-a))
uv=(u0/a)*(1.-exp(-a*(1.-dh/h)))+cuven
!uv=(u0/a)*(2.-exp(-a*(1.-dh/h))-exp(-a*dh/h))

return
end subroutine windb

!!!!!!!!!!!!!!!!!!!!!!!!!!!!!!!!!!!!!!!!!!!!!!!!!!!!!!!!!!!!!!!!!!!!!
! Calculate wind speed at canyon top
subroutine gettopu(d_topu,a_umag,z_on_l,if_bldheight,ip_cduv,ip_cndzmin)
      
implicit none

real, dimension(ufull), intent(in) :: z_on_l
real, dimension(ufull) :: z0_on_l,bldheight
real, dimension(ufull) :: pm0,pm1,integralm
real, dimension(ufull) :: ustar,neutral
real, dimension(ufull), intent(inout) :: d_topu
real, dimension(ufull), intent(in) :: a_umag
real, dimension(ufull), intent(in) :: if_bldheight
real, dimension(ufull), intent(inout) :: ip_cduv,ip_cndzmin

bldheight=if_bldheight*(1.-refheight)
ustar=sqrt(ip_cduv)*a_umag

z0_on_l=min(bldheight,ip_cndzmin)*z_on_l/ip_cndzmin ! calculate at canyon top
z0_on_l=min(z0_on_l,10.)
neutral = log(ip_cndzmin/min(bldheight,ip_cndzmin))
where (z_on_l<0.)
  pm0     = (1.-16.*z0_on_l)**(-0.25)
  pm1     = (1.-16.*z_on_l)**(-0.25)
  integralm = neutral-2.*log((1.+1./pm1)/(1.+1./pm0)) &
                -log((1.+1./pm1**2)/(1.+1./pm0**2)) &
                +2.*(atan(1./pm1)-atan(1./pm0))
elsewhere
  !-------Beljaars and Holtslag (1991) heat function
  pm0 = -(a_1*z0_on_l+b_1*(z0_on_l-(c_1/d_1))*exp(-d_1*z0_on_l)+b_1*c_1/d_1)
  pm1  = -(a_1*z_on_l+b_1*(z_on_l-(c_1/d_1))*exp(-d_1*z_on_l)+b_1*c_1/d_1)
  integralm = neutral-(pm1-pm0)
end where
where (bldheight<ip_cndzmin)
  d_topu=(2./pi)*(a_umag-ustar*integralm/vkar)
elsewhere ! within canyon
  d_topu=(2./pi)*a_umag*exp(0.5*f_hwratio*(1.-ip_cndzmin/bldheight))
end where
d_topu=max(d_topu,0.1)

return
end subroutine gettopu

!!!!!!!!!!!!!!!!!!!!!!!!!!!!!!!!!!!!!!!!!!!!!!!!!!!!!!!!!!!!!!!!!!!!!
! Estimate c1 factor for soil moisture availability

subroutine getc1(dc1,moist)

implicit none

real, dimension(ufull), intent(out) :: dc1
real, dimension(ufull), intent(in) :: moist
real, dimension(ufull) :: n

!n=min(max(moist/f_ssat,0.218),1.)
!dc1=(1.78*n+0.253)/(2.96*n-0.581)

dc1=1.478 ! simplify water conservation

return
end subroutine getc1

!!!!!!!!!!!!!!!!!!!!!!!!!!!!!!!!!!!!!!!!!!!!!!!!!!!!!!!!!!!!!!!!!!!!!
! Calculate screen diagnostics

subroutine scrncalc(a_mixr,a_umag,a_temp,u_ts,d_tempc,d_mixrc,d_rdsndelta,d_roaddelta,d_vegdeltac,d_sigd,smixr,rdsntemp,zonet)
      
implicit none

integer ic
real, dimension(ufull), intent(in) :: smixr,rdsntemp,zonet
real, dimension(ufull) :: cd,thetav,sthetav
real, dimension(ufull) :: thetavstar,z_on_l,z0_on_l
real, dimension(ufull) :: pm0,ph0,pm1,ph1,integralm,integralh
real, dimension(ufull) :: ustar,qstar,z10_on_l
real, dimension(ufull) :: neutral,neutral10,pm10
real, dimension(ufull) :: integralm10,tts,tetp
real, dimension(ufull) :: tstar,lna
real, dimension(ufull) :: utop,ttop,qtop,wf,tsurf,qsurf,n
real, dimension(ufull), intent(in) :: a_mixr,a_umag,a_temp
real, dimension(ufull), intent(in) :: u_ts
real, dimension(ufull), intent(in) :: d_tempc,d_mixrc,d_rdsndelta,d_roaddelta,d_vegdeltac,d_sigd
real, parameter :: z0  = 1.5
real, parameter :: z10 = 10.

select case(scrnmeth)
  case(0) ! estimate screen diagnostics (slab at displacement height approach)
    thetav=d_tempc*(1.+0.61*a_mixr)
    sthetav=u_ts*(1.+0.61*smixr)
    lna=p_lzoh-p_lzom
    call dyerhicks(integralh,z_on_l,cd,thetavstar,thetav,sthetav,a_umag,p_cndzmin,p_lzom,lna,4)
    ustar=sqrt(cd)*a_umag
    qstar=vkar*(a_mixr-smixr)/integralh  
    tstar=vkar*(a_temp-u_ts)/integralh
    
    z0_on_l  = z0*z_on_l/p_cndzmin
    z10_on_l = z10*z_on_l/p_cndzmin
    z0_on_l  = min(z0_on_l,10.)
    z10_on_l = min(z10_on_l,10.)
    neutral   = log(p_cndzmin/z0)
    neutral10 = log(p_cndzmin/z10)
    where (z_on_l<0.)
      ph0     = (1.-16.*z0_on_l)**(-0.50)
      ph1     = (1.-16.*z_on_l)**(-0.50)
      pm0     = (1.-16.*z0_on_l)**(-0.25)
      pm10    = (1.-16.*z10_on_l)**(-0.25)
      pm1     = (1.-16.*z_on_l)**(-0.25)
      integralh   = neutral-2.*log((1.+1./ph1)/(1.+1./ph0))
      integralm   = neutral-2.*log((1.+1./pm1)/(1.+1./pm0)) &
                    -log((1.+1./pm1**2)/(1.+1./pm0**2)) &
                    +2.*(atan(1./pm1)-atan(1./pm0))
      integralm10 = neutral10-2.*log((1.+1./pm1)/(1.+1./pm10)) &
                    -log((1.+1./pm1**2)/(1.+1./pm10**2)) &
                    +2.*(atan(1./pm1)-atan(1./pm10))     
    elsewhere
      !-------Beljaars and Holtslag (1991) heat function
      ph0  = -((1.+(2./3.)*a_1*z0_on_l)**1.5 &
             +b_1*(z0_on_l-(c_1/d_1)) &
             *exp(-d_1*z0_on_l)+b_1*c_1/d_1-1.)
      ph1  = -((1.+(2./3.)*a_1*z_on_l)**1.5 &
             +b_1*(z_on_l-(c_1/d_1)) &
             *exp(-d_1*z_on_l)+b_1*c_1/d_1-1.)
      pm0 = -(a_1*z0_on_l+b_1*(z0_on_l-(c_1/d_1))*exp(-d_1*z0_on_l)+b_1*c_1/d_1)
      pm10 = -(a_1*z10_on_l+b_1*(z10_on_l-(c_1/d_1))*exp(-d_1*z10_on_l)+b_1*c_1/d_1)
      pm1  = -(a_1*z_on_l+b_1*(z_on_l-(c_1/d_1))*exp(-d_1*z_on_l)+b_1*c_1/d_1)
      integralh   = neutral-(ph1-ph0)
      integralm   = neutral-(pm1-pm0)
      integralm10 = neutral10-(pm1-pm10)
    endwhere
    p_tscrn = a_temp-tstar*integralh/vkar
    p_qscrn = a_mixr-qstar*integralh/vkar
    p_uscrn = max(a_umag-ustar*integralm/vkar,0.)
    p_u10   = max(a_umag-ustar*integralm10/vkar,0.)
    
  case(1) ! estimate screen diagnostics (two step canopy approach)
    thetav=d_tempc*(1.+0.61*a_mixr)
    sthetav=u_ts*(1.+0.61*smixr)
    lna=p_lzoh-p_lzom
    call dyerhicks(integralh,z_on_l,cd,thetavstar,thetav,sthetav,a_umag,p_cndzmin,p_lzom,lna,4)
    ustar=sqrt(cd)*a_umag
    qstar=vkar*(a_mixr-smixr)/integralh
    tts=vkar*(thetav-sthetav)/integralh
    tstar=vkar*(a_temp-u_ts)/integralh
    
    z0_on_l  = f_bldheight*(1.-refheight)*z_on_l/p_cndzmin ! calculate at canyon top
    z10_on_l = max(z10-f_bldheight*refheight,1.)*z_on_l/p_cndzmin
    z0_on_l  = min(z0_on_l,10.)
    z10_on_l = min(z10_on_l,10.)
    neutral   = log(p_cndzmin/(f_bldheight*(1.-refheight)))
    neutral10 = log(p_cndzmin/max(z10-f_bldheight*refheight,1.))
    where (z_on_l<0.)
      ph0     = (1.-16.*z0_on_l)**(-0.50)
      ph1     = (1.-16.*z_on_l)**(-0.50)
      pm0     = (1.-16.*z0_on_l)**(-0.25)
      pm10    = (1.-16.*z10_on_l)**(-0.25)
      pm1     = (1.-16.*z_on_l)**(-0.25)
      integralh = neutral-2.*log((1.+1./ph1)/(1.+1./ph0))
      integralm = neutral-2.*log((1.+1./pm1)/(1.+1./pm0)) &
                    -log((1.+1./pm1**2)/(1.+1./pm0**2)) &
                    +2.*(atan(1./pm1)-atan(1./pm0))
      integralm10 = neutral10-2.*log((1.+1./pm1)/(1.+1./pm10)) &
                    -log((1.+1./pm1**2)/(1.+1./pm10**2)) &
                    +2.*(atan(1./pm1)-atan(1./pm10))     
    elsewhere
      !-------Beljaars and Holtslag (1991) heat function
      ph0  = -((1.+(2./3.)*a_1*z0_on_l)**1.5 &
             +b_1*(z0_on_l-(c_1/d_1)) &
             *exp(-d_1*z0_on_l)+b_1*c_1/d_1-1.)
      ph1  = -((1.+(2./3.)*a_1*z_on_l)**1.5 &
             +b_1*(z_on_l-(c_1/d_1)) &
             *exp(-d_1*z_on_l)+b_1*c_1/d_1-1.)
      pm0 = -(a_1*z0_on_l+b_1*(z0_on_l-(c_1/d_1))*exp(-d_1*z0_on_l)+b_1*c_1/d_1)
      pm10 = -(a_1*z10_on_l+b_1*(z10_on_l-(c_1/d_1))*exp(-d_1*z10_on_l)+b_1*c_1/d_1)
      pm1  = -(a_1*z_on_l+b_1*(z_on_l-(c_1/d_1))*exp(-d_1*z_on_l)+b_1*c_1/d_1)
      integralh   = neutral-(ph1-ph0)
      integralm   = neutral-(pm1-pm0)
      integralm10 = neutral10-(pm1-pm10)
    endwhere
    ttop = thetav-tts*integralh/vkar
    tetp = a_temp-tstar*integralh/vkar
    qtop = a_mixr-qstar*integralh/vkar
    utop = a_umag-ustar*integralm/vkar

    where (f_bldheight<=z10) ! above canyon
      p_u10=max(a_umag-ustar*integralm10/vkar,0.)
    end where

    ! assume standard stability functions hold for urban canyon (needs more work)
    tsurf=d_rdsndelta*rdsntemp+(1.-d_rdsndelta)*((1.-f_sigmavegc)*p_roadskintemp+f_sigmavegc*p_vegtempc)
    n=max(min((road%soilwater-f_swilt)/(f_sfc-f_swilt),1.),0.)
    wf=(1.-d_rdsndelta)*((1.-f_sigmavegc)*d_roaddelta+f_sigmavegc*((1.-d_vegdeltac)*n+d_vegdeltac))
    call getqsat(qsurf,tsurf,d_sigd)
    qsurf=qsurf*wf
    n=log(f_bldheight/zonet)
    
    thetav=ttop*(1.+0.61*qtop)
    sthetav=tsurf*(1.+0.61*qsurf)
    lna=2.3
    call dyerhicks(integralh,z_on_l,cd,thetavstar,thetav,sthetav,utop,f_bldheight,n,lna,1)
    ustar=sqrt(cd)*utop
    tstar=vkar*(tetp-tsurf)/integralh
    qstar=vkar*(qtop-qsurf)/integralh
    
    z0_on_l   = z0*z_on_l/f_bldheight
    z10_on_l  = max(z10,f_bldheight)*z_on_l/f_bldheight
    z0_on_l   = min(z0_on_l,10.)
    z10_on_l  = min(z10_on_l,10.)
    neutral   = log(f_bldheight/z0)
    neutral10 = log(f_bldheight/max(z10,f_bldheight))
    where (z_on_l<0.)
      ph0     = (1.-16.*z0_on_l)**(-0.50)
      ph1     = (1.-16.*z_on_l)**(-0.50)
      pm0     = (1.-16.*z0_on_l)**(-0.25)
      pm10    = (1.-16.*z10_on_l)**(-0.25)
      pm1     = (1.-16.*z_on_l)**(-0.25)
      integralh = neutral-2.*log((1.+1./ph1)/(1.+1./ph0))
      integralm = neutral-2.*log((1.+1./pm1)/(1.+1./pm0)) &
                    -log((1.+1./pm1**2)/(1.+1./pm0**2)) &
                    +2.*(atan(1./pm1)-atan(1./pm0))
      integralm10 = neutral10-2.*log((1.+1./pm1)/(1.+1./pm10)) &
                    -log((1.+1./pm1**2)/(1.+1./pm10**2)) &
                    +2.*(atan(1./pm1)-atan(1./pm10))     
    elsewhere
      !-------Beljaars and Holtslag (1991) heat function
      ph0  = -((1.+(2./3.)*a_1*z0_on_l)**1.5 &
             +b_1*(z0_on_l-(c_1/d_1)) &
             *exp(-d_1*z0_on_l)+b_1*c_1/d_1-1.)
      ph1  = -((1.+(2./3.)*a_1*z_on_l)**1.5 &
             +b_1*(z_on_l-(c_1/d_1)) &
             *exp(-d_1*z_on_l)+b_1*c_1/d_1-1.)
      pm0 = -(a_1*z0_on_l+b_1*(z0_on_l-(c_1/d_1))*exp(-d_1*z0_on_l)+b_1*c_1/d_1)
      pm10 = -(a_1*z10_on_l+b_1*(z10_on_l-(c_1/d_1))*exp(-d_1*z10_on_l)+b_1*c_1/d_1)
      pm1  = -(a_1*z_on_l+b_1*(z_on_l-(c_1/d_1))*exp(-d_1*z_on_l)+b_1*c_1/d_1)
      integralh   = neutral-(ph1-ph0)
      integralm   = neutral-(pm1-pm0)
      integralm10 = neutral10-(pm1-pm10)
    endwhere

    p_tscrn = tetp-tstar*integralh/vkar
    p_qscrn = qtop-qstar*integralh/vkar
    p_uscrn = max(utop-ustar*integralm/vkar,0.)
    where (f_bldheight>z10) ! within canyon
      p_u10 = max(utop-ustar*integralm10/vkar,0.)
    end where

  case(2) ! calculate screen diagnostics from canyon only
    tsurf=d_rdsndelta*rdsntemp+(1.-d_rdsndelta)*((1.-f_sigmavegc)*p_roadskintemp+f_sigmavegc*p_vegtempc)
    n=max(min((road%soilwater-f_swilt)/(f_sfc-f_swilt),1.),0.)
    wf=(1.-d_rdsndelta)*((1.-f_sigmavegc)*d_roaddelta+f_sigmavegc*((1.-d_vegdeltac)*n+d_vegdeltac))
    call getqsat(qsurf,tsurf,d_sigd)
    qsurf=qsurf*wf
    n=log(f_bldheight/zonet)

    thetav=d_tempc*(1.+0.61*a_mixr)
    sthetav=tsurf*(1.+0.61*qsurf)
    lna=2.3
    call dyerhicks(integralh,z_on_l,cd,thetavstar,thetav,sthetav,a_umag,p_cndzmin,n,lna,1)
    ustar=sqrt(cd)*a_umag
    qstar=vkar*(a_mixr-smixr)/integralh
    tstar=vkar*(a_temp-tsurf)/integralh
    
    z0_on_l  = z0*z_on_l/p_cndzmin
    z10_on_l = z10*z_on_l/p_cndzmin
    z0_on_l  = min(z0_on_l,10.)
    z10_on_l = min(z10_on_l,10.)
    neutral   = log(p_cndzmin/z0)
    neutral10 = log(p_cndzmin/z10)
    where (z_on_l<0.)
      ph0     = (1.-16.*z0_on_l)**(-0.50)
      ph1     = (1.-16.*z_on_l)**(-0.50)
      pm0     = (1.-16.*z0_on_l)**(-0.25)
      pm10    = (1.-16.*z10_on_l)**(-0.25)
      pm1     = (1.-16.*z_on_l)**(-0.25)
      integralh   = neutral-2.*log((1.+1./ph1)/(1.+1./ph0))
      integralm   = neutral-2.*log((1.+1./pm1)/(1.+1./pm0)) &
                    -log((1.+1./pm1**2)/(1.+1./pm0**2)) &
                    +2.*(atan(1./pm1)-atan(1./pm0))
      integralm10 = neutral10-2.*log((1.+1./pm1)/(1.+1./pm10)) &
                    -log((1.+1./pm1**2)/(1.+1./pm10**2)) &
                    +2.*(atan(1./pm1)-atan(1./pm10))     
    elsewhere
      !-------Beljaars and Holtslag (1991) heat function
      ph0  = -((1.+(2./3.)*a_1*z0_on_l)**1.5 &
             +b_1*(z0_on_l-(c_1/d_1)) &
             *exp(-d_1*z0_on_l)+b_1*c_1/d_1-1.)
      ph1  = -((1.+(2./3.)*a_1*z_on_l)**1.5 &
             +b_1*(z_on_l-(c_1/d_1)) &
             *exp(-d_1*z_on_l)+b_1*c_1/d_1-1.)
      pm0 = -(a_1*z0_on_l+b_1*(z0_on_l-(c_1/d_1))*exp(-d_1*z0_on_l)+b_1*c_1/d_1)
      pm10 = -(a_1*z10_on_l+b_1*(z10_on_l-(c_1/d_1))*exp(-d_1*z10_on_l)+b_1*c_1/d_1)
      pm1  = -(a_1*z_on_l+b_1*(z_on_l-(c_1/d_1))*exp(-d_1*z_on_l)+b_1*c_1/d_1)
      integralh   = neutral-(ph1-ph0)
      integralm   = neutral-(pm1-pm0)
      integralm10 = neutral10-(pm1-pm10)
    endwhere
    p_tscrn = a_temp-tstar*integralh/vkar
    p_qscrn = a_mixr-qstar*integralh/vkar
    p_uscrn = max(a_umag-ustar*integralm/vkar,0.)
    p_u10   = max(a_umag-ustar*integralm10/vkar,0.)
    
end select
p_qscrn       = max(p_qscrn,1.E-4)
      
return
end subroutine scrncalc

!!!!!!!!!!!!!!!!!!!!!!!!!!!!!!!!!!!!!!!!!!!!!!!!!!!!!!!!!!!!!!!!!!!!!
! Solves Quartic equation of the form a*x^4+d*x+e=0

subroutine solvequartic(x,a,d,e)

implicit none

real, dimension(:), intent(out) :: x
real, dimension(size(x)), intent(in) :: a,d,e
real, dimension(size(x)) :: t1,q,s,qq,d0,d1

d0=12.*a*e
d1=27.*a*d**2
qq=(0.5*(d1+sqrt(d1**2-4.*d0**3)))**(1./3.)
s=0.5*sqrt((qq+d0/qq)/(3.*a))
q=d/a
t1=-s+0.5*sqrt(-4*s**2+q/s)
!t2=-s-0.5*sqrt(-4*s**2+q/s)
!t3=s+0.5*sqrt(-4*s**2-q/s)
!t4=s-0.5*sqrt(-4*s**2-q/s)

x=t1

return
end subroutine solvequartic

!!!!!!!!!!!!!!!!!!!!!!!!!!!!!!!!!!!!!!!!!!!!!!!!!!!!!!!!!!!!!!!!!!!!!
! Disables aTEB so subroutine calls have no effect

subroutine atebdisable(diag)

implicit none

integer, intent(in) :: diag

if (diag>=1) write(6,*) "Disable aTEB"
ufull=0

return
end subroutine atebdisable

!!!!!!!!!!!!!!!!!!!!!!!!!!!!!!!!!!!!!!!!!!!!!!!!!!!!!!!!!!!!!!!!!!!!!
end module ateb<|MERGE_RESOLUTION|>--- conflicted
+++ resolved
@@ -121,11 +121,7 @@
 integer, save :: scrnmeth=1           ! Screen diagnostic method (0=Slab, 1=Hybrid, 2=Canyon)
 integer, save :: wbrelaxc=0           ! Relax canyon soil moisture for irrigation (0=Off, 1=On)
 integer, save :: wbrelaxr=0           ! Relax roof soil moisture for irrigation (0=Off, 1=On)
-<<<<<<< HEAD
-integer, save :: lweff=1              ! Modification of LW flux for effective canyon height (0=insulated, 1=coupled)
-=======
-integer, save :: lweff=1              ! Modification of LW flux for effective canyon height (0=insulated, 1=coupled)
->>>>>>> 6ca568eb
+integer, save :: lweff=1              ! Modification of LW flux for effective canyon height (0=insulated, 1=coupled)
 integer, parameter :: nl=4            ! Number of layers
 integer, save :: iqt=314              ! Diagnostic point (in terms of host grid)
 ! sectant solver parameters
@@ -1758,49 +1754,27 @@
 real, dimension(ufull), intent(in) :: a_rho
 real, dimension(ufull), intent(in) :: acond_roof
 real, dimension(ufull) :: n
-<<<<<<< HEAD
-real, dimension(ufull,nl) :: resroof,reswall,resroad 
-real, dimension(ufull,0:nl) :: ggbroof,ggbwall,ggbroad
-real, dimension(ufull,0:nl) :: ggdroof,ggdwalle,ggdwallw,ggdroad
-=======
-real, dimension(ufull,nl) :: resroof,reswall,resroad 
-real, dimension(ufull,0:nl) :: ggbroof,ggbwall,ggbroad
-real, dimension(ufull,0:nl) :: ggdroof,ggdwalle,ggdwallw,ggdroad
->>>>>>> 6ca568eb
+real, dimension(ufull,nl) :: resroof,reswall,resroad 
+real, dimension(ufull,0:nl) :: ggbroof,ggbwall,ggbroad
+real, dimension(ufull,0:nl) :: ggdroof,ggdwalle,ggdwallw,ggdroad
 real, dimension(ufull) :: offset_roof, offset_walle, offset_wallw, offset_road
 logical, save :: init = .TRUE.
 
 if ( init ) then
   !write(6,*) "Initial call of subroutine 'solvetridiag'."
-<<<<<<< HEAD
-  allocate( ggaroof(ufull,nl), ggawall(ufull,nl), ggaroad(ufull,nl) )
-  allocate( ggbroof_init(ufull,0:nl), ggbwall_init(ufull,0:nl), ggbroad_init(ufull,0:nl) )
-  allocate( ggcroof(ufull,0:nl-1), ggcwall(ufull,0:nl-1), ggcroad(ufull,0:nl-1) )
-  resroof(:,:) = f_roofdepth(:,:)/f_rooflambda(:,:)
-  reswall(:,:) = f_walldepth(:,:)/f_walllambda(:,:)
-  resroad(:,:) = f_roaddepth(:,:)/f_roadlambda(:,:)
+  allocate( ggaroof(ufull,nl), ggawall(ufull,nl), ggaroad(ufull,nl) )
+  allocate( ggbroof_init(ufull,0:nl), ggbwall_init(ufull,0:nl), ggbroad_init(ufull,0:nl) )
+  allocate( ggcroof(ufull,0:nl-1), ggcwall(ufull,0:nl-1), ggcroad(ufull,0:nl-1) )
+  resroof(:,:) = f_roofdepth(:,:)/f_rooflambda(:,:)
+  reswall(:,:) = f_walldepth(:,:)/f_walllambda(:,:)
+  resroad(:,:) = f_roaddepth(:,:)/f_roadlambda(:,:)
 end if
 
 ! remove offset from temperature
-offset_roof  = sum(roof%temp, dim=2)/real(nl)
-offset_walle = sum(walle%temp, dim=2)/real(nl)
-offset_wallw = sum(wallw%temp, dim=2)/real(nl)
-offset_road  = sum(road%temp, dim=2)/real(nl)
-=======
-  allocate( ggaroof(ufull,nl), ggawall(ufull,nl), ggaroad(ufull,nl) )
-  allocate( ggbroof_init(ufull,0:nl), ggbwall_init(ufull,0:nl), ggbroad_init(ufull,0:nl) )
-  allocate( ggcroof(ufull,0:nl-1), ggcwall(ufull,0:nl-1), ggcroad(ufull,0:nl-1) )
-  resroof(:,:) = f_roofdepth(:,:)/f_rooflambda(:,:)
-  reswall(:,:) = f_walldepth(:,:)/f_walllambda(:,:)
-  resroad(:,:) = f_roaddepth(:,:)/f_roadlambda(:,:)
-end if
-
-! remove offset from temperature
-offset_roof  = sum(roof%temp, dim=2)/real(nl)
-offset_walle = sum(walle%temp, dim=2)/real(nl)
-offset_wallw = sum(wallw%temp, dim=2)/real(nl)
-offset_road  = sum(road%temp, dim=2)/real(nl)
->>>>>>> 6ca568eb
+offset_roof  = sum(roof%temp, dim=2)/real(nl)
+offset_walle = sum(walle%temp, dim=2)/real(nl)
+offset_wallw = sum(wallw%temp, dim=2)/real(nl)
+offset_road  = sum(road%temp, dim=2)/real(nl)
 p_roofskintemp  = p_roofskintemp - offset_roof
 p_walleskintemp = p_walleskintemp - offset_walle
 p_wallwskintemp = p_wallwskintemp - offset_wallw
@@ -1827,11 +1801,7 @@
         ggawall(:,k)=-2./(reswall(:,k-1) +reswall(:,k))
         ggaroad(:,k)=-2./(resroad(:,k-1) +resroad(:,k))
       end do
-<<<<<<< HEAD
-      ggbroof(:,0)=2./resroof(:,1) !+(1.-d_rfsndelta)*aircp*a_rho*acond_roof
-=======
-      ggbroof(:,0)=2./resroof(:,1) !+(1.-d_rfsndelta)*aircp*a_rho*acond_roof
->>>>>>> 6ca568eb
+      ggbroof(:,0)=2./resroof(:,1) !+(1.-d_rfsndelta)*aircp*a_rho*acond_roof
       ggbwall(:,0)=2./reswall(:,1)
       ggbroad(:,0)=2./resroad(:,1)
       ggbroof(:,1)=2./resroof(:,1) +2./(resroof(:,1)+resroof(:,2)) +f_roofcp(:,1)*f_roofdepth(:,1)/ddt
@@ -1861,13 +1831,8 @@
       ggbroad_init(:,:)=ggbroad(:,:) 
       init = .FALSE.     
     end if ! end initialisation loop
-<<<<<<< HEAD
-    ggbroof(:,1:nl)=ggbroof_init(:,1:nl)
-    ggbroof(:,0)=ggbroof_init(:,0) + (1.-d_rfsndelta)*aircp*a_rho*acond_roof
-=======
-    ggbroof(:,1:nl)=ggbroof_init(:,1:nl)
-    ggbroof(:,0)=ggbroof_init(:,0) + (1.-d_rfsndelta)*aircp*a_rho*acond_roof
->>>>>>> 6ca568eb
+    ggbroof(:,1:nl)=ggbroof_init(:,1:nl)
+    ggbroof(:,0)=ggbroof_init(:,0) + (1.-d_rfsndelta)*aircp*a_rho*acond_roof
     ggbwall(:,:)=ggbwall_init(:,:)
     ggbroad(:,:)=ggbroad_init(:,:)
 
@@ -1900,11 +1865,7 @@
         ggawall(:,k)=-1./reswall(:,k)
         ggaroad(:,k)=-1./resroad(:,k)
       end do
-<<<<<<< HEAD
-      ggbroof(:,0)=1./resroof(:,1) +0.5*f_roofcp(:,1)*f_roofdepth(:,1)/ddt !+(1.-d_rfsndelta)*aircp*a_rho*acond_roof
-=======
-      ggbroof(:,0)=1./resroof(:,1) +0.5*f_roofcp(:,1)*f_roofdepth(:,1)/ddt !+(1.-d_rfsndelta)*aircp*a_rho*acond_roof
->>>>>>> 6ca568eb
+      ggbroof(:,0)=1./resroof(:,1) +0.5*f_roofcp(:,1)*f_roofdepth(:,1)/ddt !+(1.-d_rfsndelta)*aircp*a_rho*acond_roof
       ggbwall(:,0)=1./reswall(:,1) +0.5*f_wallcp(:,1)*f_walldepth(:,1)/ddt
       ggbroad(:,0)=1./resroad(:,1) +0.5*f_roadcp(:,1)*f_roaddepth(:,1)/ddt
       do k=1,nl-1
@@ -1928,13 +1889,8 @@
       ggbroad_init(:,:)=ggbroad(:,:) 
       init = .FALSE.
     end if ! end initialisation loop
-<<<<<<< HEAD
-    ggbroof(:,1:nl)=ggbroof_init(:,1:nl)
-    ggbroof(:,0)=ggbroof_init(:,0) +(1.-d_rfsndelta)*aircp*a_rho*acond_roof
-=======
-    ggbroof(:,1:nl)=ggbroof_init(:,1:nl)
-    ggbroof(:,0)=ggbroof_init(:,0) +(1.-d_rfsndelta)*aircp*a_rho*acond_roof
->>>>>>> 6ca568eb
+    ggbroof(:,1:nl)=ggbroof_init(:,1:nl)
+    ggbroof(:,0)=ggbroof_init(:,0) +(1.-d_rfsndelta)*aircp*a_rho*acond_roof
     ggbwall(:,:)=ggbwall_init(:,:)
     ggbroad(:,:)=ggbroad_init(:,:)
 
@@ -1956,11 +1912,7 @@
     ggdwallw(:,nl)=wallw%temp(:,nl)*0.5*f_wallcp(:,nl)*f_walldepth(:,nl)/ddt-acflx_wallw ! acflx_wallw is AC flux
     ggdroad(:,nl) =road%temp(:,nl)*0.5*f_roadcp(:,nl)*f_roaddepth(:,nl)/ddt
     
-<<<<<<< HEAD
-end select ! end select conduction method
-=======
-end select ! end select conduction method
->>>>>>> 6ca568eb
+end select ! end select conduction method
   
 ! tridiagonal solver (Thomas algorithm) to solve for roof, road and wall temperatures
 do k=1,nl
@@ -2046,17 +1998,10 @@
 ! Sum heat stored in urban materials from layer 1 to nl
 select case(conductmeth)
   case(0) ! half-layer conduction
-<<<<<<< HEAD
-    d_roofstorage  = sum(real(f_roofdepth(:,:),8)*real(f_roofcp(:,:),8)*real(roof%temp(:,:),8), dim=2)
-    d_wallestorage = sum(real(f_walldepth(:,:),8)*real(f_wallcp(:,:),8)*real(walle%temp(:,:),8), dim=2)
-    d_wallwstorage = sum(real(f_walldepth(:,:),8)*real(f_wallcp(:,:),8)*real(wallw%temp(:,:),8), dim=2)
-    d_roadstorage  = sum(real(f_roaddepth(:,:),8)*real(f_roadcp(:,:),8)*real(road%temp(:,:),8), dim=2)
-=======
-    d_roofstorage  = sum(real(f_roofdepth(:,:),8)*real(f_roofcp(:,:),8)*real(roof%temp(:,:),8), dim=2)
-    d_wallestorage = sum(real(f_walldepth(:,:),8)*real(f_wallcp(:,:),8)*real(walle%temp(:,:),8), dim=2)
-    d_wallwstorage = sum(real(f_walldepth(:,:),8)*real(f_wallcp(:,:),8)*real(wallw%temp(:,:),8), dim=2)
-    d_roadstorage  = sum(real(f_roaddepth(:,:),8)*real(f_roadcp(:,:),8)*real(road%temp(:,:),8), dim=2)
->>>>>>> 6ca568eb
+    d_roofstorage  = sum(real(f_roofdepth(:,:),8)*real(f_roofcp(:,:),8)*real(roof%temp(:,:),8), dim=2)
+    d_wallestorage = sum(real(f_walldepth(:,:),8)*real(f_wallcp(:,:),8)*real(walle%temp(:,:),8), dim=2)
+    d_wallwstorage = sum(real(f_walldepth(:,:),8)*real(f_wallcp(:,:),8)*real(wallw%temp(:,:),8), dim=2)
+    d_roadstorage  = sum(real(f_roaddepth(:,:),8)*real(f_roadcp(:,:),8)*real(road%temp(:,:),8), dim=2)
   case(1) ! interface conduction
     d_roofstorage  = 0.5_8*sum(real(f_roofdepth(:,2:nl),8)*real(f_roofcp(:,2:nl),8)          &
                                *(real(roof%temp(:,1:nl-1),8)+real(roof%temp(:,2:nl),8)),2)   &
@@ -2450,11 +2395,7 @@
 real, dimension(:), intent(inout) :: d_netemiss
 real, dimension(size(d_netemiss)), intent(inout) :: d_cwa,d_cra,d_cw0,d_cww,d_crw,d_crr,d_cwr,d_rdsndelta
 real, dimension(size(d_netemiss)), intent(in) :: if_sigmavegc,if_roademiss,if_vegemissc,if_wallemiss
-<<<<<<< HEAD
-real, dimension(size(d_netemiss)), intent(in) :: wallpsi,roadpsi
-=======
-real, dimension(size(d_netemiss)), intent(in) :: wallpsi,roadpsi
->>>>>>> 6ca568eb
+real, dimension(size(d_netemiss)), intent(in) :: wallpsi,roadpsi
 real, dimension(size(d_netemiss)) :: rcwa,rcra,rcwe,rcww,rcrw,rcrr,rcwr
 real, dimension(size(d_netemiss)) :: ncwa,ncra,ncwe,ncww,ncrw,ncrr,ncwr
 
@@ -2516,11 +2457,7 @@
 
 implicit none
 
-<<<<<<< HEAD
-integer k,l
-=======
 integer k,l,iq
->>>>>>> 6ca568eb
 real, intent(in)    :: ddt
 real, dimension(ufull), intent(inout) :: rg_road,fg_road,eg_road,acond_road
 real, dimension(ufull), intent(inout) :: rg_walle,fg_walle,acond_walle
@@ -2538,13 +2475,8 @@
 real, dimension(ufull) :: cu,topinvres,dts,dtt,cduv,z_on_l,dumroaddelta,dumvegdelta,res
 real, dimension(ufull) :: effwalle,effwallw,effroad,effrdsn,effvegc
 real, dimension(ufull) :: aa,bb,cc,dd,ee,ff,newtemp
-<<<<<<< HEAD
-real, dimension(ufull) :: lwflux_walle_road, lwflux_wallw_road, lwflux_walle_rdsn, lwflux_wallw_rdsn
-real, dimension(ufull) :: lwflux_walle_vegc, lwflux_wallw_vegc
-=======
-real, dimension(ufull) :: lwflux_walle_road, lwflux_wallw_road, lwflux_walle_rdsn, lwflux_wallw_rdsn
-real, dimension(ufull) :: lwflux_walle_vegc, lwflux_wallw_vegc
->>>>>>> 6ca568eb
+real, dimension(ufull) :: lwflux_walle_road, lwflux_wallw_road, lwflux_walle_rdsn, lwflux_wallw_rdsn
+real, dimension(ufull) :: lwflux_walle_vegc, lwflux_wallw_vegc
 real, dimension(ufull,2) :: evct,evctx,oldval
 
 ! snow conductance
@@ -2648,27 +2580,6 @@
   ! which allows us to decouple the solutions for snow and vegtation temperatures.
   d_netrad=d_rdsndelta*snowemiss*rdsntemp**4+(1.-d_rdsndelta)*((1.-f_sigmavegc)*f_roademiss*p_roadskintemp**4 &
                   +f_sigmavegc*f_vegemissc*p_vegtempc**4)
-<<<<<<< HEAD
-  select case( lweff )
-    case(0)
-      lwflux_walle_road = 0.
-      lwflux_wallw_road = 0.
-      lwflux_walle_rdsn = 0.
-      lwflux_wallw_rdsn = 0.
-      lwflux_walle_vegc = 0.
-      lwflux_wallw_vegc = 0.
-    case(1)  
-      lwflux_walle_road = sbconst*(f_roademiss*p_roadskintemp**4-f_wallemiss*p_walleskintemp**4)*(1.-f_effbldheight)
-      lwflux_wallw_road = sbconst*(f_roademiss*p_roadskintemp**4-f_wallemiss*p_wallwskintemp**4)*(1.-f_effbldheight)
-      lwflux_walle_rdsn = sbconst*(snowemiss*rdsntemp**4-f_wallemiss*p_walleskintemp**4)*(1.-f_effbldheight)
-      lwflux_wallw_rdsn = sbconst*(snowemiss*rdsntemp**4-f_wallemiss*p_wallwskintemp**4)*(1.-f_effbldheight)
-      lwflux_walle_vegc = sbconst*(f_vegemissc*p_vegtempc**4-f_wallemiss*p_walleskintemp**4)*(1.-f_effbldheight)
-      lwflux_wallw_vegc = sbconst*(f_vegemissc*p_vegtempc**4-f_wallemiss*p_wallwskintemp**4)*(1.-f_effbldheight)
-    case default
-      write(6,*) "ERROR: Unknown option lweff ",lweff
-      stop
-  end select
-=======
   do iq=1,ufull
     if (d_netrad(iq)>1.e14) then
       write(6,*) "d_netrad,rdsntemp,d_rdsndelta ",d_netrad(iq),rdsntemp(iq),d_rdsndelta(iq)
@@ -2676,26 +2587,25 @@
     end if
   end do
   
-  select case( lweff )
-    case(0)
-      lwflux_walle_road = 0.
-      lwflux_wallw_road = 0.
-      lwflux_walle_rdsn = 0.
-      lwflux_wallw_rdsn = 0.
-      lwflux_walle_vegc = 0.
-      lwflux_wallw_vegc = 0.
-    case(1)  
-      lwflux_walle_road = sbconst*(f_roademiss*p_roadskintemp**4-f_wallemiss*p_walleskintemp**4)*(1.-f_effbldheight)
-      lwflux_wallw_road = sbconst*(f_roademiss*p_roadskintemp**4-f_wallemiss*p_wallwskintemp**4)*(1.-f_effbldheight)
-      lwflux_walle_rdsn = sbconst*(snowemiss*rdsntemp**4-f_wallemiss*p_walleskintemp**4)*(1.-f_effbldheight)
-      lwflux_wallw_rdsn = sbconst*(snowemiss*rdsntemp**4-f_wallemiss*p_wallwskintemp**4)*(1.-f_effbldheight)
-      lwflux_walle_vegc = sbconst*(f_vegemissc*p_vegtempc**4-f_wallemiss*p_walleskintemp**4)*(1.-f_effbldheight)
-      lwflux_wallw_vegc = sbconst*(f_vegemissc*p_vegtempc**4-f_wallemiss*p_wallwskintemp**4)*(1.-f_effbldheight)
-    case default
-      write(6,*) "ERROR: Unknown option lweff ",lweff
-      stop
-  end select
->>>>>>> 6ca568eb
+  select case( lweff )
+    case(0)
+      lwflux_walle_road = 0.
+      lwflux_wallw_road = 0.
+      lwflux_walle_rdsn = 0.
+      lwflux_wallw_rdsn = 0.
+      lwflux_walle_vegc = 0.
+      lwflux_wallw_vegc = 0.
+    case(1)  
+      lwflux_walle_road = sbconst*(f_roademiss*p_roadskintemp**4-f_wallemiss*p_walleskintemp**4)*(1.-f_effbldheight)
+      lwflux_wallw_road = sbconst*(f_roademiss*p_roadskintemp**4-f_wallemiss*p_wallwskintemp**4)*(1.-f_effbldheight)
+      lwflux_walle_rdsn = sbconst*(snowemiss*rdsntemp**4-f_wallemiss*p_walleskintemp**4)*(1.-f_effbldheight)
+      lwflux_wallw_rdsn = sbconst*(snowemiss*rdsntemp**4-f_wallemiss*p_wallwskintemp**4)*(1.-f_effbldheight)
+      lwflux_walle_vegc = sbconst*(f_vegemissc*p_vegtempc**4-f_wallemiss*p_walleskintemp**4)*(1.-f_effbldheight)
+      lwflux_wallw_vegc = sbconst*(f_vegemissc*p_vegtempc**4-f_wallemiss*p_wallwskintemp**4)*(1.-f_effbldheight)
+    case default
+      write(6,*) "ERROR: Unknown option lweff ",lweff
+      stop
+  end select
   
   ! solve for road snow and canyon veg temperatures -------------------------------
   ldratio  = 0.5*( sndepth/snlambda + f_roaddepth(:,1)/f_roadlambda(:,1) )
@@ -2706,13 +2616,8 @@
                   a_rg,a_rho,a_rnd,a_snd,                                                       &
                   d_canyontemp,d_canyonmix,d_sigd,d_topu,d_netrad,d_tranc,d_evapc,              &
                   d_cra,d_crr,d_crw,d_totdepth,d_c1c,d_vegdeltac,d_rdsndelta,                   &
-<<<<<<< HEAD
-                  effvegc,effrdsn,ldratio,lwflux_walle_rdsn,lwflux_wallw_rdsn,                  &
-                  lwflux_walle_vegc,lwflux_wallw_vegc,ddt)
-=======
-                  effvegc,effrdsn,ldratio,lwflux_walle_rdsn,lwflux_wallw_rdsn,                  &
-                  lwflux_walle_vegc,lwflux_wallw_vegc,ddt)
->>>>>>> 6ca568eb
+                  effvegc,effrdsn,ldratio,lwflux_walle_rdsn,lwflux_wallw_rdsn,                  &
+                  lwflux_walle_vegc,lwflux_wallw_vegc,ddt)
   p_vegtempc = p_vegtempc - 0.5
   rdsntemp   = rdsntemp - 0.5
   do k = 1,nfgits ! sectant
@@ -2722,13 +2627,8 @@
                     a_rg,a_rho,a_rnd,a_snd,                                                       &
                     d_canyontemp,d_canyonmix,d_sigd,d_topu,d_netrad,d_tranc,d_evapc,              &
                     d_cra,d_crr,d_crw,d_totdepth,d_c1c,d_vegdeltac,d_rdsndelta,                   &
-<<<<<<< HEAD
-                    effvegc,effrdsn,ldratio,lwflux_walle_rdsn,lwflux_wallw_rdsn,                  &
-                    lwflux_walle_vegc,lwflux_wallw_vegc,ddt)
-=======
-                    effvegc,effrdsn,ldratio,lwflux_walle_rdsn,lwflux_wallw_rdsn,                  &
-                    lwflux_walle_vegc,lwflux_wallw_vegc,ddt)
->>>>>>> 6ca568eb
+                    effvegc,effrdsn,ldratio,lwflux_walle_rdsn,lwflux_wallw_rdsn,                  &
+                    lwflux_walle_vegc,lwflux_wallw_vegc,ddt)
     evctx = evct-evctx
     where (abs(evctx(:,1))>tol)
       newval      = p_vegtempc-alpha*evct(:,1)*(p_vegtempc-oldval(:,1))/evctx(:,1)
@@ -2736,11 +2636,7 @@
       p_vegtempc  = newval
     end where
     where (abs(evctx(:,2))>tol)
-<<<<<<< HEAD
-      newval      = rdsntemp-alpha*evct(:,2)*(rdsntemp-oldval(:,2))/evctx(:,2)
-=======
       newval      = min(rdsntemp-alpha*evct(:,2)*(rdsntemp-oldval(:,2))/evctx(:,2), 300.)
->>>>>>> 6ca568eb
       oldval(:,2) = rdsntemp
       rdsntemp    = newval
     end where
@@ -2801,44 +2697,22 @@
 ! calculate longwave radiation
 effwalle=f_wallemiss*(a_rg*d_cwa+sbconst*p_walleskintemp**4*(f_wallemiss*d_cw0-1.)                      & 
                                 +sbconst*p_wallwskintemp**4*f_wallemiss*d_cww+sbconst*d_netrad*d_cwr)
-<<<<<<< HEAD
-rg_walle=effwalle*f_effbldheight+lwflux_walle_road*(1.-d_rdsndelta)*(1.-f_sigmavegc)/f_hwratio &
-                                +lwflux_walle_vegc*(1.-d_rdsndelta)*f_sigmavegc/f_hwratio      &
-                                +lwflux_walle_rdsn*d_rdsndelta/f_hwratio
+rg_walle=effwalle*f_effbldheight+lwflux_walle_road*(1.-d_rdsndelta)*(1.-f_sigmavegc)/f_hwratio &
+                                +lwflux_walle_vegc*(1.-d_rdsndelta)*f_sigmavegc/f_hwratio      &
+                                +lwflux_walle_rdsn*d_rdsndelta/f_hwratio
 effwallw=f_wallemiss*(a_rg*d_cwa+sbconst*p_wallwskintemp**4*(f_wallemiss*d_cw0-1.)                      &
                                 +sbconst*p_walleskintemp**4*f_wallemiss*d_cww+sbconst*d_netrad*d_cwr)
-rg_wallw=effwallw*f_effbldheight+lwflux_wallw_road*(1.-d_rdsndelta)*(1.-f_sigmavegc)/f_hwratio &
-                                +lwflux_wallw_vegc*(1.-d_rdsndelta)*f_sigmavegc/f_hwratio      &
-                                +lwflux_wallw_rdsn*d_rdsndelta/f_hwratio
+rg_wallw=effwallw*f_effbldheight+lwflux_wallw_road*(1.-d_rdsndelta)*(1.-f_sigmavegc)/f_hwratio &
+                                +lwflux_wallw_vegc*(1.-d_rdsndelta)*f_sigmavegc/f_hwratio      &
+                                +lwflux_wallw_rdsn*d_rdsndelta/f_hwratio
 effroad=f_roademiss*(a_rg*d_cra+sbconst*(d_netrad*d_crr-p_roadskintemp**4)                              &
                   +sbconst*f_wallemiss*(p_walleskintemp**4+p_wallwskintemp**4)*d_crw)
-rg_road=effroad-lwflux_walle_road-lwflux_wallw_road
-=======
-rg_walle=effwalle*f_effbldheight+lwflux_walle_road*(1.-d_rdsndelta)*(1.-f_sigmavegc)/f_hwratio &
-                                +lwflux_walle_vegc*(1.-d_rdsndelta)*f_sigmavegc/f_hwratio      &
-                                +lwflux_walle_rdsn*d_rdsndelta/f_hwratio
-effwallw=f_wallemiss*(a_rg*d_cwa+sbconst*p_wallwskintemp**4*(f_wallemiss*d_cw0-1.)                      &
-                                +sbconst*p_walleskintemp**4*f_wallemiss*d_cww+sbconst*d_netrad*d_cwr)
-rg_wallw=effwallw*f_effbldheight+lwflux_wallw_road*(1.-d_rdsndelta)*(1.-f_sigmavegc)/f_hwratio &
-                                +lwflux_wallw_vegc*(1.-d_rdsndelta)*f_sigmavegc/f_hwratio      &
-                                +lwflux_wallw_rdsn*d_rdsndelta/f_hwratio
-effroad=f_roademiss*(a_rg*d_cra+sbconst*(d_netrad*d_crr-p_roadskintemp**4)                              &
-                  +sbconst*f_wallemiss*(p_walleskintemp**4+p_wallwskintemp**4)*d_crw)
-rg_road=effroad-lwflux_walle_road-lwflux_wallw_road
->>>>>>> 6ca568eb
+rg_road=effroad-lwflux_walle_road-lwflux_wallw_road
 
 ! outgoing longwave radiation
 ! note that eff terms are used for outgoing longwave radiation, whereas rg terms are used for heat conduction
 d_canyonrgout=a_rg-d_rdsndelta*effrdsn-(1.-d_rdsndelta)*((1.-f_sigmavegc)*effroad+f_sigmavegc*effvegc) &
-<<<<<<< HEAD
-                  -f_hwratio*f_effbldheight*(effwalle+effwallw)
-!0. = d_rdsndelta*(lwflux_walle_rdsn+lwflux_wallw_rdsn) + (1.-d_rdsndelta)*((1.-f_sigmavegc)*(lwflux_walle_road+lwflux_wallw_road)  &
-!    +f_sigmavegc*(lwflux_walle_vegc+lwflux_wallw_vegc)) - f_hwratio*(lwflux_walle_road*(1.-d_rdsndelta)*(1.-f_sigmavegc)/f_hwratio &
-!    +lwflux_walle_vegc*(1.-d_rdsndelta)*f_sigmavegc/f_hwratio+lwflux_walle_rdsn*d_rdsndelta/f_hwratio)                             &
-!    - f_hwratio*(lwflux_wallw_road*(1.-d_rdsndelta)*(1.-f_sigmavegc)/f_hwratio                                                     &
-!    +lwflux_wallw_vegc*(1.-d_rdsndelta)*f_sigmavegc/f_hwratio+lwflux_wallw_rdsn*d_rdsndelta/f_hwratio)
-=======
-                  -f_hwratio*f_effbldheight*(effwalle+effwallw)
+                  -f_hwratio*f_effbldheight*(effwalle+effwallw)
 do iq=1,ufull
   if (d_canyonrgout(iq)<0.) then
     print *,"d_canyonrgout,a_rg,effrdsn,effroad ",d_canyonrgout(iq),a_rg(iq),effrdsn(iq),effroad(iq)
@@ -2847,12 +2721,11 @@
     print *,"p_walleskintemp,p_wallwskintemp ",p_walleskintemp(iq),p_wallwskintemp(iq)
   end if
 end do
-!0. = d_rdsndelta*(lwflux_walle_rdsn+lwflux_wallw_rdsn) + (1.-d_rdsndelta)*((1.-f_sigmavegc)*(lwflux_walle_road+lwflux_wallw_road)  &
-!    +f_sigmavegc*(lwflux_walle_vegc+lwflux_wallw_vegc)) - f_hwratio*(lwflux_walle_road*(1.-d_rdsndelta)*(1.-f_sigmavegc)/f_hwratio &
-!    +lwflux_walle_vegc*(1.-d_rdsndelta)*f_sigmavegc/f_hwratio+lwflux_walle_rdsn*d_rdsndelta/f_hwratio)                             &
-!    - f_hwratio*(lwflux_wallw_road*(1.-d_rdsndelta)*(1.-f_sigmavegc)/f_hwratio                                                     &
-!    +lwflux_wallw_vegc*(1.-d_rdsndelta)*f_sigmavegc/f_hwratio+lwflux_wallw_rdsn*d_rdsndelta/f_hwratio)
->>>>>>> 6ca568eb
+!0. = d_rdsndelta*(lwflux_walle_rdsn+lwflux_wallw_rdsn) + (1.-d_rdsndelta)*((1.-f_sigmavegc)*(lwflux_walle_road+lwflux_wallw_road)  &
+!    +f_sigmavegc*(lwflux_walle_vegc+lwflux_wallw_vegc)) - f_hwratio*(lwflux_walle_road*(1.-d_rdsndelta)*(1.-f_sigmavegc)/f_hwratio &
+!    +lwflux_walle_vegc*(1.-d_rdsndelta)*f_sigmavegc/f_hwratio+lwflux_walle_rdsn*d_rdsndelta/f_hwratio)                             &
+!    - f_hwratio*(lwflux_wallw_road*(1.-d_rdsndelta)*(1.-f_sigmavegc)/f_hwratio                                                     &
+!    +lwflux_wallw_vegc*(1.-d_rdsndelta)*f_sigmavegc/f_hwratio+lwflux_wallw_rdsn*d_rdsndelta/f_hwratio)
 
 return
 end subroutine solvecanyon
@@ -2865,13 +2738,8 @@
                       a_rg,a_rho,a_rnd,a_snd,                                                        &
                       d_canyontemp,d_canyonmix,d_sigd,d_topu,d_netrad,d_tranc,d_evapc,               &
                       d_cra,d_crr,d_crw,d_totdepth,d_c1c,d_vegdeltac,d_rdsndelta,                    &
-<<<<<<< HEAD
-                      effvegc,effrdsn,ldratio,lwflux_walle_rdsn,lwflux_wallw_rdsn,                   &
-                      lwflux_walle_vegc,lwflux_wallw_vegc,ddt)
-=======
-                      effvegc,effrdsn,ldratio,lwflux_walle_rdsn,lwflux_wallw_rdsn,                   &
-                      lwflux_walle_vegc,lwflux_wallw_vegc,ddt)
->>>>>>> 6ca568eb
+                      effvegc,effrdsn,ldratio,lwflux_walle_rdsn,lwflux_wallw_rdsn,                   &
+                      lwflux_walle_vegc,lwflux_wallw_vegc,ddt)
 
 implicit none
 
@@ -2882,11 +2750,7 @@
 real, dimension(ufull), intent(inout) :: rg_rdsn,fg_rdsn,eg_rdsn,acond_rdsn,rdsntemp,gardsn,rdsnmelt,rdsnqsat
 real, dimension(ufull), intent(in) :: sg_vegc,sg_rdsn
 real, dimension(ufull), intent(in) :: a_rg,a_rho,a_rnd,a_snd
-<<<<<<< HEAD
-real, dimension(ufull), intent(in) :: ldratio,lwflux_walle_rdsn,lwflux_wallw_rdsn,lwflux_walle_vegc,lwflux_wallw_vegc
-=======
-real, dimension(ufull), intent(in) :: ldratio,lwflux_walle_rdsn,lwflux_wallw_rdsn,lwflux_walle_vegc,lwflux_wallw_vegc
->>>>>>> 6ca568eb
+real, dimension(ufull), intent(in) :: ldratio,lwflux_walle_rdsn,lwflux_wallw_rdsn,lwflux_walle_vegc,lwflux_wallw_vegc
 real, dimension(ufull), intent(out) :: effvegc,effrdsn
 real, dimension(ufull), intent(inout) :: d_canyontemp,d_canyonmix,d_sigd,d_topu,d_netrad,d_tranc,d_evapc
 real, dimension(ufull), intent(inout) :: d_cra,d_crr,d_crw,d_totdepth,d_c1c,d_vegdeltac,d_rdsndelta
@@ -2923,17 +2787,10 @@
 ! calculate longwave radiation for vegetation and snow
 effvegc=f_vegemissc*(a_rg*d_cra+sbconst*(d_netrad*d_crr-p_vegtempc**4)                 &
                   +sbconst*f_wallemiss*(p_walleskintemp**4+p_wallwskintemp**4)*d_crw)
-<<<<<<< HEAD
-rg_vegc=effvegc-lwflux_walle_vegc-lwflux_wallw_vegc
+rg_vegc=effvegc-lwflux_walle_vegc-lwflux_wallw_vegc
 effrdsn=snowemiss*(a_rg*d_cra+sbconst*(-rdsntemp**4+d_netrad*d_crr)                    &
                   +sbconst*f_wallemiss*(p_walleskintemp**4+p_wallwskintemp**4)*d_crw)
-rg_rdsn=effrdsn-lwflux_walle_rdsn-lwflux_wallw_rdsn
-=======
-rg_vegc=effvegc-lwflux_walle_vegc-lwflux_wallw_vegc
-effrdsn=snowemiss*(a_rg*d_cra+sbconst*(-rdsntemp**4+d_netrad*d_crr)                    &
-                  +sbconst*f_wallemiss*(p_walleskintemp**4+p_wallwskintemp**4)*d_crw)
-rg_rdsn=effrdsn-lwflux_walle_rdsn-lwflux_wallw_rdsn
->>>>>>> 6ca568eb
+rg_rdsn=effrdsn-lwflux_walle_rdsn-lwflux_wallw_rdsn
 
 ! estimate snow melt
 rdsnmelt=min(max(0.,rdsntemp-273.16)*icecp*road%snow/(ddt*lf),road%snow/ddt)
@@ -3035,11 +2892,7 @@
       p_vegtempr=newval
     end where
     where ( abs(evctx(:,2))>tol .and. d_rfsndelta>0. )
-<<<<<<< HEAD
-      newval=rfsntemp-alpha*evctveg(:,2)*(rfsntemp-oldval(:,2))/evctx(:,2)
-=======
       newval=min(rfsntemp-alpha*evctveg(:,2)*(rfsntemp-oldval(:,2))/evctx(:,2), 300.)
->>>>>>> 6ca568eb
       oldval(:,2)=rfsntemp
       rfsntemp=newval
     end where
@@ -3048,11 +2901,7 @@
 fg_vegr=sg_vegr+rg_vegr-eg_vegr
 fg_rfsn=sg_rfsn+rg_rfsn-eg_rfsn-lf*rfsnmelt-garfsn*(1.-f_sigmavegr)
 
-<<<<<<< HEAD
-
-=======
-
->>>>>>> 6ca568eb
+
 ! estimate roof latent heat flux (approx roof_skintemp with roof%temp(:,1))
 where (qsatr<d_mixrr)
   ! dew
