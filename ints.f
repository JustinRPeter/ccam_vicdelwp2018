      subroutine ints(s,intsch,nface,xg,yg,nfield)    ! with ints_bl entry
c     parameter (mhint):   0 for simple; 2 for Bessel (was called mbess)
!     jlm finds Bessel (mhint=2) gives bigger overshoots near discontinuities
c     this one includes Bermejo & Staniforth option
c     parameter (mh_bs): B&S on/off depending on value of nfield
c     can put sx into work array (only 2d)
c     later may wish to save idel etc between array calls
c     this one does linear interp in x on outer y sides
c     doing x-interpolation before y-interpolation
!     nfield: 1 (psl), 2 (u, v), 3 (T), 4 (gases)
      use cc_mpi
      use indices_m
      implicit none
      integer, parameter :: ntest=0
      include 'newmpar.h'
      include 'parm.h'
      include 'parmhor.h'    ! has mh_bs
      include 'mpif.h'
      integer intsch, nfield
      integer nface(ifull,kl)
      real xg(ifull,kl),yg(ifull,kl)      ! now passed through call
      ! Need work common for this
      real sx(-1:ipan+2,-1:jpan+2,1:npan,kl)
      real s(ifull+iextra,kl),r(4)
      integer idel, iq, jdel, nn
      real a3, a4, c1, c2, c3, c4, cmax, cmin, sss, xxg, yyg
      integer i, j, k, n, ind, ip, jp, iproc, ierr
      ! This is really indp, just repeated here to get inlining to work
      ind(i,j,n)=i+(j-1)*ipan+(n-1)*ipan*jpan  ! *** for n=1,npan

      call start_log(ints_begin)
      call bounds(s,nrows=2)

!======================== start of intsch=1 section ====================
      if(intsch==1)then

         do k=1,kl              ! A single main k loop uses cache better

            do n=1,npan         ! first simple copy into larger array
               do j=1,jpan
                  do i=1,ipan
                     sx(i,j,n,k) = s(ind(i,j,n),k)
                  enddo         ! i loop
               enddo            ! j loop
            enddo               ! n loop
            
c       this is intsb           EW interps done first
c       first extend s arrays into sx - this one -1:il+2 & -1:il+2
            do n=1,npan
               do j=1,jpan
                  sx(0,j,n,k) = s(iw(ind(1,j,n)),k)
                  sx(-1,j,n,k) = s(iww(ind(1,j,n)),k)
                  sx(ipan+1,j,n,k) = s(ie(ind(ipan,j,n)),k)
                  sx(ipan+2,j,n,k) = s(iee(ind(ipan,j,n)),k)
               enddo            ! j loop
               do i=1,ipan
                  sx(i,0,n,k) = s(is(ind(i,1,n)),k)
                  sx(i,-1,n,k) = s(iss(ind(i,1,n)),k)
                  sx(i,jpan+1,n,k) = s(in(ind(i,jpan,n)),k)
                  sx(i,jpan+2,n,k) = s(inn(ind(i,jpan,n)),k)
               enddo            ! i loop
c        for ew interpolation, sometimes need (different from ns):
c            (-1,0),   (0,0),   (0,-1)   (-1,il+1),   (0,il+1),   (0,il+2)
c           (il+1,0),(il+2,0),(il+1,-1) (il+1,il+1),(il+2,il+1),(il+1,il+2)
!        sx(-1,0,n)=sx(0,2,n)            !  s(iwws6(1,1,n))
!        sx(0,0,n)=sx(0,1,n)             !  s(iws6(1,1,n))
!        sx(0,-1,n)=sx(-1,1,n)           !  s(iwss6(1,1,n)) or s(isws6(1,1,n))
!        sx(il+1,0,n)=sx(il+1,1,n)       !  s(ies6(il,1,n))
!        sx(il+2,0,n)=sx(il+1,2,n)       !  s(iees6(il,1,n))
!        sx(il+1,-1,n)=sx(il+2,1,n)      !  s(iess6(il,1,n))
!        sx(-1,il+1,n)=sx(0,il-1,n)      !  s(iwwn6(1,il,n))
!        sx(0,il+2,n)=sx(-1,il,n)        !  s(iwnn6(1,il,n))
!        sx(il+2,il+1,n)=sx(il+1,il-1,n) !  s(ieen6(il,il,n))
!        sx(il+1,il+2,n)=sx(il+2,il,n)   !  s(ienn6(il,il,n))
!        sx(0,il+1,n)=sx(0,il,n)         !  s(iwn6(1,il,n))   **
!        sx(il+1,il+1,n)=sx(il+1,il,n)   !  s(ien6(il,il,n))  **

               sx(-1,0,n,k) = s(lwws(n),k)
               sx(0,0,n,k) = s(lws(n),k)
               sx(0,-1,n,k) = s(lwss(n),k)
               sx(ipan+1,0,n,k) = s(les(n),k)
               sx(ipan+2,0,n,k) = s(lees(n),k)
               sx(ipan+1,-1,n,k) = s(less(n),k)
               sx(-1,jpan+1,n,k) = s(lwwn(n),k)
               sx(0,jpan+2,n,k) = s(lwnn(n),k)
               sx(ipan+2,jpan+1,n,k) = s(leen(n),k)
               sx(ipan+1,jpan+2,n,k) = s(lenn(n),k)
               sx(0,jpan+1,n,k)    = s(iwn(ind(1,jpan,n)),k)
               sx(ipan+1,jpan+1,n,k) = s(ien(ind(ipan,jpan,n)),k)
            enddo               ! n loop

            if(ntest==1.and.mydiag.and.nfield==4.and.k==nlv)then !just moisture
!             just set up for single processor
              if(nproc==1)then
                n=1+jd/il
		  jdel=jd+il-n*il
	         print *,'qg,qlg,qfg for id,jd,n,jdel ',id,jd,n,jdel
		  print *,'ipan,jpan,npan ',ipan,jpan,npan
		  iq=idjd
		  print *,'xg,yg,nface ',xg(iq,k),yg(iq,k),nface(iq,k)
		  print *,'ioff,joff,noff ',ioff(n),joff(n),noff
		  do j=jdel+2,jdel-2,-1
                 write (6,"('qg#5 ',5f8.3)") 
     &            (1000.*sx(i,j,n,k),i=id-2,id+2)
                enddo
              endif
	     endif

            if(nfield<mh_bs)then
               do iq=1,ifull    ! non Berm-Stan option
!                 Convert face index from 0:npanels to array indices
                  idel=int(xg(iq,k))
                  xxg=xg(iq,k)-idel
                  jdel=int(yg(iq,k))
                  yyg=yg(iq,k)-jdel
                  ! Now make them proper indices in this processor's region
                  idel = idel - ioff(nface(iq,k))
                  jdel = jdel - joff(nface(iq,k))
                  n = nface(iq,k) + noff ! Make this a local index
#ifdef SX
                  ! For better vectorisation calculate all values
                  idel = max(0,min(idel,ipan))
                  jdel = max(0,min(jdel,jpan))
                  n = max(1,min(n,npan))
#else
                  if ( idel < 0 .or. idel > ipan .or. jdel < 0 .or.
     &                 jdel > jpan .or. n < 1 .or. n > npan ) then
                     cycle      ! Will be calculated on another processor
                  end if
#endif
c          if(ntest==1)then
c            if(xxg<0..or.xxg>1..or.yyg<0..or.yyg>1.)
c    &        print *,'intsb problem iq xxg,yyg ',iq,xxg,yyg
c          endif
                  c1 = sx(idel-1,jdel,n,k) ! manually unrolled loop
                  c2 = sx(idel  ,jdel,n,k)
                  c3 = sx(idel+1,jdel,n,k)
                  c4 = sx(idel+2,jdel,n,k)
                  if(mhint==2)then ! Bessel interp
                     a4 = c4-c1+3.*(c2-c3)
                     a3 = c1-2.*c2+c3-a4
                     r(2) = c2+.5*xxg*(c3-c1 +xxg*(a3+xxg*a4))
                  else
                     r(2) = ((1.-xxg)*((2.-xxg)*((1.+xxg)*c2-xxg*c1/3.)
     &                    -xxg*(1.+xxg)*c4/3.)
     &                    +xxg*(1.+xxg)*(2.-xxg)*c3)/2.
                  endif         !  (mhint==2)
                  c1 = sx(idel-1,jdel+1,n,k)
                  c2 = sx(idel  ,jdel+1,n,k)
                  c3 = sx(idel+1,jdel+1,n,k)
                  c4 = sx(idel+2,jdel+1,n,k)
                  if(mhint==2)then ! Bessel interp
                     a4 = c4-c1+3.*(c2-c3)
                     a3 = c1-2.*c2+c3-a4
                     r(3) = c2+.5*xxg*(c3-c1 +xxg*(a3+xxg*a4))
                  else
                     r(3) = ((1.-xxg)*((2.-xxg)*((1.+xxg)*c2-xxg*c1/3.)
     &                    -xxg*(1.+xxg)*c4/3.)
     &                    +xxg*(1.+xxg)*(2.-xxg)*c3)/2.
                  endif         !  (mhint==2)
c           r = {(1-x)*{(2-x     )*[(1+x     )*c2-x     *c1/3]
c                -x*(1+x)*c4/3}
c                +x*(1+x)*(2-x)*c3}/2
                  do nn=1,4,3   ! N.B.
                     c2 = sx(idel  ,jdel+nn-2,n,k)
                     c3 = sx(idel+1,jdel+nn-2,n,k)
                     r(nn) = (1.-xxg)*c2 +xxg*c3
                  enddo         ! nn loop
                  if(mhint==2)then ! Bessel interp
                     a4 = r(4)-r(1)+3.*(r(2)-r(3))
                     a3 = r(1)-2.*r(2)+r(3)-a4
                     s(iq,k) = r(2)+.5*yyg*(r(3)-r(1) +yyg*(a3+yyg*a4))
                  else
                     s(iq,k) = ((1.-yyg)*((2.-yyg)*
     &                    ((1.+yyg)*r(2)-yyg*r(1)/3.)
     &                    -yyg*(1.+yyg)*r(4)/3.)
     &                    +yyg*(1.+yyg)*(2.-yyg)*r(3))/2.
                  endif         !  (mhint==2)
               enddo            ! iq loop
            else                ! (nfield<mh_bs)
               do iq=1,ifull    ! Berm-Stan option here e.g. qg & gases
                  idel=int(xg(iq,k))
                  xxg=xg(iq,k)-idel
                  jdel=int(yg(iq,k))
                  yyg=yg(iq,k)-jdel
                  ! Now make them proper indices in this processor's region
                  idel = idel - ioff(nface(iq,k))
                  jdel = jdel - joff(nface(iq,k))
                  n = nface(iq,k) + noff ! Make this a local index
#ifdef SX
                  ! For better vectorisation calculate all values
                  idel = max(0,min(idel,ipan))
                  jdel = max(0,min(jdel,jpan))
                  n = max(1,min(n,npan))
#else
                  if ( idel < 0 .or. idel > ipan .or. jdel < 0 .or.
     &                 jdel > jpan .or. n < 1 .or. n > npan ) then
                     cycle      ! Will be calculated on another processor
                  end if
#endif
                  c1 = sx(idel-1,jdel,n,k) ! manually unrolled loop
                  c2 = sx(idel  ,jdel,n,k)
                  c3 = sx(idel+1,jdel,n,k)
                  c4 = sx(idel+2,jdel,n,k)
                  cmin = min( 1.e20,c2,c3) ! Bermejo & Staniforth
                  cmax = max(-1.e20,c2,c3) ! Bermejo & Staniforth
                  if(mhint==2)then ! Bessel interp
                     a4 = c4-c1+3.*(c2-c3)
                     a3 = c1-2.*c2+c3-a4
                     r(2) = c2+.5*xxg*(c3-c1 +xxg*(a3+xxg*a4))
                  else
                     r(2) = ((1.-xxg)*((2.-xxg)*((1.+xxg)*c2-xxg*c1/3.)
     &                    -xxg*(1.+xxg)*c4/3.)
     &                    +xxg*(1.+xxg)*(2.-xxg)*c3)/2.
                  endif         !  (mhint==2)
                  c1 = sx(idel-1,jdel+1,n,k)
                  c2 = sx(idel  ,jdel+1,n,k)
                  c3 = sx(idel+1,jdel+1,n,k)
                  c4 = sx(idel+2,jdel+1,n,k)
                  cmin = min(cmin,c2,c3) ! Bermejo & Staniforth
                  cmax = max(cmax,c2,c3) ! Bermejo & Staniforth
                  if(mhint==2)then ! Bessel interp
                     a4 = c4-c1+3.*(c2-c3)
                     a3 = c1-2.*c2+c3-a4
                     r(3) = c2+.5*xxg*(c3-c1 +xxg*(a3+xxg*a4))
                  else
                     r(3) = ((1.-xxg)*((2.-xxg)*((1.+xxg)*c2-xxg*c1/3.)
     &                    -xxg*(1.+xxg)*c4/3.)
     &                    +xxg*(1.+xxg)*(2.-xxg)*c3)/2.
                  endif         !  (mhint==2)
c           r = {(1-x)*{(2-x     )*[(1+x     )*c2-x     *c1/3]
c                -x*(1+x)*c4/3}
c                +x*(1+x)*(2-x)*c3}/2
                  do nn=1,4,3   ! N.B.
                     c2 = sx(idel  ,jdel+nn-2,n,k)
                     c3 = sx(idel+1,jdel+nn-2,n,k)
                     r(nn) = (1.-xxg)*c2 +xxg*c3
                  enddo         ! nn loop
                  if(mhint==2)then ! Bessel interp
                     a4 = r(4)-r(1)+3.*(r(2)-r(3))
                     a3 = r(1)-2.*r(2)+r(3)-a4
                     sss = r(2)+.5*yyg*(r(3)-r(1) +yyg*(a3+yyg*a4))
                  else
                     sss = ((1.-yyg)*((2.-yyg)*
     &                    ((1.+yyg)*r(2)-yyg*r(1)/3.)
     &                    -yyg*(1.+yyg)*r(4)/3.)
     &                    +yyg*(1.+yyg)*(2.-yyg)*r(3))/2.
                  endif         !  (mhint==2)
                  s(iq,k) = min(max(cmin,sss),cmax) ! Bermejo & Staniforth
               enddo            ! iq loop
            endif               ! (nfield<mh_bs)  .. else ..
            
         end do                 ! k

! Loop over points that need to be calculated for other processes

         if(nfield<mh_bs)then
            do iproc=0,nproc-1
               if ( iproc == myid ) then
                  cycle
               end if
!!!         print*, "INTS OTHER", myid, iproc, drlen(iproc)
               do iq=1,drlen(iproc)
                  !  Convert face index from 0:npanels to array indices
                  ip = min(il_g,max(1,nint(dpoints(iproc)%a(2,iq))))    ! MJT memory
                  jp = min(il_g,max(1,nint(dpoints(iproc)%a(3,iq))))    ! MJT memory
                  n = nint(dpoints(iproc)%a(1,iq)) + noff ! Local index ! MJT memory
                  !  Need global face index in fproc call
#ifdef debug
                  if ( fproc(ip,jp,n-noff) /= myid ) then
                     print*, "Error in ints", myid, n, iq, iproc,
<<<<<<< HEAD
     &                     dpoints(:,iq,iproc)
                     call MPI_Abort(MPI_COMM_WORLD,1,ierr)
=======
     &                     dpoints(iproc)%a(:,iq)                       ! MJT memory
                     call MPI_Abort(MPI_COMM_WORLD,-1,ierr)
>>>>>>> 5f7793d1
                  end if
#endif
                  idel = int(dpoints(iproc)%a(2,iq))                    ! MJT memory
                  xxg = dpoints(iproc)%a(2,iq) - idel                   ! MJT memory
                  jdel = int(dpoints(iproc)%a(3,iq))                    ! MJT memory
                  yyg = dpoints(iproc)%a(3,iq) - jdel                   ! MJT memory
                  k = nint(dpoints(iproc)%a(4,iq))                      ! MJT memory
                  idel = idel - ioff(n-noff)
                  jdel = jdel - joff(n-noff)
                  c1 = sx(idel-1,jdel,n,k) ! manually unrolled loop
                  c2 = sx(idel  ,jdel,n,k)
                  c3 = sx(idel+1,jdel,n,k)
                  c4 = sx(idel+2,jdel,n,k)
                  if(mhint==2)then ! Bessel interp
                     a4 = c4-c1+3.*(c2-c3)
                     a3 = c1-2.*c2+c3-a4
                     r(2) = c2+.5*xxg*(c3-c1 +xxg*(a3+xxg*a4))
                  else
                     r(2) = ((1.-xxg)*((2.-xxg)*((1.+xxg)*c2-xxg*c1/3.)
     &                    -xxg*(1.+xxg)*c4/3.)
     &                    +xxg*(1.+xxg)*(2.-xxg)*c3)/2.
                  endif         !  (mhint==2)
                  c1 = sx(idel-1,jdel+1,n,k)
                  c2 = sx(idel  ,jdel+1,n,k)
                  c3 = sx(idel+1,jdel+1,n,k)
                  c4 = sx(idel+2,jdel+1,n,k)
                  if(mhint==2)then ! Bessel interp
                     a4 = c4-c1+3.*(c2-c3)
                     a3 = c1-2.*c2+c3-a4
                     r(3) = c2+.5*xxg*(c3-c1 +xxg*(a3+xxg*a4))
                  else
                     r(3) = ((1.-xxg)*((2.-xxg)*((1.+xxg)*c2-xxg*c1/3.)
     &                    -xxg*(1.+xxg)*c4/3.)
     &                    +xxg*(1.+xxg)*(2.-xxg)*c3)/2.
                  endif         !  (mhint==2)
c           r = {(1-x)*{(2-x     )*[(1+x     )*c2-x     *c1/3]
c                -x*(1+x)*c4/3}
c                +x*(1+x)*(2-x)*c3}/2
                  do nn=1,4,3   ! N.B.
                     c2 = sx(idel  ,jdel+nn-2,n,k)
                     c3 = sx(idel+1,jdel+nn-2,n,k)
                     r(nn) = (1.-xxg)*c2 +xxg*c3
                  enddo         ! nn loop
                  if(mhint==2)then ! Bessel interp
                     a4 = r(4)-r(1)+3.*(r(2)-r(3))
                     a3 = r(1)-2.*r(2)+r(3)-a4
                     sextra(iproc)%a(iq) = r(2) +                       ! MJT memory
     &                    0.5*yyg*(r(3)-r(1) +yyg*(a3+yyg*a4))
                  else
                     sextra(iproc)%a(iq) = ((1.-yyg)*((2.-yyg)*         ! MJT memory
     &                    ((1.+yyg)*r(2)-yyg*r(1)/3.)
     &                    -yyg*(1.+yyg)*r(4)/3.)
     &                    +yyg*(1.+yyg)*(2.-yyg)*r(3))/2.
                  endif         !  (mhint==2)
               enddo            ! iq loop
            end do              ! iproc loop
         else                   ! (nfield<mh_bs)
            do iproc=0,nproc-1
               if ( iproc == myid ) then
                  cycle
               end if
!!!         print*, "INTS OTHER", myid, iproc, drlen(iproc)
               do iq=1,drlen(iproc)
                  !  Convert face index from 0:npanels to array indices
                  ip = min(il_g,max(1,nint(dpoints(iproc)%a(2,iq))))    ! MJT memory
                  jp = min(il_g,max(1,nint(dpoints(iproc)%a(3,iq))))    ! MJT memory
                  n = nint(dpoints(iproc)%a(1,iq)) + noff ! Local index ! MJT memory
                  !  Need global face index in fproc call
#ifdef debug
                  if ( fproc(ip,jp,n-noff) /= myid ) then
                     print*, "Error in ints", myid, n, iq, iproc,
<<<<<<< HEAD
     &                     dpoints(:,iq,iproc)
                     call MPI_Abort(MPI_COMM_WORLD,1,ierr)
=======
     &                     dpoints(iproc)%a(:,iq)                       ! MJT memory
                     call MPI_Abort(MPI_COMM_WORLD,-1,ierr)
>>>>>>> 5f7793d1
                  end if
#endif
                  idel = int(dpoints(iproc)%a(2,iq))                    ! MJT memory
                  xxg = dpoints(iproc)%a(2,iq) - idel                   ! MJT memory
                  jdel = int(dpoints(iproc)%a(3,iq))                    ! MJT memory
                  yyg = dpoints(iproc)%a(3,iq) - jdel                   ! MJT memory
                  k = nint(dpoints(iproc)%a(4,iq))                      ! MJT memory
                  idel = idel - ioff(n-noff)
                  jdel = jdel - joff(n-noff)
                  c1 = sx(idel-1,jdel,n,k) ! manually unrolled loop
                  c2 = sx(idel  ,jdel,n,k)
                  c3 = sx(idel+1,jdel,n,k)
                  c4 = sx(idel+2,jdel,n,k)
                  cmin = min( 1.e20,c2,c3) ! Bermejo & Staniforth
                  cmax = max(-1.e20,c2,c3) ! Bermejo & Staniforth
                  if(mhint==2)then ! Bessel interp
                     a4 = c4-c1+3.*(c2-c3)
                     a3 = c1-2.*c2+c3-a4
                     r(2) = c2+.5*xxg*(c3-c1 +xxg*(a3+xxg*a4))
                  else
                     r(2) = ((1.-xxg)*((2.-xxg)*((1.+xxg)*c2-xxg*c1/3.)
     &                    -xxg*(1.+xxg)*c4/3.)
     &                    +xxg*(1.+xxg)*(2.-xxg)*c3)/2.
                  endif         !  (mhint==2)
                  c1 = sx(idel-1,jdel+1,n,k)
                  c2 = sx(idel  ,jdel+1,n,k)
                  c3 = sx(idel+1,jdel+1,n,k)
                  c4 = sx(idel+2,jdel+1,n,k)
                  cmin = min(cmin,c2,c3) ! Bermejo & Staniforth
                  cmax = max(cmax,c2,c3) ! Bermejo & Staniforth
                  if(mhint==2)then ! Bessel interp
                     a4 = c4-c1+3.*(c2-c3)
                     a3 = c1-2.*c2+c3-a4
                     r(3) = c2+.5*xxg*(c3-c1 +xxg*(a3+xxg*a4))
                  else
                     r(3) = ((1.-xxg)*((2.-xxg)*((1.+xxg)*c2-xxg*c1/3.)
     &                    -xxg*(1.+xxg)*c4/3.)
     &                    +xxg*(1.+xxg)*(2.-xxg)*c3)/2.
                  endif         !  (mhint==2)
c           r = {(1-x)*{(2-x     )*[(1+x     )*c2-x     *c1/3]
c                -x*(1+x)*c4/3}
c                +x*(1+x)*(2-x)*c3}/2
                  do nn=1,4,3   ! N.B.
                     c2 = sx(idel  ,jdel+nn-2,n,k)
                     c3 = sx(idel+1,jdel+nn-2,n,k)
                     r(nn) = (1.-xxg)*c2 +xxg*c3
                  enddo         ! nn loop
                  if(mhint==2)then ! Bessel interp
                     a4 = r(4)-r(1)+3.*(r(2)-r(3))
                     a3 = r(1)-2.*r(2)+r(3)-a4
                     sss = r(2)+.5*yyg*(r(3)-r(1) +yyg*(a3+yyg*a4))
                  else
                     sss = ((1.-yyg)*((2.-yyg)*
     &                    ((1.+yyg)*r(2)-yyg*r(1)/3.)
     &                    -yyg*(1.+yyg)*r(4)/3.)
     &                    +yyg*(1.+yyg)*(2.-yyg)*r(3))/2.
                  endif         !  (mhint==2)
                  sextra(iproc)%a(iq) = min(max(cmin,sss),cmax) ! Bermejo & Staniforth ! MJT memory
               enddo            ! iq loop
            end do              ! iproc loop
         endif                  ! (nfield<mh_bs)  .. else ..
            
!========================   end of intsch=1 section ====================
      else     ! if(intsch==1)then
!======================== start of intsch=2 section ====================
c       this is intsc           NS interps done first
c       first extend s arrays into sx - this one -1:il+2 & -1:il+2
         do k=1,kl              ! A single main k loop uses cache better
            do n=1,npan         ! first simple copy into larger array
               do j=1,jpan
                  do i=1,ipan
                     sx(i,j,n,k)=s(ind(i,j,n),k)
                  enddo         ! i loop
               enddo            ! j loop
            enddo               ! n loop

            do n=1,npan
               do j=1,jpan
                  sx(0,j,n,k) = s(iw(ind(1,j,n)),k)
                  sx(-1,j,n,k) = s(iww(ind(1,j,n)),k)
                  sx(ipan+1,j,n,k) = s(ie(ind(ipan,j,n)),k)
                  sx(ipan+2,j,n,k) = s(iee(ind(ipan,j,n)),k)
               enddo            ! j loop
               do i=1,ipan
                  sx(i,0,n,k) = s(is(ind(i,1,n)),k)
                  sx(i,-1,n,k) = s(iss(ind(i,1,n)),k)
                  sx(i,jpan+1,n,k) = s(in(ind(i,jpan,n)),k)
                  sx(i,jpan+2,n,k) = s(inn(ind(i,jpan,n)),k)
               enddo            ! i loop
c        for ns interpolation, sometimes need (different from ew):
c            (-1,0),   (0,0),   (0,-1)   (-1,il+1),   (0,il+1),   (0,il+2)
c          (il+1,0),(il+2,0),(il+1,-1) (il+1,il+1),(il+2,il+1),(il+1,il+2)
!        sx(-1,0,n)=sx(1,-1,n)           !  s(isww6(1,1,n))
!        sx(0,0,n)=sx(1,0,n)             !  s(isw6(1,1,n))
!        sx(0,-1,n)=sx(2,0,n)            !  s(issw6(1,1,n))
!        sx(il+2,0,n)=sx(il,-1,n)        !  s(isee6(il,1,n))
!        sx(il+1,-1,n)=sx(il-1,0,n)      !  s(isse6(il,1,n))
!        sx(-1,il+1,n)=sx(1,il+2,n)      !  s(inww6(1,il,n))
!        sx(0,il+1,n)=sx(1,il+1,n)       !  s(inw6(1,il,n))
!        sx(0,il+2,n)=sx(2,il+1,n)       !  s(innw6(1,il,n))
!        sx(il+2,il+1,n)=sx(il,il+2,n)   !  s(inee6(il,il,n))
!        sx(il+1,il+2,n)=sx(il-1,il+1,n) !  s(inne6(il,il,n))
!        sx(il+1,0,n)=sx(il,0,n)         !  s(ise6(il,1,n))    **
!        sx(il+1,il+1,n)=sx(il,il+1,n)   !  s(ine6(il,il,n))   **

               sx(-1,0,n,k)=s(lsww(n),k)
               sx(0,0,n,k) = s(lsw(n),k)
               sx(0,-1,n,k) = s(lssw(n),k)
               sx(ipan+2,0,n,k) = s(lsee(n),k)
               sx(ipan+1,-1,n,k) = s(lsse(n),k)
               sx(-1,jpan+1,n,k) = s(lnww(n),k)
               sx(0,jpan+1,n,k) = s(lnw(n),k)
               sx(0,jpan+2,n,k) = s(lnnw(n),k)
               sx(ipan+2,jpan+1,n,k) = s(lnee(n),k)
               sx(ipan+1,jpan+2,n,k) = s(lnne(n),k)
               sx(ipan+1,0,n,k)    = s(ise(ind(ipan,1,n)),k)
               sx(ipan+1,jpan+1,n,k) = s(ine(ind(ipan,jpan,n)),k)
            enddo               ! n loop

            if(nfield<mh_bs)then
               do iq=1,ifull    ! non Berm-Stan option
!                 Convert face index from 0:npanels to array indices
                  idel=int(xg(iq,k))
                  xxg=xg(iq,k)-idel
                  jdel=int(yg(iq,k))
                  yyg=yg(iq,k)-jdel
                  ! Now make them proper indices in this processor's region
                  idel = idel - ioff(nface(iq,k))
                  jdel = jdel - joff(nface(iq,k))
                  n = nface(iq,k) + noff ! Make this a local index
#ifdef SX
                  ! For better vectorisation calculate all values
                  idel = max(0,min(idel,ipan))
                  jdel = max(0,min(jdel,jpan))
                  n = max(1,min(n,npan))
#else
                  if ( idel < 0 .or. idel > ipan .or. jdel < 0 .or.
     &                 jdel > jpan .or. n < 1 .or. n > npan ) then
                     cycle      ! Will be calculated on another processor
                  end if
#endif
                  c1 = sx(idel,jdel-1,n,k) ! manually unrolled loop
                  c2 = sx(idel,jdel  ,n,k)
                  c3 = sx(idel,jdel+1,n,k)
                  c4 = sx(idel,jdel+2,n,k)
                  if(mhint==2)then ! Bessel interp
                     a4 = c4-c1+3.*(c2-c3)
                     a3 = c1-2.*c2+c3-a4
                     r(2) = c2+.5*yyg*(c3-c1 +yyg*(a3+yyg*a4))
                  else
                     r(2) = ((1.-yyg)*((2.-yyg)*((1.+yyg)*c2-yyg*c1/3.)
     &                    -yyg*(1.+yyg)*c4/3.)
     &                    +yyg*(1.+yyg)*(2.-yyg)*c3)/2.
                  endif         !  (mhint==2)
                  c1 = sx(idel+1,jdel-1,n,k)
                  c2 = sx(idel+1,jdel  ,n,k)
                  c3 = sx(idel+1,jdel+1,n,k)
                  c4 = sx(idel+1,jdel+2,n,k)
                  if(mhint==2)then ! Bessel interp
                     a4 = c4-c1+3.*(c2-c3)
                     a3 = c1-2.*c2+c3-a4
                     r(3) = c2+.5*yyg*(c3-c1 +yyg*(a3+yyg*a4))
                  else
                     r(3) = ((1.-yyg)*((2.-yyg)*((1.+yyg)*c2-yyg*c1/3.)
     &                    -yyg*(1.+yyg)*c4/3.)
     &                    +yyg*(1.+yyg)*(2.-yyg)*c3)/2.
                  endif         !  (mhint==2)
c          r = {(1-y)*{(2-y     )*[(1+y     )*c2-y     *c1/3]
c               -y*(1+y)*c4/3}
c               +y*(1+y)*(2-y)*c3}/2
                  do nn=1,4,3   ! N.B.
                     c2 = sx(idel+nn-2,jdel  ,n,k)
                     c3 = sx(idel+nn-2,jdel+1,n,k)
                     r(nn) = (1.-yyg)*c2 +yyg*c3
                  enddo         ! nn loop
                  if(mhint==2)then ! Bessel interp
                     a4 = r(4)-r(1)+3.*(r(2)-r(3))
                     a3 = r(1)-2.*r(2)+r(3)-a4
                     s(iq,k) = r(2)+.5*xxg*(r(3)-r(1) +xxg*(a3+xxg*a4))
                  else
                     s(iq,k) = ((1.-xxg)*((2.-xxg)*
     &                    ((1.+xxg)*r(2)-xxg*r(1)/3.)
     &                    -xxg*(1.+xxg)*r(4)/3.)
     &                    +xxg*(1.+xxg)*(2.-xxg)*r(3))/2.
                  endif         !  (mhint==2)
               enddo            ! iq loop
            else                ! (nfield<mh_bs)
               do iq=1,ifull    ! Berm-Stan option here e.g. qg & gases
                  idel=int(xg(iq,k))
                  xxg=xg(iq,k)-idel
                  jdel=int(yg(iq,k))
                  yyg=yg(iq,k)-jdel
                  ! Now make them proper indices in this processor's region
                  idel = idel - ioff(nface(iq,k))
                  jdel = jdel - joff(nface(iq,k))
                  n = nface(iq,k) + noff ! Make this a local index
#ifdef SX
                  ! For better vectorisation calculate all values
                  idel = max(0,min(idel,ipan))
                  jdel = max(0,min(jdel,jpan))
                  n = max(1,min(n,npan))
#else
                  if ( idel < 0 .or. idel > ipan .or. jdel < 0 .or.
     &                 jdel > jpan .or. n < 1 .or. n > npan ) then
                     cycle      ! Will be calculated on another processor
                  end if
#endif
                  c1 = sx(idel,jdel-1,n,k) ! manually unrolled loop
                  c2 = sx(idel,jdel  ,n,k)
                  c3 = sx(idel,jdel+1,n,k)
                  c4 = sx(idel,jdel+2,n,k)
                  cmin = min( 1.e20,c2,c3) ! Bermejo & Staniforth
                  cmax = max(-1.e20,c2,c3) ! Bermejo & Staniforth
                  if(mhint==2)then ! Bessel interp
                     a4 = c4-c1+3.*(c2-c3)
                     a3 = c1-2.*c2+c3-a4
                     r(2) = c2+.5*yyg*(c3-c1 +yyg*(a3+yyg*a4))
                  else
                     r(2) = ((1.-yyg)*((2.-yyg)*((1.+yyg)*c2-yyg*c1/3.)
     &                    -yyg*(1.+yyg)*c4/3.)
     &                    +yyg*(1.+yyg)*(2.-yyg)*c3)/2.
                  endif         !  (mhint==2)
                  c1 = sx(idel+1,jdel-1,n,k)
                  c2 = sx(idel+1,jdel  ,n,k)
                  c3 = sx(idel+1,jdel+1,n,k)
                  c4 = sx(idel+1,jdel+2,n,k)
                  cmin = min(cmin,c2,c3) ! Bermejo & Staniforth
                  cmax = max(cmax,c2,c3) ! Bermejo & Staniforth
                  if(mhint==2)then ! Bessel interp
                     a4 = c4-c1+3.*(c2-c3)
                     a3 = c1-2.*c2+c3-a4
                     r(3) = c2+.5*yyg*(c3-c1 +yyg*(a3+yyg*a4))
                  else
                     r(3) = ((1.-yyg)*((2.-yyg)*((1.+yyg)*c2-yyg*c1/3.)
     &                    -yyg*(1.+yyg)*c4/3.)
     &                    +yyg*(1.+yyg)*(2.-yyg)*c3)/2.
                  endif         !  (mhint==2)
c           r = {(1-y)*{(2-y     )*[(1+y     )*c2-y     *c1/3]
c                -y*(1+y)*c4/3}
c                +y*(1+y)*(2-y)*c3}/2
                  do nn=1,4,3   ! N.B.
                     c2 = sx(idel+nn-2,jdel  ,n,k)
                     c3 = sx(idel+nn-2,jdel+1,n,k)
                     r(nn) = (1.-yyg)*c2 +yyg*c3
                  enddo         ! nn loop
                  if(mhint==2)then ! Bessel interp
                     a4 = r(4)-r(1)+3.*(r(2)-r(3))
                     a3 = r(1)-2.*r(2)+r(3)-a4
                     sss = r(2)+.5*xxg*(r(3)-r(1) +xxg*(a3+xxg*a4))
                  else
                     sss = ((1.-xxg)*((2.-xxg)*
     &                    ((1.+xxg)*r(2)-xxg*r(1)/3.)
     &                    -xxg*(1.+xxg)*r(4)/3.)
     &                    +xxg*(1.+xxg)*(2.-xxg)*r(3))/2.
                  endif         !  (mhint==2)
                  s(iq,k) = min(max(cmin,sss),cmax) ! Bermejo & Staniforth
               enddo            ! iq loop
            endif               ! (nfield<mh_bs)  .. else ..
         end do                 ! k

!        For other processes
         if(nfield<mh_bs)then
            do iproc=0,nproc-1
               if ( iproc == myid ) then
                  cycle
               end if
               do iq=1,drlen(iproc)
                  !  Convert face index from 0:npanels to array indices
                  ip = min(il_g,max(1,nint(dpoints(iproc)%a(2,iq))))    ! MJT memory
                  jp = min(il_g,max(1,nint(dpoints(iproc)%a(3,iq))))    ! MJT memory
                  n = nint(dpoints(iproc)%a(1,iq)) + noff ! Local index ! MJT memory
                  !  Need global face index in fproc call
#ifdef debug
                  if ( fproc(ip,jp,n-noff) /= myid ) then
                     print*, "Error in ints_bl", myid, n, iq, iproc,
<<<<<<< HEAD
     &                 dpoints(:,iq,iproc)
                     call MPI_Abort(MPI_COMM_WORLD,1,ierr)
=======
     &                 dpoints(iproc)%a(:,iq)                           ! MJT memory
                     call MPI_Abort(MPI_COMM_WORLD,-1,ierr)
>>>>>>> 5f7793d1
                  end if
#endif
                  idel = int(dpoints(iproc)%a(2,iq))                    ! MJT memory
                  xxg = dpoints(iproc)%a(2,iq) - idel                   ! MJT memory
                  jdel = int(dpoints(iproc)%a(3,iq))                    ! MJT memory
                  yyg = dpoints(iproc)%a(3,iq) - jdel                   ! MJT memory
                  k = nint(dpoints(iproc)%a(4,iq))                      ! MJT memory
                  idel = idel - ioff(n-noff)
                  jdel = jdel - joff(n-noff)
                  c1 = sx(idel,jdel-1,n,k) ! manually unrolled loop
                  c2 = sx(idel,jdel  ,n,k)
                  c3 = sx(idel,jdel+1,n,k)
                  c4 = sx(idel,jdel+2,n,k)
                  if(mhint==2)then ! Bessel interp
                     a4 = c4-c1+3.*(c2-c3)
                     a3 = c1-2.*c2+c3-a4
                     r(2) = c2+.5*yyg*(c3-c1 +yyg*(a3+yyg*a4))
                  else
                     r(2) = ((1.-yyg)*((2.-yyg)*((1.+yyg)*c2-yyg*c1/3.)
     &                    -yyg*(1.+yyg)*c4/3.)
     &                    +yyg*(1.+yyg)*(2.-yyg)*c3)/2.
                  endif         !  (mhint==2)
                  c1 = sx(idel+1,jdel-1,n,k)
                  c2 = sx(idel+1,jdel  ,n,k)
                  c3 = sx(idel+1,jdel+1,n,k)
                  c4 = sx(idel+1,jdel+2,n,k)
                  if(mhint==2)then ! Bessel interp
                     a4 = c4-c1+3.*(c2-c3)
                     a3 = c1-2.*c2+c3-a4
                     r(3) = c2+.5*yyg*(c3-c1 +yyg*(a3+yyg*a4))
                  else
                     r(3) = ((1.-yyg)*((2.-yyg)*((1.+yyg)*c2-yyg*c1/3.)
     &                    -yyg*(1.+yyg)*c4/3.)
     &                    +yyg*(1.+yyg)*(2.-yyg)*c3)/2.
                  endif         !  (mhint==2)
c          r = {(1-y)*{(2-y     )*[(1+y     )*c2-y     *c1/3]
c               -y*(1+y)*c4/3}
c               +y*(1+y)*(2-y)*c3}/2
                  do nn=1,4,3   ! N.B.
                     c2 = sx(idel+nn-2,jdel  ,n,k)
                     c3 = sx(idel+nn-2,jdel+1,n,k)
                     r(nn) = (1.-yyg)*c2 +yyg*c3
                  enddo         ! nn loop
                  if(mhint==2)then ! Bessel interp
                     a4 = r(4)-r(1)+3.*(r(2)-r(3))
                     a3 = r(1)-2.*r(2)+r(3)-a4
                     sextra(iproc)%a(iq) = r(2)+                        ! MJT memory
     &                    0.5*xxg*(r(3)-r(1) +xxg*(a3+xxg*a4))
                  else
                     sextra(iproc)%a(iq) = ((1.-xxg)*((2.-xxg)*         ! MJT memory
     &                    ((1.+xxg)*r(2)-xxg*r(1)/3.)
     &                    -xxg*(1.+xxg)*r(4)/3.)
     &                    +xxg*(1.+xxg)*(2.-xxg)*r(3))/2.
                  endif         !  (mhint==2)
               enddo            ! iq loop
            end do              ! iproc
         else                   ! (nfield<mh_bs)
            do iproc=0,nproc-1
               if ( iproc == myid ) then
                  cycle
               end if
               do iq=1,drlen(iproc)
                  !  Convert face index from 0:npanels to array indices
                  ip = min(il_g,max(1,nint(dpoints(iproc)%a(2,iq))))    ! MJT memory
                  jp = min(il_g,max(1,nint(dpoints(iproc)%a(3,iq))))    ! MJT memory
                  n = nint(dpoints(iproc)%a(1,iq)) + noff ! Local index ! MJT memory
                  !  Need global face index in fproc call
#ifdef debug
                  if ( fproc(ip,jp,n-noff) /= myid ) then
                     print*, "Error in ints_bl", myid, n, iq, iproc,
<<<<<<< HEAD
     &                 dpoints(:,iq,iproc)
                     call MPI_Abort(MPI_COMM_WORLD,1,ierr)
=======
     &                 dpoints(iproc)%a(:,iq)                           ! MJT memory
                     call MPI_Abort(MPI_COMM_WORLD,-1,ierr)
>>>>>>> 5f7793d1
                  end if
#endif
                  idel = int(dpoints(iproc)%a(2,iq))                    ! MJT memory
                  xxg = dpoints(iproc)%a(2,iq) - idel                   ! MJT memory
                  jdel = int(dpoints(iproc)%a(3,iq))                    ! MJT memory
                  yyg = dpoints(iproc)%a(3,iq) - jdel                   ! MJT memory
                  k = nint(dpoints(iproc)%a(4,iq))                      ! MJT memory
                  idel = idel - ioff(n-noff)
                  jdel = jdel - joff(n-noff)
                  c1 = sx(idel,jdel-1,n,k) ! manually unrolled loop
                  c2 = sx(idel,jdel  ,n,k)
                  c3 = sx(idel,jdel+1,n,k)
                  c4 = sx(idel,jdel+2,n,k)
                  cmin = min( 1.e20,c2,c3) ! Bermejo & Staniforth
                  cmax = max(-1.e20,c2,c3) ! Bermejo & Staniforth
                  if(mhint==2)then ! Bessel interp
                     a4 = c4-c1+3.*(c2-c3)
                     a3 = c1-2.*c2+c3-a4
                     r(2) = c2+.5*yyg*(c3-c1 +yyg*(a3+yyg*a4))
                  else
                     r(2) = ((1.-yyg)*((2.-yyg)*((1.+yyg)*c2-yyg*c1/3.)
     &                    -yyg*(1.+yyg)*c4/3.)
     &                    +yyg*(1.+yyg)*(2.-yyg)*c3)/2.
                  endif         !  (mhint==2)
                  c1 = sx(idel+1,jdel-1,n,k)
                  c2 = sx(idel+1,jdel  ,n,k)
                  c3 = sx(idel+1,jdel+1,n,k)
                  c4 = sx(idel+1,jdel+2,n,k)
                  cmin = min(cmin,c2,c3) ! Bermejo & Staniforth
                  cmax = max(cmax,c2,c3) ! Bermejo & Staniforth
                  if(mhint==2)then ! Bessel interp
                     a4 = c4-c1+3.*(c2-c3)
                     a3 = c1-2.*c2+c3-a4
                     r(3) = c2+.5*yyg*(c3-c1 +yyg*(a3+yyg*a4))
                  else
                     r(3) = ((1.-yyg)*((2.-yyg)*((1.+yyg)*c2-yyg*c1/3.)
     &                    -yyg*(1.+yyg)*c4/3.)
     &                    +yyg*(1.+yyg)*(2.-yyg)*c3)/2.
                  endif         !  (mhint==2)
c           r = {(1-y)*{(2-y     )*[(1+y     )*c2-y     *c1/3]
c                -y*(1+y)*c4/3}
c                +y*(1+y)*(2-y)*c3}/2
                  do nn=1,4,3   ! N.B.
                     c2 = sx(idel+nn-2,jdel  ,n,k)
                     c3 = sx(idel+nn-2,jdel+1,n,k)
                     r(nn) = (1.-yyg)*c2 +yyg*c3
                  enddo         ! nn loop
                  if(mhint==2)then ! Bessel interp
                     a4 = r(4)-r(1)+3.*(r(2)-r(3))
                     a3 = r(1)-2.*r(2)+r(3)-a4
                     sss = r(2)+.5*xxg*(r(3)-r(1) +xxg*(a3+xxg*a4))
                  else
                     sss = ((1.-xxg)*((2.-xxg)*
     &                    ((1.+xxg)*r(2)-xxg*r(1)/3.)
     &                    -xxg*(1.+xxg)*r(4)/3.)
     &                    +xxg*(1.+xxg)*(2.-xxg)*r(3))/2.
                  endif         !  (mhint==2)
                  sextra(iproc)%a(iq) = min(max(cmin,sss),cmax) ! Bermejo & Staniforth ! MJT memory
               enddo            ! iq loop
            end do              ! iproc
         endif                  ! (nfield<mh_bs)  .. else ..

      endif                     ! (intsch==1) .. else ..
!========================   end of intsch=1 section ====================

      call intssync(s)
      call end_log(ints_end)
      return

      entry ints_bl(s,intsch,nface,xg,yg)  ! not usually called

c     this one does bi-linear interpolation only
c     first extend s arrays into sx - this one -1:il+2 & -1:il+2
c                    but for bi-linear only need 0:il+1 &  0:il+1
      call start_log(ints_begin)
      call bounds(s,corner=.true.)
      do k=1,kl
         do n=1,npan
            do j=1,jpan
               do i=1,ipan
                  sx(i,j,n,k) = s(ind(i,j,n),k)
               enddo            ! i loop
            enddo               ! j loop
            do j=1,jpan
               sx(0,j,n,k) = s(iw(ind(1,j,n)),k)
               sx(ipan+1,j,n,k) = s(ie(ind(ipan,j,n)),k)
            enddo               ! j loop
            do i=1,ipan
               sx(i,0,n,k) = s(is(ind(i,1,n)),k)
               sx(i,jpan+1,n,k) = s(in(ind(i,jpan,n)),k)
            enddo               ! i loop

            sx(0,0,n,k) = s(lws(n),k)
            sx(ipan+1,0,n,k) = s(les(n),k)
            sx(0,jpan+1,n,k)    = s(iwn(ind(1,jpan,n)),k)
            sx(ipan+1,jpan+1,n,k) = s(ien(ind(ipan,jpan,n)),k)
         enddo                  ! n loop

         do iq=1,ifull
!           Convert face index from 0:npanels to array indices
            idel=int(xg(iq,k))
            xxg=xg(iq,k)-idel
            jdel=int(yg(iq,k))
            yyg=yg(iq,k)-jdel
            ! Now make them proper indices in this processor's region
            idel = idel - ioff(nface(iq,k))
            jdel = jdel - joff(nface(iq,k))
            n = nface(iq,k) + noff ! Make this a local index
#ifdef SX
            ! For better vectorisation calculate all values
            idel = max(0,min(idel,ipan))
            jdel = max(0,min(jdel,jpan))
            n = max(1,min(n,npan))
#else
            if ( idel < 0 .or. idel > ipan .or. jdel < 0 .or.
     &           jdel > jpan .or. n < 1 .or. n > npan ) then
               cycle            ! Will be calculated on another processor
            end if
#endif
            s(iq,k) =      yyg*(      xxg*sx(idel+1,jdel+1,n,k)
     &                 +(1.-xxg)*sx(idel,jdel+1,n,k))
     &      +(1.-yyg)*(      xxg*sx(idel+1,jdel,n,k)
     &                 +(1.-xxg)*sx(idel,jdel,n,k))
         enddo                  ! iq loop
      end do                    ! k

! Loop over points that need to be calculated for other processes
      do iproc=0,nproc-1
         if ( iproc == myid ) then
            cycle
         end if
         do iq=1,drlen(iproc)
           !  Convert face index from 0:npanels to array indices
            ip = min(il_g,max(1,nint(dpoints(iproc)%a(2,iq))))          ! MJT memory
            jp = min(il_g,max(1,nint(dpoints(iproc)%a(3,iq))))          ! MJT memory
            n = nint(dpoints(iproc)%a(1,iq)) + noff ! Local index       ! MJT memory
         !  Need global face index in fproc call
#ifdef debug
            if ( fproc(ip,jp,n-noff) /= myid ) then
               print*, "Error in ints_bl", myid, n, iq, iproc,
<<<<<<< HEAD
     &              dpoints(:,iq,iproc)
               call MPI_Abort(MPI_COMM_WORLD,1,ierr)
=======
     &              dpoints(iproc)%a(:,iq)                              ! MJT memory
               call MPI_Abort(MPI_COMM_WORLD,-1,ierr)
>>>>>>> 5f7793d1
            end if
#endif
            idel = int(dpoints(iproc)%a(2,iq))                          ! MJT memory
            xxg = dpoints(iproc)%a(2,iq) - idel                         ! MJT memory
            jdel = int(dpoints(iproc)%a(3,iq))                          ! MJT memory
            yyg = dpoints(iproc)%a(3,iq) - jdel                         ! MJT memory
            k = nint(dpoints(iproc)%a(4,iq))                            ! MJT memory
            idel = idel - ioff(n-noff)
            jdel = jdel - joff(n-noff)
            sextra(iproc)%a(iq) = yyg*( xxg*sx(idel+1,jdel+1,n,k)       ! MJT memory
     &                              +(1.-xxg)*sx(idel,jdel+1,n,k))
     &                   +(1.-yyg)*(      xxg*sx(idel+1,jdel,n,k)
     &                               +(1.-xxg)*sx(idel,jdel,n,k))
         end do
      end do

      call intssync(s)

      call end_log(ints_end)
      return
      end<|MERGE_RESOLUTION|>--- conflicted
+++ resolved
@@ -269,13 +269,8 @@
 #ifdef debug
                   if ( fproc(ip,jp,n-noff) /= myid ) then
                      print*, "Error in ints", myid, n, iq, iproc,
-<<<<<<< HEAD
-     &                     dpoints(:,iq,iproc)
-                     call MPI_Abort(MPI_COMM_WORLD,1,ierr)
-=======
      &                     dpoints(iproc)%a(:,iq)                       ! MJT memory
                      call MPI_Abort(MPI_COMM_WORLD,-1,ierr)
->>>>>>> 5f7793d1
                   end if
 #endif
                   idel = int(dpoints(iproc)%a(2,iq))                    ! MJT memory
@@ -347,13 +342,8 @@
 #ifdef debug
                   if ( fproc(ip,jp,n-noff) /= myid ) then
                      print*, "Error in ints", myid, n, iq, iproc,
-<<<<<<< HEAD
-     &                     dpoints(:,iq,iproc)
-                     call MPI_Abort(MPI_COMM_WORLD,1,ierr)
-=======
      &                     dpoints(iproc)%a(:,iq)                       ! MJT memory
                      call MPI_Abort(MPI_COMM_WORLD,-1,ierr)
->>>>>>> 5f7793d1
                   end if
 #endif
                   idel = int(dpoints(iproc)%a(2,iq))                    ! MJT memory
@@ -629,13 +619,8 @@
 #ifdef debug
                   if ( fproc(ip,jp,n-noff) /= myid ) then
                      print*, "Error in ints_bl", myid, n, iq, iproc,
-<<<<<<< HEAD
-     &                 dpoints(:,iq,iproc)
-                     call MPI_Abort(MPI_COMM_WORLD,1,ierr)
-=======
      &                 dpoints(iproc)%a(:,iq)                           ! MJT memory
                      call MPI_Abort(MPI_COMM_WORLD,-1,ierr)
->>>>>>> 5f7793d1
                   end if
 #endif
                   idel = int(dpoints(iproc)%a(2,iq))                    ! MJT memory
@@ -706,13 +691,8 @@
 #ifdef debug
                   if ( fproc(ip,jp,n-noff) /= myid ) then
                      print*, "Error in ints_bl", myid, n, iq, iproc,
-<<<<<<< HEAD
-     &                 dpoints(:,iq,iproc)
-                     call MPI_Abort(MPI_COMM_WORLD,1,ierr)
-=======
      &                 dpoints(iproc)%a(:,iq)                           ! MJT memory
                      call MPI_Abort(MPI_COMM_WORLD,-1,ierr)
->>>>>>> 5f7793d1
                   end if
 #endif
                   idel = int(dpoints(iproc)%a(2,iq))                    ! MJT memory
@@ -853,13 +833,8 @@
 #ifdef debug
             if ( fproc(ip,jp,n-noff) /= myid ) then
                print*, "Error in ints_bl", myid, n, iq, iproc,
-<<<<<<< HEAD
-     &              dpoints(:,iq,iproc)
-               call MPI_Abort(MPI_COMM_WORLD,1,ierr)
-=======
      &              dpoints(iproc)%a(:,iq)                              ! MJT memory
                call MPI_Abort(MPI_COMM_WORLD,-1,ierr)
->>>>>>> 5f7793d1
             end if
 #endif
             idel = int(dpoints(iproc)%a(2,iq))                          ! MJT memory
