FC = mpif90

# Common compiler flags
NCFLAG = -I $(NETCDF_ROOT)/include
<<<<<<< HEAD
MPIFLAG = 
FFLAGS = -xHost -ftz -fp-model precise -fpp $(MPIFLAG) $(NCFLAG) -align array32byte -DHAVE_TYPE_SHARED
=======
MPIFLAG = -Dusempi3 
FFLAGS = -xHost -ftz -fp-model precise $(MPIFLAG) $(NCFLAG)
LIBS = -L $(NETCDF_ROOT)/lib -lnetcdf -lnetcdff
PPFLAG90 = -fpp
PPFLAG77 = -fpp
PPFLAG90F = -fpp
REAL8FLAG = -r8
INT8FLAG = -i8
DEBUGFLAG = -check all -debug all -traceback -fpe0

# Gfortran compiler options
ifeq ($(GFORTRAN),yes)
MPIFC = gfortran
MPIF77 = gfortran
FC = mpif90
NCFLAG += -Dusempif -Dusenc3
FFLAGS = -O2 -mtune=native -march=native $(MPIFLAG) $(NCFLAG)
PPFLAG90 = -x f95-cpp-input
PPFLAG77 = -x f77-cpp-input
PPFLAG90F =
REAL8FLAG = -fdefault-real-8
INT8FLAG = -fdefault-int-8
DEBUGFLAG = -g -fcheck=all -Wall
endif
>>>>>>> 876b417b

# Options for building with VAMPIRTrace
ifeq ($(VT),yes)
FC = vtfort -vt:fc mpif90 -vt:inst manual
FFLAGS += -Dvampir -DVTRACE
else
FFLAGS += -Dsimple_timer
endif

#Decomposition method
ifeq ($(DECOMP),uniform)
FFLAGS += -Duniform_decomp
endif

# Testing - I/O and fpmodel
ifeq ($(TEST),yes)
FFLAGS += -Doutsync $(DEBUGFLAG)
endif

# Build with 64 ints/reals
ifeq ($(I8R8),yes)
FFLAGS += $(REAL8FLAG) $(INT8FLAG) -Di8r8
endif

OBJS = adjust5.o amipsst.o convjlm.o depts.o estab.o gettin.o \
globpe.o gwdrag.o hordifg.o hs_phys.o indata.o infile.o ints.o \
helmsolve.o jimcc.o nesting.o nonlin.o \
outcdf.o pbldif.o radriv90.o scrnout.o setxyz.o sflux.o \
soilsnow.o staguv.o upglobal.o eig.o updps.o vadvtvd.o \
vertmix.o leoncld.o cloudmod.o latltoij.o \
cldblk.o clddia.o clo89.o cloud.o cloud2.o co2_read.o e1e288.o \
e3v88.o fst88.o hconst.o lwr88.o ozoneread.o spa88.o \
swr99.o table.o zenith.o cc_mpi.o diag_m.o sumdd_m.o daviesnudge.o \
utilities.o onthefly.o tracermodule.o timeseries.o \
trvmix.o betts.o bett_cuc.o bettinit.o bettrain.o bettspli.o \
stacklimit.o \
xyzinfo_m.o vecsuv_m.o map_m.o latlong_m.o indices_m.o bigxy4_m.o \
arrays_m.o betts1_m.o carbpools_m.o cldcom_m.o co2dta_m.o cfrac_m.o \
dpsdt_m.o epst_m.o extraout_m.o gdrag_m.o histave_m.o kdacom_m.o \
kuocomb_m.o liqwpar_m.o lwout_m.o morepbl_m.o nharrs_m.o nlin_m.o \
nsibd_m.o parmhdff_m.o pbl_m.o permsurf_m.o prec_m.o raddiag_m.o \
radisw_m.o rdflux_m.o savuvt_m.o savuv1_m.o sbar_m.o screen_m.o sigs_m.o \
soil_m.o soilsnow_m.o srccom_m.o swocom_m.o tabcom_m.o \
tbar2d_m.o tfcom_m.o tracers_m.o unn_m.o uvbar_m.o vecs_m.o vegpar_m.o vvel_m.o \
workglob_m.o work2_m.o work3_m.o work3b_m.o work3f_m.o work3lwr_m.o work3sav_m.o \
xarrs_m.o \
aerointerface.o aerosolldr.o \
cable_air.o cable_albedo.o cable_canopy.o cable_carbon.o cable_ccam2.o cable_common.o \
cable_data.o cable_define_types.o cable_radiation.o cable_roughness.o cable_soilsnow.o \
casa_cnp.o casa_variable.o \
ateb.o mlo.o mlodynamics.o river.o tkeeps.o \
seaesfrad.o rad_utilities.o microphys_rad.o esfsw_driver.o esfsw_parameters.o \
longwave_params.o sealw99.o longwave_clouds.o longwave_fluxes.o longwave_tables.o \
optical_path.o gas_tf.o lw_gases_stdtf.o \
netcdf_m.o mpif_m.o

globpea: $(OBJS)
	$(FC) -o globpea $(FFLAGS) $(OBJS) $(LIBS)

clean:
	rm *.o *.mod globpea

.SUFFIXES:.f90 .F90

netcdf_m.o: netcdf_m.f90
	$(FC) -c $(PPFLAG90) $(NCFLAG) $<
mpif_m.o: mpif_m.f90
	$(FC) -c $(PPFLAG90) $(MPIFLAG) $<
esfsw_driver.o: esfsw_driver.f90
	$(FC) -c $(REAL8FLAG) $(PPFLAG90) $(FFLAGS) $<
esfsw_parameters.o: esfsw_parameters.f90
	$(FC) -c $(REAL8FLAG) $(PPFLAG90) $(FFLAGS) $<
gas_tf.o: gas_tf.f90
	$(FC) -c $(REAL8FLAG) $(PPFLAG90) $(FFLAGS) $<
longwave_clouds.o: longwave_clouds.f90
	$(FC) -c $(REAL8FLAG) $(PPFLAG90) $(FFLAGS) $<
longwave_fluxes.o: longwave_fluxes.f90
	$(FC) -c $(REAL8FLAG) $(PPFLAG90) $(FFLAGS) $<
longwave_tables.o: longwave_tables.f90
	$(FC) -c $(REAL8FLAG) $(PPFLAG90) $(FFLAGS) $<
longwave_params.o: longwave_params.f90
	$(FC) -c $(REAL8FLAG) $(PPFLAG90) $(FFLAGS) $<
lw_gases_stdtf.o: lw_gases_stdtf.f90
	$(FC) -c $(REAL8FLAG) $(PPFLAG90) $(FFLAGS) $<
microphys_rad.o: microphys_rad.f90
	$(FC) -c $(REAL8FLAG) $(PPFLAG90) $(FFLAGS) $<
optical_path.o: optical_path.f90
	$(FC) -c $(REAL8FLAG) $(PPFLAG90) $(FFLAGS) $<
rad_utilities.o: rad_utilities.f90
	$(FC) -c $(REAL8FLAG) $(PPFLAG90) $(FFLAGS) $<
sealw99.o: sealw99.f90
	$(FC) -c $(REAL8FLAG) $(PPFLAG90) $(FFLAGS) $<
stacklimit.o: stacklimit.c
	cc -c stacklimit.c
version.h: FORCE
	rm -f brokenver tmpver
	echo "      character(len=*), parameter :: version ='CCAM r'" > brokenver
	echo "      character(len=*), parameter :: version ='CCAM r`svnversion .`'" > tmpver
	grep exported tmpver || grep Unversioned tmpver || cmp tmpver brokenver || cmp tmpver version.h || mv tmpver version.h
FORCE:


.f90.o:
	$(FC) -c $(FFLAGS) $(PPFLAG90) $<
.F90.o:
	$(FC) -c $(FFLAGS) $(PPFLAG90F) $<	
.f.o:
	$(FC) -c $(FFLAGS) $(PPFLAG77) $<

# Remove mod rule from Modula 2 so GNU make doesn't get confused
%.o : %.mod

# Dependencies
adjust5.o : aerosolldr.o arrays_m.o cc_mpi.o cfrac_m.o diag_m.o dpsdt_m.o epst_m.o helmsolve.o indices_m.o liqwpar_m.o map_m.o morepbl_m.o nharrs_m.o nlin_m.o pbl_m.o sigs_m.o staguv.o tbar2d_m.o tracers_m.o vadvtvd.o vecsuv_m.o vecs_m.o vvel_m.o work3sav_m.o xarrs_m.o xyzinfo_m.o const_phys.h kuocom.h newmpar.h parm.h parmdyn.h
aerointerface.o : aerosolldr.o arrays_m.o cc_mpi.o cfrac_m.o cloudmod.o extraout_m.o infile.o kuocomb_m.o latlong_m.o liqwpar_m.o morepbl_m.o nharrs_m.o nsibd_m.o ozoneread.o pbl_m.o screen_m.o sigs_m.o soil_m.o soilsnow_m.o tkeeps.o vegpar_m.o work2_m.o zenith.o const_phys.h cparams.h kuocom.h newmpar.h parm.h parmgeom.h soilv.h
amipsst.o : arrays_m.o cc_mpi.o infile.o latlong_m.o mlo.o nesting.o pbl_m.o permsurf_m.o soil_m.o soilsnow_m.o dates.h filnames.h newmpar.h parm.h parmgeom.h
bett_cuc.o : betts1_m.o newmpar.h 
bettinit.o : betts1_m.o newmpar.h 
bettrain.o : betts1_m.o newmpar.h 
betts.o : betts1_m.o morepbl_m.o prec_m.o sigs_m.o newmpar.h parm.h
cable_air.o : cable_common.o cable_data.o cable_define_types.o 
cable_albedo.o : cable_common.o cable_data.o cable_define_types.o 
cable_canopy.o : cable_air.o cable_common.o cable_data.o cable_define_types.o cable_radiation.o cable_roughness.o
cable_carbon.o : cable_common.o cable_data.o cable_define_types.o
cable_common.o : cable_define_types.o
cable_ccam2.o : arrays_m.o cable_air.o cable_albedo.o cable_canopy.o cable_carbon.o cable_common.o cable_define_types.o cable_radiation.o cable_roughness.o cable_soilsnow.o carbpools_m.o casa_cnp.o casa_variable.o cc_mpi.o estab.o extraout_m.o infile.o latlong_m.o liqwpar_m.o morepbl_m.o nharrs_m.o nsibd_m.o pbl_m.o permsurf_m.o prec_m.o radisw_m.o screen_m.o sigs_m.o soil_m.o soilsnow_m.o tracermodule.o tracers_m.o vegpar_m.o work2_m.o work3_m.o zenith.o const_phys.h darcdf.h dates.h newmpar.h parm.h parmgeom.h soilv.h
cable_radiation.o : cable_common.o cable_data.o cable_define_types.o
cable_roughness.o : cable_common.o cable_data.o cable_define_types.o
cable_soilsnow.o : cable_common.o cable_data.o cable_define_types.o
carbpools_m.o : cable_define_types.o casa_variable.o
casa_cnp.o : cable_define_types.o casa_variable.o
casa_variable.o : cable_define_types.o
cc_mpi.o : arrays_m.o indices_m.o latlong_m.o map_m.o mpif_m.o sigs_m.o sumdd_m.o vecsuv_m.o xyzinfo_m.o newmpar.h parm.h 
clddia.o : arrays_m.o cc_mpi.o map_m.o morepbl_m.o pbl_m.o sigs_m.o soil_m.o vvel_m.o const_phys.h kuocom.h newmpar.h parm.h
clo89.o : cldcom_m.o radisw_m.o rdparm.h newmpar.h parm.h 
cloud2.o : diag_m.o cc_mpi.o radisw_m.o sigs_m.o const_phys.h cparams.h hcon.h kuocom.h newmpar.h parm.h rdparm.h
cloud.o : extraout_m.o radisw_m.o newmpar.h parm.h rdparm.h
cloudmod.o : cfrac_m.o estab.o kuocomb_m.o morepbl_m.o sigs_m.o vvel_m.o newmpar.h const_phys.h kuocom.h parm.h
co2_read.o : cc_mpi.o co2dta_m.o radisw_m.o filnames.h newmpar.h parm.h rdparm.h
convjlm.o : aerosolldr.o arrays_m.o cc_mpi.o cfrac_m.o diag_m.o estab.o extraout_m.o indices_m.o kuocomb_m.o latlong_m.o liqwpar_m.o map_m.o morepbl_m.o nharrs_m.o nlin_m.o pbl_m.o prec_m.o screen_m.o sigs_m.o soil_m.o soilsnow_m.o tkeeps.o tracers_m.o vvel_m.o work2_m.o const_phys.h kuocom.h newmpar.h parm.h parmdyn.h
daviesnudge.o : aerosolldr.o arrays_m.o cc_mpi.o sigs_m.o newmpar.h parm.h
depts.o : bigxy4_m.o cc_mpi.o indices_m.o map_m.o uvbar_m.o vecsuv_m.o work3f_m.o xyzinfo_m.o const_phys.h newmpar.h parm.h parmgeom.h
diag_m.o : cc_mpi.o sigs_m.o sumdd_m.o xyzinfo_m.o newmpar.h parm.h
e1e288.o : kdacom_m.o radisw_m.o tabcom_m.o tfcom_m.o hcon.h newmpar.h rdparm.h
e3v88.o : tabcom_m.o hcon.h newmpar.h rdparm.h
eig.o : cc_mpi.o vecs_m.o const_phys.h newmpar.h
esfsw_driver.o : esfsw_parameters.o rad_utilities.o
esfsw_parameters.o : rad_utilities.o
estab.o : const_phys.h
fst88.o : cc_mpi.o cldcom_m.o diag_m.o kdacom_m.o lwout_m.o radisw_m.o rdflux_m.o srccom_m.o tabcom_m.o tfcom_m.o hcon.h newmpar.h parm.h rdparm.h rnddta.h
gas_tf.o : longwave_params.o rad_utilities.o
gettin.o : arrays_m.o savuvt_m.o newmpar.h 
globpe.o : aerointerface.o aerosolldr.o arrays_m.o bigxy4_m.o cable_ccam2.o carbpools_m.o cc_mpi.o cfrac_m.o cloudmod.o daviesnudge.o diag_m.o dpsdt_m.o epst_m.o estab.o extraout_m.o gdrag_m.o histave_m.o indata.o indices_m.o infile.o kuocomb_m.o latlong_m.o leoncld.o liqwpar_m.o map_m.o mlo.o mlodynamics.o morepbl_m.o nesting.o nharrs_m.o nlin_m.o nsibd_m.o outcdf.o parmhdff_m.o pbl_m.o permsurf_m.o prec_m.o raddiag_m.o river.o savuvt_m.o savuv1_m.o sbar_m.o screen_m.o seaesfrad.o sigs_m.o soil_m.o soilsnow_m.o tbar2d_m.o timeseries.o tkeeps.o tracermodule.o tracers_m.o unn_m.o uvbar_m.o vecs_m.o vecsuv_m.o vegpar_m.o vvel_m.o workglob_m.o work2_m.o work3_m.o work3f_m.o work3sav_m.o xarrs_m.o xyzinfo_m.o const_phys.h darcdf.h dates.h filnames.h kuocom.h newmpar.h parm.h parmdyn.h parmgeom.h parmhor.h parmsurf.h soilv.h stime.h trcom2.h version.h
gwdrag.o : arrays_m.o cc_mpi.o diag_m.o gdrag_m.o liqwpar_m.o morepbl_m.o nharrs_m.o nlin_m.o pbl_m.o sigs_m.o soil_m.o const_phys.h newmpar.h parm.h
hconst.o : hcon.h
helmsolve.o : cc_mpi.o diag_m.o indices_m.o sumdd_m.o vecs_m.o newmpar.h parm.h parmdyn.h parmgeom.h
hordifg.o : aerosolldr.o arrays_m.o cc_mpi.o cfrac_m.o cloudmod.o indices_m.o liqwpar_m.o map_m.o nharrs_m.o parmhdff_m.o savuvt_m.o sigs_m.o tkeeps.o vecsuv_m.o vvel_m.o const_phys.h kuocom.h newmpar.h parm.h parmdyn.h
hs_phys.o : arrays_m.o latlong_m.o nlin_m.o sigs_m.o newmpar.h parm.h 
indata.o : aerointerface.o aerosolldr.o arrays_m.o ateb.o bigxy4_m.o cable_ccam2.o cc_mpi.o daviesnudge.o diag_m.o epst_m.o extraout_m.o gdrag_m.o indices_m.o infile.o latlong_m.o liqwpar_m.o map_m.o mlo.o mlodynamics.o morepbl_m.o nharrs_m.o nsibd_m.o onthefly.o pbl_m.o permsurf_m.o river.o sigs_m.o soil_m.o soilsnow_m.o timeseries.o tracermodule.o tracers_m.o vecs_m.o vecsuv_m.o vegpar_m.o xyzinfo_m.o const_phys.h darcdf.h dates.h filnames.h newmpar.h parm.h parmdyn.h parmgeom.h soilv.h stime.h trcom2.h
indices_m.o : newmpar.h
infile.o : cc_mpi.o netcdf_m.o dates.h newmpar.h parm.h parmgeom.h
ints.o : cc_mpi.o indices_m.o newmpar.h parm.h parmhor.h
latltoij.o : utilities.o const_phys.h newmpar.h parm.h parmdyn.h
leoncld.o : aerointerface.o arrays_m.o cc_mpi.o cfrac_m.o cloudmod.o diag_m.o estab.o kuocomb_m.o latlong_m.o liqwpar_m.o map_m.o morepbl_m.o nharrs_m.o prec_m.o sigs_m.o soil_m.o work3f_m.o const_phys.h cparams.h kuocom.h newmpar.h parm.h
longwave_clouds.o : rad_utilities.o
longwave_fluxes.o : rad_utilities.o
longwave_tables.o : longwave_params.o rad_utilities.o
lw_gases_stdtf.o : cc_mpi.o infile.o gas_tf.o rad_utilities.o filnames.h newmpar.h
lwr88.o : co2dta_m.o kdacom_m.o radisw_m.o tfcom_m.o work3lwr_m.o hcon.h newmpar.h parm.h rdparm.h rnddta.h
microphys_rad.o : esfsw_parameters.o longwave_params.o rad_utilities.o
mlodynamics.o : arrays_m.o bigxy4_m.o cc_mpi.o helmsolve.o indices_m.o infile.o latlong_m.o map_m.o mlo.o nharrs_m.o soil_m.o soilsnow_m.o vecsuv_m.o xyzinfo_m.o const_phys.h newmpar.h parm.h parmdyn.h parmhor.h soilv.h
mslp.o : cc_mpi.o sigs_m.o const_phys.h newmpar.h parm.h
nesting.o : aerosolldr.o arrays_m.o cc_mpi.o daviesnudge.o diag_m.o indices_m.o latlong_m.o liqwpar_m.o map_m.o mlo.o mlodynamics.o nharrs_m.o onthefly.o pbl_m.o savuvt_m.o savuv1_m.o sigs_m.o soil_m.o soilsnow_m.o vecsuv_m.o work3sav_m.o xyzinfo_m.o const_phys.h darcdf.h dates.h kuocom.h newmpar.h parm.h parmdyn.h parmgeom.h stime.h
nonlin.o : aerosolldr.o arrays_m.o cc_mpi.o diag_m.o epst_m.o indices_m.o latlong_m.o liqwpar_m.o map_m.o morepbl_m.o nharrs_m.o nlin_m.o savuvt_m.o sigs_m.o staguv.o tbar2d_m.o tkeeps.o tracers_m.o unn_m.o vadvtvd.o vecsuv_m.o vvel_m.o work3sav_m.o xarrs_m.o xyzinfo_m.o const_phys.h kuocom.h newmpar.h parm.h parmdyn.h
onthefly.o : aerosolldr.o ateb.o casa_variable.o carbpools_m.o cc_mpi.o cable_define_types.o cloudmod.o diag_m.o extraout_m.o infile.o latlong_m.o mlo.o mlodynamics.o morepbl_m.o nharrs_m.o nsibd_m.o river.o savuvt_m.o savuv1_m.o screen_m.o sigs_m.o soil_m.o tkeeps.o tracers_m.o utilities.o vecsuv_m.o vvel_m.o workglob_m.o work2_m.o xarrs_m.o const_phys.h darcdf.h kuocom.h newmpar.h parm.h parmdyn.h parmgeom.h soilv.h stime.h
optical_path.o : longwave_params.o lw_gases_stdtf.o rad_utilities.o
outcdf.o : aerointerface.o aerosolldr.o arrays_m.o ateb.o cable_ccam2.o cable_define_types.o casa_variable.o carbpools_m.o cc_mpi.o cfrac_m.o cloudmod.o daviesnudge.o dpsdt_m.o extraout_m.o gdrag_m.o histave_m.o infile.o latlong_m.o liqwpar_m.o map_m.o mlo.o mlodynamics.o morepbl_m.o nharrs_m.o nsibd_m.o parmhdff_m.o pbl_m.o prec_m.o raddiag_m.o river.o savuvt_m.o savuv1_m.o screen_m.o seaesfrad.o sigs_m.o soil_m.o soilsnow_m.o tkeeps.o tracermodule.o tracers_m.o vegpar_m.o vvel_m.o work2_m.o xarrs_m.o const_phys.h dates.h filnames.h kuocom.h newmpar.h parm.h parmdyn.h parmgeom.h parmhor.h parmsurf.h soilv.h version.h
ozoneread.o : cc_mpi.o infile.o latlong_m.o const_phys.h dates.h filnames.h newmpar.h
pbldif.o : arrays_m.o cc_mpi.o cfrac_m.o diag_m.o extraout_m.o map_m.o morepbl_m.o nharrs_m.o sigs_m.o soil_m.o newmpar.h
radriv90.o : aerointerface.o arrays_m.o ateb.o cc_mpi.o cfrac_m.o cldcom_m.o co2dta_m.o diag_m.o estab.o extraout_m.o histave_m.o infile.o kdacom_m.o kuocomb_m.o latlong_m.o liqwpar_m.o lwout_m.o mlo.o nsibd_m.o ozoneread.o pbl_m.o raddiag_m.o radisw_m.o rdflux_m.o sigs_m.o soil_m.o soilsnow_m.o srccom_m.o swocom_m.o swr99.o tabcom_m.o tfcom_m.o work3f_m.o work3lwr_m.o zenith.o const_phys.h kuocom.h newmpar.h parm.h soilv.h rdparm.h hcon.h
river.o : arrays_m.o cable_ccam2.o cc_mpi.o indices_m.o map_m.o nsibd_m.o soil_m.o soilsnow_m.o xyzinfo_m.o const_phys.h newmpar.h parm.h soilv.h
scrnout.o : arrays_m.o cc_mpi.o diag_m.o estab.o liqwpar_m.o mlo.o morepbl_m.o nsibd_m.o pbl_m.o permsurf_m.o prec_m.o screen_m.o sigs_m.o soil_m.o soilsnow_m.o work2_m.o const_phys.h newmpar.h parm.h
seaesfrad.o : aerointerface.o aerosolldr.o arrays_m.o ateb.o cc_mpi.o cfrac_m.o esfsw_driver.o esfsw_parameters.o estab.o extraout_m.o histave_m.o infile.o latlong_m.o longwave_params.o microphys_rad.o mlo.o nharrs_m.o nsibd_m.o ozoneread.o pbl_m.o raddiag_m.o radisw_m.o rad_utilities.o sealw99.o sigs_m.o soil_m.o soilsnow_m.o work3f_m.o zenith.o const_phys.h filnames.h kuocom.h newmpar.h parm.h
sealw99.o : gas_tf.o longwave_clouds.o longwave_fluxes.o longwave_params.o longwave_tables.o lw_gases_stdtf.o optical_path.o rad_utilities.o
setxyz.o : cc_mpi.o indices_m.o latlong_m.o map_m.o utilities.o workglob_m.o const_phys.h newmpar.h parm.h
sflux.o : arrays_m.o ateb.o cable_ccam2.o cc_mpi.o diag_m.o estab.o extraout_m.o gdrag_m.o latlong_m.o liqwpar_m.o map_m.o mlo.o mlodynamics.o morepbl_m.o nharrs_m.o nsibd_m.o pbl_m.o permsurf_m.o prec_m.o river.o savuvt_m.o screen_m.o sigs_m.o soil_m.o soilsnow_m.o vecsuv_m.o vegpar_m.o vvel_m.o work2_m.o work3_m.o xyzinfo_m.o const_phys.h dates.h newmpar.h parm.h parmgeom.h parmsurf.h soilv.h
soilsnow.o : arrays_m.o cc_mpi.o diag_m.o morepbl_m.o nsibd_m.o permsurf_m.o sigs_m.o soil_m.o soilsnow_m.o work2_m.o work3_m.o work3b_m.o const_phys.h newmpar.h parm.h soilv.h
spa88.o :  cldcom_m.o kdacom_m.o lwout_m.o radisw_m.o rdflux_m.o srccom_m.o tfcom_m.o hcon.h newmpar.h rdparm.h rnddta.h
staguv.o : cc_mpi.o indices_m.o map_m.o vecsuv_m.o newmpar.h parm.h parmdyn.h
swr99.o : hcon.h newmpar.h rdparm.h
table.o : radisw_m.o tabcom_m.o hcon.h newmpar.h rdparm.h rnddta.h
timeseries.o : arrays_m.o cable_define_types.o carbpools_m.o cc_mpi.o infile.o extraout_m.o morepbl_m.o nharrs_m.o pbl_m.o prec_m.o sigs_m.o soil_m.o soilsnow_m.o tracermodule.o tracers_m.o vecsuv_m.o vegpar_m.o vvel_m.o xyzinfo_m.o const_phys.h dates.h newmpar.h parmgeom.h
tracermodule.o : arrays_m.o cc_mpi.o infile.o latlong_m.o sigs_m.o sumdd_m.o tracers_m.o xyzinfo_m.o const_phys.h dates.h newmpar.h parm.h
trvmix.o : arrays_m.o cc_mpi.o cable_ccam2.o cable_define_types.o carbpools_m.o cc_mpi.o diag_m.o nsibd_m.o pbl_m.o sigs_m.o tracermodule.o tracers_m.o xyzinfo_m.o const_phys.h dates.h newmpar.h parm.h
updps.o : arrays_m.o cc_mpi.o diag_m.o indices_m.o map_m.o nlin_m.o savuvt_m.o savuv1_m.o sigs_m.o staguv.o vecsuv_m.o vvel_m.o xarrs_m.o xyzinfo_m.o const_phys.h newmpar.h parm.h parmdyn.h parmhor.h
upglobal.o : aerosolldr.o arrays_m.o cc_mpi.o cfrac_m.o cloudmod.o diag_m.o epst_m.o indices_m.o liqwpar_m.o map_m.o nharrs_m.o nlin_m.o sbar_m.o sigs_m.o staguv.o tkeeps.o tracers_m.o unn_m.o vadvtvd.o vecsuv_m.o vvel_m.o work3f_m.o xarrs_m.o xyzinfo_m.o const_phys.h kuocom.h newmpar.h parm.h parmdyn.h parmhor.h
utilities.o : const_phys.h 
vadvtvd.o : aerosolldr.o arrays_m.o cc_mpi.o cfrac_m.o cloudmod.o diag_m.o liqwpar_m.o map_m.o nharrs_m.o sigs_m.o tkeeps.o tracers_m.o vvel_m.o xarrs_m.o kuocom.h newmpar.h parm.h parmdyn.h
vertmix.o : aerosolldr.o arrays_m.o cc_mpi.o cfrac_m.o cloudmod.o diag_m.o estab.o extraout_m.o kuocomb_m.o liqwpar_m.o map_m.o mlo.o morepbl_m.o nharrs_m.o nlin_m.o pbl_m.o savuvt_m.o screen_m.o sigs_m.o soil_m.o soilsnow_m.o tkeeps.o tracers_m.o trvmix.o work2_m.o const_phys.h kuocom.h newmpar.h parm.h <|MERGE_RESOLUTION|>--- conflicted
+++ resolved
@@ -2,12 +2,8 @@
 
 # Common compiler flags
 NCFLAG = -I $(NETCDF_ROOT)/include
-<<<<<<< HEAD
-MPIFLAG = 
-FFLAGS = -xHost -ftz -fp-model precise -fpp $(MPIFLAG) $(NCFLAG) -align array32byte -DHAVE_TYPE_SHARED
-=======
 MPIFLAG = -Dusempi3 
-FFLAGS = -xHost -ftz -fp-model precise $(MPIFLAG) $(NCFLAG)
+FFLAGS = -xHost -ftz -fp-model precise $(MPIFLAG) $(NCFLAG) -align array32byte -DHAVE_TYPE_SHARED
 LIBS = -L $(NETCDF_ROOT)/lib -lnetcdf -lnetcdff
 PPFLAG90 = -fpp
 PPFLAG77 = -fpp
@@ -30,7 +26,6 @@
 INT8FLAG = -fdefault-int-8
 DEBUGFLAG = -g -fcheck=all -Wall
 endif
->>>>>>> 876b417b
 
 # Options for building with VAMPIRTrace
 ifeq ($(VT),yes)
