--- conflicted
+++ resolved
@@ -1,13 +1,9 @@
 FC = mpif90
 
 # Common compiler flags
-<<<<<<< HEAD
-FFLAGS = -xHost -ftz -fpp -I $(NETCDF_ROOT)/include -Dusempi3 -Dprocformat
-=======
 NCFLAG = -I $(NETCDF_ROOT)/include
 MPIFLAG = -Dusempi3
 FFLAGS = -xHost -ftz -fpp $(MPIFLAG) $(NCFLAG)
->>>>>>> e2e1019c
 
 # Options for building with VAMPIRTrace
 ifeq ($(VT),yes)
@@ -31,6 +27,11 @@
 # Build with 64 ints/reals
 ifeq ($(I8R8),yes)
 FFLAGS += -r8 -i8 -Di8r8
+endif
+
+# Build with processor format
+ifeq ($(PROC),yes)
+FFLAGS += -Dprocformat
 endif
 
 
