FC = mpif90

# Common compiler flags
NCFLAG = -I $(NETCDF_ROOT)/include
MPIFLAG = -D_usempi3
FFLAGS = -xHost -ftz -fp-model precise $(MPIFLAG) $(NCFLAG) -align array32byte -DHAVE_TYPE_SHARED -traceback
LIBS = -L $(NETCDF_ROOT)/lib -lnetcdf -lnetcdff
PPFLAG90 = -fpp -D_usenc_mod -D_ncclib
PPFLAG77 = -fpp
PPFLAG90F = -fpp
REAL8FLAG = -r8
INT8FLAG = -i8
DEBUGFLAG = -check all -debug all -traceback -fpe0

# Gfortran compiler options
ifeq ($(GFORTRAN),yes)
MPIFC = gfortran
MPIF77 = gfortran
FC = mpif90
FFLAGS = -O2 -mtune=native -march=native $(MPIFLAG) $(NCFLAG)
PPFLAG90 = -x f95-cpp-input
PPFLAG77 = -x f77-cpp-input
PPFLAG90F =
REAL8FLAG = -fdefault-real-8
INT8FLAG = -fdefault-int-8
DEBUGFLAG = -g -Wall -Wextra -fbounds-check -fbacktrace
endif

# CRAY compiler options
ifeq ($(CRAY),yes)
FC = ftn
FFLAGS =
PPFLAG90 = -eZ
PPFLAG77 = -eZ
PPFLAG90F = -eZ
REAL8FLAG = -s real64
INT8FLAG = -s integer64
DEBUGFLAG =
endif

# Options for building with VAMPIRTrace
ifeq ($(VT),yes)
FC = vtfort -vt:fc mpif90 -vt:inst manual
FFLAGS += -Dvampir -DVTRACE
else
FFLAGS += -Dsimple_timer
endif

#Decomposition method
ifeq ($(DECOMP),uniform)
FFLAGS += -Duniform_decomp
endif

# Testing - I/O and fpmodel
ifeq ($(TEST),yes)
FFLAGS += -Doutsync $(DEBUGFLAG)
endif

# Build with 64 ints/reals
ifeq ($(I8R8),yes)
FFLAGS += $(REAL8FLAG) $(INT8FLAG) -Di8r8
endif

OBJS = adjust5.o amipsst.o convjlm.o depts.o estab.o gettin.o \
globpe.o gwdrag.o hordifg.o hs_phys.o indata.o infile.o ints.o \
helmsolve.o jimcc.o nesting.o nonlin.o \
outcdf.o pbldif.o radriv90.o scrnout.o setxyz.o sflux.o \
soilsnow.o staguv.o upglobal.o eig.o updps.o vadvtvd.o \
vertmix.o leoncld.o cloudmod.o latltoij.o \
cldblk.o clddia.o clo89.o cloud.o cloud2.o co2_read.o e1e288.o \
e3v88.o fst88.o hconst.o lwr88.o ozoneread.o spa88.o \
swr99.o table.o zenith.o cc_mpi.o diag_m.o sumdd_m.o daviesnudge.o \
utilities.o onthefly.o tracermodule.o timeseries.o \
trvmix.o betts.o bett_cuc.o bettinit.o bettrain.o bettspli.o \
stacklimit.o \
xyzinfo_m.o vecsuv_m.o map_m.o latlong_m.o indices_m.o bigxy4_m.o \
arrays_m.o betts1_m.o carbpools_m.o cldcom_m.o co2dta_m.o cfrac_m.o \
dpsdt_m.o epst_m.o extraout_m.o gdrag_m.o histave_m.o kdacom_m.o \
kuocomb_m.o liqwpar_m.o lwout_m.o mlodynamicsarrays_m.o morepbl_m.o nharrs_m.o \
nlin_m.o nsibd_m.o parmhdff_m.o pbl_m.o permsurf_m.o prec_m.o raddiag_m.o \
radisw_m.o rdflux_m.o riverarrays_m.o savuvt_m.o savuv1_m.o sbar_m.o screen_m.o \
sigs_m.o soil_m.o soilsnow_m.o srccom_m.o swocom_m.o tabcom_m.o \
tbar2d_m.o tfcom_m.o tracers_m.o unn_m.o uvbar_m.o vecs_m.o vegpar_m.o vvel_m.o \
workglob_m.o work2_m.o work3_m.o work3b_m.o work3f_m.o work3lwr_m.o work3sav_m.o \
xarrs_m.o \
aerointerface.o aerosolldr.o \
cable_air.o cable_albedo.o cable_canopy.o cable_carbon.o cable_ccam2.o cable_common.o \
cable_data.o cable_define_types.o cable_radiation.o cable_roughness.o cable_soilsnow.o \
casa_cnp.o casa_variable.o \
ateb.o mlo.o mlodynamics.o river.o tkeeps.o \
seaesfrad.o rad_utilities.o microphys_rad.o esfsw_driver.o esfsw_parameters.o \
longwave_params.o sealw99.o longwave_clouds.o longwave_fluxes.o longwave_tables.o \
optical_path.o gas_tf.o lw_gases_stdtf.o \
netcdf_m.o mpif_m.o iobuffer_m.o

globpea: $(OBJS)
	$(FC) -o globpea $(FFLAGS) $(OBJS) $(LIBS)

clean:
	rm *.o *.i *.mod globpea

.SUFFIXES:.f90 .F90

netcdf_m.o: netcdf_m.f90
	$(FC) -c $(PPFLAG90) $(NCFLAG) $<
mpif_m.o: mpif_m.f90
	$(FC) -c $(PPFLAG90) $(MPIFLAG) $<
esfsw_driver.o: esfsw_driver.f90
	$(FC) -c $(REAL8FLAG) $(PPFLAG90) $(FFLAGS) $<
esfsw_parameters.o: esfsw_parameters.f90
	$(FC) -c $(REAL8FLAG) $(PPFLAG90) $(FFLAGS) $<
gas_tf.o: gas_tf.f90
	$(FC) -c $(REAL8FLAG) $(PPFLAG90) $(FFLAGS) $<
longwave_clouds.o: longwave_clouds.f90
	$(FC) -c $(REAL8FLAG) $(PPFLAG90) $(FFLAGS) $<
longwave_fluxes.o: longwave_fluxes.f90
	$(FC) -c $(REAL8FLAG) $(PPFLAG90) $(FFLAGS) $<
longwave_tables.o: longwave_tables.f90
	$(FC) -c $(REAL8FLAG) $(PPFLAG90) $(FFLAGS) $<
longwave_params.o: longwave_params.f90
	$(FC) -c $(REAL8FLAG) $(PPFLAG90) $(FFLAGS) $<
lw_gases_stdtf.o: lw_gases_stdtf.f90
	$(FC) -c $(REAL8FLAG) $(PPFLAG90) $(FFLAGS) $<
microphys_rad.o: microphys_rad.f90
	$(FC) -c $(REAL8FLAG) $(PPFLAG90) $(FFLAGS) $<
optical_path.o: optical_path.f90
	$(FC) -c $(REAL8FLAG) $(PPFLAG90) $(FFLAGS) $<
rad_utilities.o: rad_utilities.f90
	$(FC) -c $(REAL8FLAG) $(PPFLAG90) $(FFLAGS) $<
sealw99.o: sealw99.f90
	$(FC) -c $(REAL8FLAG) $(PPFLAG90) $(FFLAGS) $<
stacklimit.o: stacklimit.c
	cc -c stacklimit.c
version.h: FORCE
	rm -f brokenver tmpver
	echo "      character(len=*), parameter :: version ='CCAM r'" > brokenver
	echo "      character(len=*), parameter :: version ='CCAM r`svnversion .`'" > tmpver
	grep exported tmpver || grep Unversioned tmpver || cmp tmpver brokenver || cmp tmpver version.h || mv tmpver version.h
FORCE:


.f90.o:
	$(FC) -c $(FFLAGS) $(PPFLAG90) $<
.F90.o:
	$(FC) -c $(FFLAGS) $(PPFLAG90F) $<	
.f.o:
	$(FC) -c $(FFLAGS) $(PPFLAG77) $<

# Remove mod rule from Modula 2 so GNU make doesn't get confused
%.o : %.mod

# Dependencies
adjust5.o : aerosolldr.o arrays_m.o cc_mpi.o cfrac_m.o diag_m.o dpsdt_m.o epst_m.o helmsolve.o indices_m.o liqwpar_m.o map_m.o morepbl_m.o nharrs_m.o nlin_m.o pbl_m.o sigs_m.o staguv.o tbar2d_m.o tracers_m.o vadvtvd.o vecsuv_m.o vecs_m.o vvel_m.o work3sav_m.o xarrs_m.o xyzinfo_m.o const_phys.h kuocom.h newmpar.h parm.h parmdyn.h
aerointerface.o : aerosolldr.o arrays_m.o cc_mpi.o cfrac_m.o cloudmod.o extraout_m.o infile.o kuocomb_m.o latlong_m.o liqwpar_m.o morepbl_m.o nharrs_m.o nsibd_m.o ozoneread.o pbl_m.o screen_m.o sigs_m.o soil_m.o soilsnow_m.o tkeeps.o vegpar_m.o work2_m.o zenith.o const_phys.h cparams.h kuocom.h newmpar.h parm.h parmgeom.h soilv.h
amipsst.o : arrays_m.o cc_mpi.o infile.o latlong_m.o mlo.o nesting.o pbl_m.o permsurf_m.o soil_m.o soilsnow_m.o dates.h filnames.h newmpar.h parm.h parmgeom.h
bett_cuc.o : betts1_m.o newmpar.h 
bettinit.o : betts1_m.o newmpar.h 
bettrain.o : betts1_m.o newmpar.h 
betts.o : betts1_m.o morepbl_m.o prec_m.o sigs_m.o newmpar.h parm.h
cable_air.o : cable_common.o cable_data.o cable_define_types.o 
cable_albedo.o : cable_common.o cable_data.o cable_define_types.o 
cable_canopy.o : cable_air.o cable_common.o cable_data.o cable_define_types.o cable_radiation.o cable_roughness.o
cable_carbon.o : cable_common.o cable_data.o cable_define_types.o
cable_common.o : cable_define_types.o
cable_ccam2.o : arrays_m.o cable_air.o cable_albedo.o cable_canopy.o cable_carbon.o cable_common.o cable_define_types.o cable_radiation.o cable_roughness.o cable_soilsnow.o carbpools_m.o casa_cnp.o casa_variable.o cc_mpi.o estab.o extraout_m.o infile.o latlong_m.o liqwpar_m.o morepbl_m.o nharrs_m.o nsibd_m.o pbl_m.o permsurf_m.o prec_m.o radisw_m.o screen_m.o sigs_m.o soil_m.o soilsnow_m.o tracers_m.o vegpar_m.o work2_m.o work3_m.o zenith.o const_phys.h darcdf.h dates.h newmpar.h parm.h parmgeom.h soilv.h
cable_radiation.o : cable_common.o cable_data.o cable_define_types.o
cable_roughness.o : cable_common.o cable_data.o cable_define_types.o
cable_soilsnow.o : cable_common.o cable_data.o cable_define_types.o
carbpools_m.o : cable_define_types.o casa_variable.o
casa_cnp.o : cable_define_types.o casa_variable.o
casa_variable.o : cable_define_types.o
cc_mpi.o : arrays_m.o indices_m.o latlong_m.o map_m.o mpif_m.o sigs_m.o sumdd_m.o vecsuv_m.o xyzinfo_m.o newmpar.h parm.h 
clddia.o : arrays_m.o cc_mpi.o map_m.o morepbl_m.o pbl_m.o sigs_m.o soil_m.o vvel_m.o const_phys.h kuocom.h newmpar.h parm.h
clo89.o : cldcom_m.o radisw_m.o rdparm.h newmpar.h parm.h 
cloud2.o : diag_m.o cc_mpi.o radisw_m.o sigs_m.o const_phys.h cparams.h hcon.h kuocom.h newmpar.h parm.h rdparm.h
cloud.o : extraout_m.o radisw_m.o newmpar.h parm.h rdparm.h
cloudmod.o : cfrac_m.o estab.o kuocomb_m.o morepbl_m.o sigs_m.o vvel_m.o newmpar.h const_phys.h kuocom.h parm.h
co2_read.o : cc_mpi.o co2dta_m.o radisw_m.o filnames.h newmpar.h parm.h rdparm.h
convjlm.o : aerosolldr.o arrays_m.o cc_mpi.o cfrac_m.o diag_m.o estab.o extraout_m.o kuocomb_m.o liqwpar_m.o map_m.o morepbl_m.o nharrs_m.o prec_m.o sigs_m.o soil_m.o tkeeps.o tracers_m.o vvel_m.o work2_m.o const_phys.h kuocom.h newmpar.h parm.h parmdyn.h
daviesnudge.o : aerosolldr.o arrays_m.o cc_mpi.o sigs_m.o newmpar.h parm.h
depts.o : bigxy4_m.o cc_mpi.o indices_m.o map_m.o uvbar_m.o vecsuv_m.o work3f_m.o xyzinfo_m.o const_phys.h newmpar.h parm.h parmgeom.h
diag_m.o : cc_mpi.o sigs_m.o sumdd_m.o xyzinfo_m.o newmpar.h parm.h
e1e288.o : kdacom_m.o radisw_m.o tabcom_m.o tfcom_m.o hcon.h newmpar.h rdparm.h
e3v88.o : tabcom_m.o hcon.h newmpar.h rdparm.h
eig.o : cc_mpi.o vecs_m.o const_phys.h newmpar.h
esfsw_driver.o : esfsw_parameters.o rad_utilities.o
esfsw_parameters.o : rad_utilities.o
estab.o : const_phys.h
fst88.o : cc_mpi.o cldcom_m.o diag_m.o kdacom_m.o lwout_m.o radisw_m.o rdflux_m.o srccom_m.o tabcom_m.o tfcom_m.o hcon.h newmpar.h parm.h rdparm.h rnddta.h
gas_tf.o : longwave_params.o rad_utilities.o
gettin.o : arrays_m.o savuvt_m.o newmpar.h 
globpe.o : aerointerface.o aerosolldr.o arrays_m.o bigxy4_m.o cable_ccam2.o carbpools_m.o cc_mpi.o cfrac_m.o cloudmod.o daviesnudge.o diag_m.o dpsdt_m.o epst_m.o estab.o extraout_m.o gdrag_m.o histave_m.o indata.o indices_m.o infile.o kuocomb_m.o latlong_m.o leoncld.o liqwpar_m.o map_m.o mlo.o mlodynamics.o morepbl_m.o nesting.o nharrs_m.o nlin_m.o nsibd_m.o outcdf.o parmhdff_m.o pbl_m.o permsurf_m.o prec_m.o raddiag_m.o river.o savuvt_m.o savuv1_m.o sbar_m.o screen_m.o seaesfrad.o sigs_m.o soil_m.o soilsnow_m.o tbar2d_m.o timeseries.o tkeeps.o tracermodule.o tracers_m.o unn_m.o uvbar_m.o vecs_m.o vecsuv_m.o vegpar_m.o vvel_m.o workglob_m.o work2_m.o work3_m.o work3f_m.o work3sav_m.o xarrs_m.o xyzinfo_m.o iobuffer_m.o const_phys.h darcdf.h dates.h filnames.h kuocom.h newmpar.h parm.h parmdyn.h parmgeom.h parmhor.h parmsurf.h soilv.h stime.h trcom2.h version.h
gwdrag.o : arrays_m.o cc_mpi.o gdrag_m.o liqwpar_m.o nharrs_m.o pbl_m.o sigs_m.o const_phys.h newmpar.h parm.h
hconst.o : hcon.h
helmsolve.o : cc_mpi.o diag_m.o indices_m.o sumdd_m.o vecs_m.o newmpar.h parm.h parmdyn.h parmgeom.h
hordifg.o : aerosolldr.o arrays_m.o cc_mpi.o cfrac_m.o cloudmod.o indices_m.o liqwpar_m.o map_m.o nharrs_m.o parmhdff_m.o savuvt_m.o sigs_m.o tkeeps.o vecsuv_m.o vvel_m.o const_phys.h kuocom.h newmpar.h parm.h parmdyn.h
hs_phys.o : arrays_m.o latlong_m.o nlin_m.o sigs_m.o newmpar.h parm.h 
indata.o : aerointerface.o aerosolldr.o arrays_m.o ateb.o bigxy4_m.o cable_ccam2.o cc_mpi.o daviesnudge.o diag_m.o epst_m.o extraout_m.o gdrag_m.o indices_m.o infile.o latlong_m.o liqwpar_m.o map_m.o mlo.o mlodynamics.o morepbl_m.o nharrs_m.o nsibd_m.o onthefly.o pbl_m.o permsurf_m.o river.o sigs_m.o soil_m.o soilsnow_m.o timeseries.o tracermodule.o tracers_m.o vecs_m.o vecsuv_m.o vegpar_m.o xyzinfo_m.o const_phys.h darcdf.h dates.h filnames.h newmpar.h parm.h parmdyn.h parmgeom.h soilv.h stime.h trcom2.h
indices_m.o : newmpar.h
infile.o : cc_mpi.o netcdf_m.o iobuffer_m.o sigs_m.o dates.h newmpar.h parm.h parmgeom.h
ints.o : cc_mpi.o indices_m.o newmpar.h parm.h parmhor.h
latltoij.o : utilities.o const_phys.h newmpar.h parm.h parmdyn.h
leoncld.o : aerointerface.o arrays_m.o cc_mpi.o cfrac_m.o cloudmod.o diag_m.o estab.o kuocomb_m.o latlong_m.o liqwpar_m.o map_m.o morepbl_m.o nharrs_m.o prec_m.o sigs_m.o soil_m.o work3f_m.o const_phys.h cparams.h kuocom.h newmpar.h parm.h
longwave_clouds.o : rad_utilities.o
longwave_fluxes.o : rad_utilities.o
longwave_tables.o : longwave_params.o rad_utilities.o
lw_gases_stdtf.o : cc_mpi.o infile.o gas_tf.o rad_utilities.o filnames.h newmpar.h
lwr88.o : co2dta_m.o kdacom_m.o radisw_m.o tfcom_m.o work3lwr_m.o hcon.h newmpar.h parm.h rdparm.h rnddta.h
microphys_rad.o : esfsw_parameters.o longwave_params.o rad_utilities.o
mlodynamics.o : arrays_m.o bigxy4_m.o cc_mpi.o helmsolve.o indices_m.o infile.o latlong_m.o map_m.o mlo.o mlodynamicsarrays_m.o nharrs_m.o soil_m.o soilsnow_m.o vecsuv_m.o xyzinfo_m.o const_phys.h newmpar.h parm.h parmdyn.h parmhor.h soilv.h
mslp.o : cc_mpi.o sigs_m.o const_phys.h newmpar.h parm.h
nesting.o : aerosolldr.o arrays_m.o cc_mpi.o daviesnudge.o diag_m.o indices_m.o latlong_m.o liqwpar_m.o map_m.o mlo.o mlodynamicsarrays_m.o nharrs_m.o onthefly.o pbl_m.o savuvt_m.o savuv1_m.o sigs_m.o soil_m.o soilsnow_m.o vecsuv_m.o work3sav_m.o xyzinfo_m.o const_phys.h darcdf.h dates.h kuocom.h newmpar.h parm.h parmdyn.h parmgeom.h stime.h
nonlin.o : aerosolldr.o arrays_m.o cc_mpi.o diag_m.o epst_m.o indices_m.o latlong_m.o liqwpar_m.o map_m.o morepbl_m.o nharrs_m.o nlin_m.o savuvt_m.o sigs_m.o staguv.o tbar2d_m.o tkeeps.o tracers_m.o unn_m.o vadvtvd.o vecsuv_m.o vvel_m.o work3sav_m.o xarrs_m.o xyzinfo_m.o const_phys.h kuocom.h newmpar.h parm.h parmdyn.h
onthefly.o : aerosolldr.o ateb.o casa_variable.o carbpools_m.o cc_mpi.o cable_define_types.o cloudmod.o diag_m.o extraout_m.o infile.o latlong_m.o mlo.o mlodynamics.o mlodynamicsarrays_m.o morepbl_m.o nharrs_m.o nsibd_m.o riverarrays_m.o savuvt_m.o savuv1_m.o screen_m.o sigs_m.o soil_m.o tkeeps.o tracers_m.o utilities.o vecsuv_m.o vvel_m.o workglob_m.o work2_m.o xarrs_m.o const_phys.h darcdf.h kuocom.h newmpar.h parm.h parmdyn.h parmgeom.h soilv.h stime.h
optical_path.o : longwave_params.o lw_gases_stdtf.o rad_utilities.o
outcdf.o : aerointerface.o aerosolldr.o arrays_m.o ateb.o cable_ccam2.o cable_define_types.o casa_variable.o carbpools_m.o cc_mpi.o cfrac_m.o cloudmod.o daviesnudge.o dpsdt_m.o extraout_m.o gdrag_m.o histave_m.o infile.o latlong_m.o liqwpar_m.o map_m.o mlo.o mlodynamics.o mlodynamicsarrays_m.o morepbl_m.o nharrs_m.o nsibd_m.o parmhdff_m.o pbl_m.o prec_m.o raddiag_m.o riverarrays_m.o savuvt_m.o savuv1_m.o screen_m.o seaesfrad.o sigs_m.o soil_m.o soilsnow_m.o tkeeps.o tracermodule.o tracers_m.o vegpar_m.o vvel_m.o work2_m.o xarrs_m.o const_phys.h dates.h filnames.h kuocom.h newmpar.h parm.h parmdyn.h parmgeom.h parmhor.h parmsurf.h soilv.h version.h
ozoneread.o : cc_mpi.o infile.o latlong_m.o const_phys.h dates.h filnames.h newmpar.h
pbldif.o : arrays_m.o cc_mpi.o cfrac_m.o extraout_m.o map_m.o morepbl_m.o nharrs_m.o sigs_m.o soil_m.o newmpar.h
radriv90.o : aerointerface.o arrays_m.o ateb.o cc_mpi.o cfrac_m.o cldcom_m.o co2dta_m.o diag_m.o estab.o extraout_m.o histave_m.o infile.o kdacom_m.o kuocomb_m.o latlong_m.o liqwpar_m.o lwout_m.o mlo.o nsibd_m.o ozoneread.o pbl_m.o raddiag_m.o radisw_m.o rdflux_m.o sigs_m.o soil_m.o soilsnow_m.o srccom_m.o swocom_m.o swr99.o tabcom_m.o tfcom_m.o work3f_m.o work3lwr_m.o zenith.o const_phys.h kuocom.h newmpar.h parm.h soilv.h rdparm.h hcon.h
river.o : arrays_m.o cable_ccam2.o cc_mpi.o indices_m.o map_m.o nsibd_m.o riverarrays_m.o soil_m.o soilsnow_m.o xyzinfo_m.o const_phys.h newmpar.h parm.h soilv.h
scrnout.o : arrays_m.o cc_mpi.o diag_m.o estab.o liqwpar_m.o mlo.o morepbl_m.o nsibd_m.o pbl_m.o permsurf_m.o prec_m.o screen_m.o sigs_m.o soil_m.o soilsnow_m.o work2_m.o const_phys.h newmpar.h parm.h
seaesfrad.o : aerointerface.o aerosolldr.o arrays_m.o ateb.o cc_mpi.o cfrac_m.o esfsw_driver.o esfsw_parameters.o estab.o extraout_m.o histave_m.o infile.o latlong_m.o longwave_params.o microphys_rad.o mlo.o nharrs_m.o nsibd_m.o ozoneread.o pbl_m.o raddiag_m.o radisw_m.o rad_utilities.o sealw99.o sigs_m.o soil_m.o soilsnow_m.o work3f_m.o zenith.o const_phys.h filnames.h kuocom.h newmpar.h parm.h
sealw99.o : gas_tf.o longwave_clouds.o longwave_fluxes.o longwave_params.o longwave_tables.o lw_gases_stdtf.o optical_path.o rad_utilities.o
setxyz.o : cc_mpi.o indices_m.o latlong_m.o map_m.o utilities.o workglob_m.o const_phys.h newmpar.h parm.h
sflux.o : arrays_m.o ateb.o cable_ccam2.o cc_mpi.o diag_m.o estab.o extraout_m.o gdrag_m.o latlong_m.o liqwpar_m.o map_m.o mlo.o mlodynamicsarrays_m.o morepbl_m.o nharrs_m.o nsibd_m.o pbl_m.o permsurf_m.o prec_m.o riverarrays_m.o savuvt_m.o screen_m.o sigs_m.o soil_m.o soilsnow_m.o vecsuv_m.o vegpar_m.o work2_m.o work3_m.o xyzinfo_m.o const_phys.h dates.h newmpar.h parm.h parmgeom.h parmsurf.h soilv.h
soilsnow.o : arrays_m.o cc_mpi.o diag_m.o morepbl_m.o nsibd_m.o permsurf_m.o sigs_m.o soil_m.o soilsnow_m.o work2_m.o work3_m.o work3b_m.o const_phys.h newmpar.h parm.h soilv.h
spa88.o :  cldcom_m.o kdacom_m.o lwout_m.o radisw_m.o rdflux_m.o srccom_m.o tfcom_m.o hcon.h newmpar.h rdparm.h rnddta.h
staguv.o : cc_mpi.o indices_m.o map_m.o vecsuv_m.o newmpar.h parm.h parmdyn.h
swr99.o : hcon.h newmpar.h rdparm.h
table.o : radisw_m.o tabcom_m.o hcon.h newmpar.h rdparm.h rnddta.h
timeseries.o : arrays_m.o cable_define_types.o carbpools_m.o cc_mpi.o infile.o extraout_m.o morepbl_m.o nharrs_m.o pbl_m.o prec_m.o sigs_m.o soil_m.o soilsnow_m.o tracermodule.o tracers_m.o vecsuv_m.o vegpar_m.o vvel_m.o xyzinfo_m.o const_phys.h dates.h newmpar.h parmgeom.h
tracermodule.o : arrays_m.o cc_mpi.o infile.o latlong_m.o sigs_m.o sumdd_m.o tracers_m.o xyzinfo_m.o const_phys.h dates.h newmpar.h parm.h
trvmix.o : arrays_m.o cc_mpi.o cable_ccam2.o cable_define_types.o carbpools_m.o cc_mpi.o diag_m.o nsibd_m.o pbl_m.o sigs_m.o tracermodule.o tracers_m.o xyzinfo_m.o const_phys.h dates.h newmpar.h parm.h
updps.o : arrays_m.o cc_mpi.o diag_m.o indices_m.o map_m.o nlin_m.o savuvt_m.o savuv1_m.o sigs_m.o staguv.o vecsuv_m.o vvel_m.o xarrs_m.o xyzinfo_m.o const_phys.h newmpar.h parm.h parmdyn.h parmhor.h
upglobal.o : aerosolldr.o arrays_m.o cc_mpi.o cfrac_m.o cloudmod.o diag_m.o epst_m.o indices_m.o liqwpar_m.o map_m.o nharrs_m.o nlin_m.o sbar_m.o sigs_m.o staguv.o tkeeps.o tracers_m.o unn_m.o vadvtvd.o vecsuv_m.o vvel_m.o work3f_m.o xarrs_m.o xyzinfo_m.o const_phys.h kuocom.h newmpar.h parm.h parmdyn.h parmhor.h
utilities.o : const_phys.h 
vadvtvd.o : aerosolldr.o arrays_m.o cc_mpi.o cfrac_m.o cloudmod.o diag_m.o liqwpar_m.o map_m.o nharrs_m.o sigs_m.o tkeeps.o tracers_m.o vvel_m.o xarrs_m.o kuocom.h newmpar.h parm.h parmdyn.h
<<<<<<< HEAD
vertmix.o : aerosolldr.o arrays_m.o cc_mpi.o cfrac_m.o cloudmod.o diag_m.o estab.o extraout_m.o kuocomb_m.o liqwpar_m.o map_m.o mlo.o morepbl_m.o nharrs_m.o nlin_m.o pbl_m.o savuvt_m.o screen_m.o sigs_m.o soil_m.o soilsnow_m.o tkeeps.o tracers_m.o trvmix.o work2_m.o const_phys.h kuocom.h newmpar.h parm.h 
iobuffer_m.o: cc_mpi.o netcdf_m.o
=======
vertmix.o : aerosolldr.o arrays_m.o cc_mpi.o cfrac_m.o cloudmod.o diag_m.o estab.o extraout_m.o kuocomb_m.o liqwpar_m.o map_m.o mlo.o morepbl_m.o nharrs_m.o pbl_m.o savuvt_m.o screen_m.o sigs_m.o soil_m.o soilsnow_m.o tkeeps.o tracers_m.o trvmix.o work2_m.o const_phys.h kuocom.h newmpar.h parm.h 
>>>>>>> 3cefeb32
<|MERGE_RESOLUTION|>--- conflicted
+++ resolved
@@ -235,9 +235,4 @@
 upglobal.o : aerosolldr.o arrays_m.o cc_mpi.o cfrac_m.o cloudmod.o diag_m.o epst_m.o indices_m.o liqwpar_m.o map_m.o nharrs_m.o nlin_m.o sbar_m.o sigs_m.o staguv.o tkeeps.o tracers_m.o unn_m.o vadvtvd.o vecsuv_m.o vvel_m.o work3f_m.o xarrs_m.o xyzinfo_m.o const_phys.h kuocom.h newmpar.h parm.h parmdyn.h parmhor.h
 utilities.o : const_phys.h 
 vadvtvd.o : aerosolldr.o arrays_m.o cc_mpi.o cfrac_m.o cloudmod.o diag_m.o liqwpar_m.o map_m.o nharrs_m.o sigs_m.o tkeeps.o tracers_m.o vvel_m.o xarrs_m.o kuocom.h newmpar.h parm.h parmdyn.h
-<<<<<<< HEAD
-vertmix.o : aerosolldr.o arrays_m.o cc_mpi.o cfrac_m.o cloudmod.o diag_m.o estab.o extraout_m.o kuocomb_m.o liqwpar_m.o map_m.o mlo.o morepbl_m.o nharrs_m.o nlin_m.o pbl_m.o savuvt_m.o screen_m.o sigs_m.o soil_m.o soilsnow_m.o tkeeps.o tracers_m.o trvmix.o work2_m.o const_phys.h kuocom.h newmpar.h parm.h 
-iobuffer_m.o: cc_mpi.o netcdf_m.o
-=======
-vertmix.o : aerosolldr.o arrays_m.o cc_mpi.o cfrac_m.o cloudmod.o diag_m.o estab.o extraout_m.o kuocomb_m.o liqwpar_m.o map_m.o mlo.o morepbl_m.o nharrs_m.o pbl_m.o savuvt_m.o screen_m.o sigs_m.o soil_m.o soilsnow_m.o tkeeps.o tracers_m.o trvmix.o work2_m.o const_phys.h kuocom.h newmpar.h parm.h 
->>>>>>> 3cefeb32
+vertmix.o : aerosolldr.o arrays_m.o cc_mpi.o cfrac_m.o cloudmod.o diag_m.o estab.o extraout_m.o kuocomb_m.o liqwpar_m.o map_m.o mlo.o morepbl_m.o nharrs_m.o pbl_m.o savuvt_m.o screen_m.o sigs_m.o soil_m.o soilsnow_m.o tkeeps.o tracers_m.o trvmix.o work2_m.o const_phys.h kuocom.h newmpar.h parm.h 