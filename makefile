--- conflicted
+++ resolved
@@ -189,24 +189,15 @@
 fst88.o : cc_mpi.o cldcom_m.o diag_m.o kdacom_m.o lwout_m.o radisw_m.o rdflux_m.o srccom_m.o tabcom_m.o tfcom_m.o hcon.h newmpar.h parm.h rdparm.h rnddta.h
 gas_tf.o : longwave_params.o rad_utilities.o
 gettin.o : arrays_m.o savuvt_m.o newmpar.h 
-<<<<<<< HEAD
 globpe.o : aerointerface.o aerosolldr.o arrays_m.o bigxy4_m.o cable_ccam2.o carbpools_m.o cc_mpi.o cfrac_m.o cloudmod.o daviesnudge.o diag_m.o dpsdt_m.o epst_m.o estab.o extraout_m.o gdrag_m.o histave_m.o indata.o indices_m.o infile.o kuocomb_m.o latlong_m.o leoncld.o liqwpar_m.o map_m.o mlo.o mlodynamics.o morepbl_m.o nesting.o nharrs_m.o nlin_m.o nsibd_m.o outcdf.o parmhdff_m.o pbl_m.o permsurf_m.o prec_m.o raddiag_m.o river.o savuvt_m.o savuv1_m.o sbar_m.o screen_m.o seaesfrad.o sigs_m.o soil_m.o soilsnow_m.o tbar2d_m.o timeseries.o tkeeps.o tracermodule.o tracers_m.o unn_m.o uvbar_m.o vecs_m.o vecsuv_m.o vegpar_m.o vvel_m.o workglob_m.o work2_m.o work3_m.o work3f_m.o work3sav_m.o xarrs_m.o xyzinfo_m.o iobuffer_m.o const_phys.h darcdf.h dates.h filnames.h kuocom.h newmpar.h parm.h parmdyn.h parmgeom.h parmhor.h parmsurf.h soilv.h stime.h trcom2.h version.h
-gwdrag.o : arrays_m.o cc_mpi.o diag_m.o gdrag_m.o liqwpar_m.o morepbl_m.o nharrs_m.o nlin_m.o pbl_m.o sigs_m.o soil_m.o const_phys.h newmpar.h parm.h
-=======
-globpe.o : aerointerface.o aerosolldr.o arrays_m.o bigxy4_m.o cable_ccam2.o carbpools_m.o cc_mpi.o cfrac_m.o cloudmod.o daviesnudge.o diag_m.o dpsdt_m.o epst_m.o estab.o extraout_m.o gdrag_m.o histave_m.o indata.o indices_m.o infile.o kuocomb_m.o latlong_m.o leoncld.o liqwpar_m.o map_m.o mlo.o mlodynamics.o morepbl_m.o nesting.o nharrs_m.o nlin_m.o nsibd_m.o outcdf.o parmhdff_m.o pbl_m.o permsurf_m.o prec_m.o raddiag_m.o river.o savuvt_m.o savuv1_m.o sbar_m.o screen_m.o seaesfrad.o sigs_m.o soil_m.o soilsnow_m.o tbar2d_m.o timeseries.o tkeeps.o tracermodule.o tracers_m.o unn_m.o uvbar_m.o vecs_m.o vecsuv_m.o vegpar_m.o vvel_m.o workglob_m.o work2_m.o work3_m.o work3f_m.o work3sav_m.o xarrs_m.o xyzinfo_m.o const_phys.h darcdf.h dates.h filnames.h kuocom.h newmpar.h parm.h parmdyn.h parmgeom.h parmhor.h parmsurf.h soilv.h stime.h trcom2.h version.h
 gwdrag.o : arrays_m.o cc_mpi.o gdrag_m.o liqwpar_m.o nharrs_m.o pbl_m.o sigs_m.o const_phys.h newmpar.h parm.h
->>>>>>> 28954321
 hconst.o : hcon.h
 helmsolve.o : cc_mpi.o diag_m.o indices_m.o sumdd_m.o vecs_m.o newmpar.h parm.h parmdyn.h parmgeom.h
 hordifg.o : aerosolldr.o arrays_m.o cc_mpi.o cfrac_m.o cloudmod.o indices_m.o liqwpar_m.o map_m.o nharrs_m.o parmhdff_m.o savuvt_m.o sigs_m.o tkeeps.o vecsuv_m.o vvel_m.o const_phys.h kuocom.h newmpar.h parm.h parmdyn.h
 hs_phys.o : arrays_m.o latlong_m.o nlin_m.o sigs_m.o newmpar.h parm.h 
 indata.o : aerointerface.o aerosolldr.o arrays_m.o ateb.o bigxy4_m.o cable_ccam2.o cc_mpi.o daviesnudge.o diag_m.o epst_m.o extraout_m.o gdrag_m.o indices_m.o infile.o latlong_m.o liqwpar_m.o map_m.o mlo.o mlodynamics.o morepbl_m.o nharrs_m.o nsibd_m.o onthefly.o pbl_m.o permsurf_m.o river.o sigs_m.o soil_m.o soilsnow_m.o timeseries.o tracermodule.o tracers_m.o vecs_m.o vecsuv_m.o vegpar_m.o xyzinfo_m.o const_phys.h darcdf.h dates.h filnames.h newmpar.h parm.h parmdyn.h parmgeom.h soilv.h stime.h trcom2.h
 indices_m.o : newmpar.h
-<<<<<<< HEAD
-infile.o : cc_mpi.o netcdf_m.o iobuffer_m.o dates.h newmpar.h parm.h parmgeom.h
-=======
-infile.o : cc_mpi.o netcdf_m.o sigs_m.o dates.h newmpar.h parm.h parmgeom.h
->>>>>>> 28954321
+infile.o : cc_mpi.o netcdf_m.o iobuffer_m.o sigs_m.o dates.h newmpar.h parm.h parmgeom.h
 ints.o : cc_mpi.o indices_m.o newmpar.h parm.h parmhor.h
 latltoij.o : utilities.o const_phys.h newmpar.h parm.h parmdyn.h
 leoncld.o : aerointerface.o arrays_m.o cc_mpi.o cfrac_m.o cloudmod.o diag_m.o estab.o kuocomb_m.o latlong_m.o liqwpar_m.o map_m.o morepbl_m.o nharrs_m.o prec_m.o sigs_m.o soil_m.o work3f_m.o const_phys.h cparams.h kuocom.h newmpar.h parm.h
