--- conflicted
+++ resolved
@@ -20,13 +20,8 @@
    ierr = 0
 end subroutine MPI_Comm_rank
 
-<<<<<<< HEAD
-subroutine MPI_abort(comm, errorcode. ierr)
-   integer :: comm, errorcode, ierr
-=======
 subroutine MPI_Abort(comm,ierr2,ierr)
    integer :: comm, ierr,ierr2
->>>>>>> 5f7793d1
    stop
 end subroutine MPI_Abort
 
