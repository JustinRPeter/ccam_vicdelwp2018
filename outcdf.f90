! Conformal Cubic Atmospheric Model
    
! Copyright 2015 Commonwealth Scientific Industrial Research Organisation (CSIRO)
    
! This file is part of the Conformal Cubic Atmospheric Model (CCAM)
!
! CCAM is free software: you can redistribute it and/or modify
! it under the terms of the GNU General Public License as published by
! the Free Software Foundation, either version 3 of the License, or
! (at your option) any later version.
!
! CCAM is distributed in the hope that it will be useful,
! but WITHOUT ANY WARRANTY; without even the implied warranty of
! MERCHANTABILITY or FITNESS FOR A PARTICULAR PURPOSE.  See the
! GNU General Public License for more details.
!
! You should have received a copy of the GNU General Public License
! along with CCAM.  If not, see <http://www.gnu.org/licenses/>.

!------------------------------------------------------------------------------

! CCAM netCDF output routines

! itype=1     write outfile history file (compressed)
! itype=-1    write restart file (uncompressed)
! localhist=f single processor output 
! localhist=t parallel output for each processor

! Thanks to Paul Ryan for advice on output netcdf routines.
    
module outcdf
    
private
public outfile, freqfile, mslp

character(len=3), dimension(12), parameter :: month = (/'jan','feb','mar','apr','may','jun','jul','aug','sep','oct','nov','dec'/)

contains

subroutine outfile(iout,rundate,nwrite,nstagin,jalbfix,nalpha,mins_rad)
      
use arrays_m
use cc_mpi
use pbl_m
use soilsnow_m ! tgg,wb,snowd
use tracers_m
      
implicit none
      
include 'newmpar.h'
include 'dates.h'    ! mtimer
include 'filnames.h' ! list of files, read in once only
include 'parm.h'

integer iout,nwrite,nstagin
integer, intent(in) :: jalbfix,nalpha,mins_rad
character(len=160) :: co2out,radonout,surfout
character(len=20) :: qgout
character(len=8) :: rundate

call START_LOG(outfile_begin)
      
if ( myid==0 ) then
  write(6,*) "ofile written for iout: ",iout
  write(6,*) "kdate,ktime,mtimer:     ",kdate,ktime,mtimer
end if

if ( nrungcm==-2 .or. nrungcm==-3 .or. nrungcm==-5 ) then
  if ( ktau==nwrite/2 .or. ktau==nwrite ) then
!        usually after first 24 hours, save soil variables for next run
    if ( ktau==nwrite ) then  ! 24 hour write
      if ( ktime==1200 ) then
        co2out=co2_12     ! 'co2.1200'
        radonout=radon_12 ! 'radon.1200'
        surfout=surf_12   ! 'current.1200'
        qgout='qg_12'
      else
        co2out=co2_00     !  'co2.0000'
        radonout=radon_00 ! 'radon.0000'
        surfout=surf_00   ! 'current.0000'
        qgout='qg_00'
      endif
    else                    ! 12 hour write
      if(ktime==1200)then
        co2out=co2_00     !  'co2.0000'
        radonout=radon_00 ! 'radon.0000'
        surfout=surf_00   ! 'current.0000'
        qgout='qg_00'
      else
        co2out=co2_12     ! 'co2.1200'
        radonout=radon_12 ! 'radon.1200'
        surfout=surf_12   ! 'current.1200'
        qgout='qg_12'
      endif
    endif               ! (ktau.eq.nwrite)
    if ( myid == 0 ) then
      write(6,*) "writing current soil & snow variables to ",surfout
      open(unit=77,file=surfout,form='formatted',status='unknown')
      write (77,*) kdate,ktime,' ktau = ',ktau
    end if
    call writeglobvar(77, wb, fmt='(14f6.3)')
    call writeglobvar(77, tgg, fmt='(12f7.2)')
    call writeglobvar(77, tss, fmt='(12f7.2)')
    call writeglobvar(77, snowd, fmt='(12f7.1)')
    call writeglobvar(77, sicedep, fmt='(12f7.1)')
    if ( myid == 0 ) close (77)
    if ( nrungcm==-2 .or. nrungcm==-5 ) then
      if ( myid == 0 ) then
        write(6,*) "writing special qgout file: ",qgout
        open(unit=77,file=qgout,form='unformatted',status='unknown')
      end if
      call writeglobvar(77, qg)
      if ( myid == 0 ) close (77)
    endif  ! (nrungcm.eq.-2.or.nrungcm.eq.-5)
  endif    ! (ktau.eq.nwrite/2.or.ktau.eq.nwrite)
endif      ! (nrungcm.eq.-2.or.nrungcm.eq.-3.or.nrungcm.eq.-5)

!---------------------------------------------------------------------------
if ( iout==19 ) then
  select case(io_rest)  
    case(1)  ! for netCDF 
      if ( myid==0 ) write(6,*) "restart write of data to netCDF"
      call cdfout(rundate,-1,nstagin,jalbfix,nalpha,mins_rad)
    case(3)
      write(6,*) "Error, restart binary output not supported"
      call ccmpi_abort(-1)
  end select
else
  select case(io_out)
    case(1)
      call cdfout(rundate,1,nstagin,jalbfix,nalpha,mins_rad)
    case(3)
      write(6,*) "Error, history binary output not supported"
      call ccmpi_abort(-1)
  end select
end if

call END_LOG(outfile_end)
      
return
end subroutine outfile

    
!--------------------------------------------------------------
! CONFIGURE DIMENSIONS FOR OUTPUT NETCDF FILES
subroutine cdfout(rundate,itype,nstagin,jalbfix,nalpha,mins_rad)

use aerosolldr                        ! LDR prognostic aerosols
use cable_ccam, only : proglai        ! CABLE
use cc_mpi                            ! CC MPI routines
use cloudmod                          ! Prognostic cloud fraction
use infile                            ! Input file routines
use liqwpar_m                         ! Cloud water mixing ratios
use mlo, only : mindep              & ! Ocean physics and prognostic arrays
    ,minwater,mxd,zomode,zoseaice   &
    ,factchseaice
use mlodynamics                       ! Ocean dynamics
use parmhdff_m                        ! Horizontal diffusion parameters
use seaesfrad_m                       ! SEA-ESF radiation
use tkeeps                            ! TKE-EPS boundary layer
use tracers_m                         ! Tracer data
use iobuffer_m

implicit none

include 'newmpar.h'                   ! Grid parameters
include 'dates.h'                     ! Date data
include 'filnames.h'                  ! Filenames
include 'kuocom.h'                    ! Convection parameters
include 'parm.h'                      ! Model configuration
include 'parmdyn.h'                   ! Dynamics parameters
include 'parmgeom.h'                  ! Coordinate data
include 'parmhor.h'                   ! Horizontal advection parameters
include 'parmsurf.h'                  ! Surface parameters

integer ixp,iyp,idlev,idnt,idms,idoc,iproc,igproc,ipn
integer leap
common/leap_yr/leap                   ! Leap year (1 to allow leap years)
integer nbarewet,nsigmf
common/nsib/nbarewet,nsigmf

integer, parameter :: nihead=54
integer, parameter :: nrhead=14
integer, dimension(nihead) :: nahead
integer, dimension(5), save :: dima,dims,dimo
integer, intent(in) :: jalbfix,nalpha,mins_rad
integer itype, nstagin
integer xdim,ydim,zdim,tdim,msdim,ocdim,pdim,gpdim,pndim
integer icy, icm, icd, ich, icmi, ics, idv
integer namipo3, tlen
integer, save :: idnc=0, iarch=0
real, dimension(nrhead) :: ahead
character(len=180) cdffile
character(len=33) grdtim
character(len=20) timorg
character(len=8) rundate

! Determine file names depending on output
if ( myid==0 .or. localhist ) then
  ! File setup follows
  if ( itype==1 ) then
    ! itype=1 outfile
    iarch=iarch+1
    if ( localhist ) then
      if ( procformat ) then
         if ( pio ) then
            write(cdffile,"(a,'.',i6.6)") trim(ofile), 0
         else
            write(cdffile,"(a,'.',i6.6)") trim(ofile), myid_leader
         end if
      else
         write(cdffile,"(a,'.',i6.6)") trim(ofile), myid
      end if
    else
      cdffile=ofile
    endif
  else
    ! itype=-1 restfile
    iarch=1
    if ( localhist ) then
      if ( procformat ) then
         if ( pio ) then
            write(cdffile,"(a,'.',i6.6)") trim(restfile), 0
         else
            write(cdffile,"(a,'.',i6.6)") trim(restfile), myid_leader
         end if
      else
         write(cdffile,"(a,'.',i6.6)") trim(restfile), myid
      endif
    else
      cdffile=restfile
    endif
    idnc=0
  endif ! ( itype==1)then

  ! Open new file
  if( iarch==1 )then
    if ( myid==0 ) write(6,'(" nccre of itype,cdffile=",i5," ",a80)') itype,cdffile
    call ccnf_create(cdffile,idnc)
    ! Turn off the data filling
    call ccnf_nofill(idnc)
    ! Create dimensions, lon, runtopo.shlat
    if( localhist ) then
      call ccnf_def_dim(idnc,'longitude',il,xdim)
      call ccnf_def_dim(idnc,'latitude',jl,ydim)
    else
      call ccnf_def_dim(idnc,'longitude',il_g,xdim)
      call ccnf_def_dim(idnc,'latitude',jl_g,ydim)
    endif
    call ccnf_def_dim(idnc,'lev',kl,zdim)
    call ccnf_def_dim(idnc,'zsoil',ms,msdim)
    if ( abs(nmlo)>0. .and. abs(nmlo)<=9 ) then
      call ccnf_def_dim(idnc,'olev',ol,ocdim)
    else
      ocdim=0
    end if
    if ( procformat .and. localhist )then
      if ( pio ) then
         call ccnf_def_dim(idnc,'processor',nproc,pdim)
         call ccnf_def_dim(idnc,'gprocessor',nproc,gpdim)
         call ccnf_def_dim(idnc,'proc_nodes',1,pndim)
      else
         call ccnf_def_dim(idnc,'processor',nproc_node,pdim)
         call ccnf_def_dim(idnc,'gprocessor',nproc,gpdim)
         call ccnf_def_dim(idnc,'proc_nodes',nproc_leader,pndim)
      end if
    end if
    if ( unlimitedhist ) then
      call ccnf_def_dimu(idnc,'time',tdim)
    else
      tlen=ceiling(1.0d0*ntau/nwt)+1
      call ccnf_def_dim(idnc,'time',tlen,tdim)
    end if
    if ( myid==0 ) then
      if ( procformat ) then
         write(6,*) "xdim,ydim,zdim,tdim,pdim,gpdim,pndim"
         write(6,*)  xdim,ydim,zdim,tdim,pdim,gpdim,pndim
      else
         write(6,*) "xdim,ydim,zdim,tdim"
         write(6,*)  xdim,ydim,zdim,tdim
      end if
    end if

    if ( procformat .and. localhist ) then
       ! atmosphere dimensions
       dima = (/ xdim, ydim, zdim, pdim, tdim /)

       ! soil dimensions
       dims = (/ xdim, ydim, msdim, pdim, tdim /)

       ! ocean dimensions
       dimo = (/ xdim, ydim, ocdim, pdim, tdim /)
    else
       ! atmosphere dimensions
       dima = (/ xdim, ydim, zdim, tdim, 0 /)

       ! soil dimensions
       dims = (/ xdim, ydim, msdim, tdim, 0 /)

       ! ocean dimensions
       dimo = (/ xdim, ydim, ocdim, tdim, 0 /)
    end if

    ! Define coords.
    if ( procformat .and. localhist ) then
       call ccnf_def_var(idnc,'longitude','float',2,(/ dima(1),dima(4) /),ixp)
    else
       call ccnf_def_var(idnc,'longitude','float',1,dima(1:1),ixp)
    end if
    call ccnf_put_att(idnc,ixp,'point_spacing','even')
    call ccnf_put_att(idnc,ixp,'units','degrees_east')
    if ( procformat .and. localhist ) then
       call ccnf_def_var(idnc,'latitude','float',2,(/ dima(2),dima(4) /),iyp)
    else
       call ccnf_def_var(idnc,'latitude','float',1,dima(2:2),iyp)
    end if
    call ccnf_put_att(idnc,iyp,'point_spacing','even')
    call ccnf_put_att(idnc,iyp,'units','degrees_north')
    if ( myid==0 ) write(6,*) 'ixp,iyp=',ixp,iyp

    call ccnf_def_var(idnc,'lev','float',1,dima(3:3),idlev)
    call ccnf_put_att(idnc,idlev,'positive','down')
    call ccnf_put_att(idnc,idlev,'point_spacing','uneven')
    call ccnf_put_att(idnc,idlev,'units','sigma_level')
    call ccnf_put_att(idnc,idlev,'long_name','sigma_level')
    if (myid==0) write(6,*) 'idlev=',idlev

    call ccnf_def_var(idnc,'zsoil','float',1,dims(3:3),idms)
    call ccnf_put_att(idnc,idms,'point_spacing','uneven')
    call ccnf_put_att(idnc,idms,'units','m')
    if (myid==0) write(6,*) 'idms=',idms
        
    if (abs(nmlo)>0.and.abs(nmlo)<=9) then
      call ccnf_def_var(idnc,'olev','float',1,dimo(3:3),idoc)
      call ccnf_put_att(idnc,idoc,'point_spacing','uneven')
      call ccnf_put_att(idnc,idoc,'units','sigma_level')
      if (myid==0) write(6,*) 'idoc=',idoc
    end if
    if ( procformat .and. localhist ) then
       call ccnf_def_var(idnc,'processor','int',1,dima(4:4),iproc)
       call ccnf_put_att(idnc,iproc,'long_name','processor number')
       call ccnf_def_var(idnc,'gprocessor','int',1,(/ gpdim /),igproc)
       call ccnf_put_att(idnc,igproc,'long_name','global processor number')
       call ccnf_def_var(idnc,'proc_nodes','int',1,(/ pndim /),ipn)
       call ccnf_put_att(idnc,ipn,'long_name','processors per node')
    end if

    if ( procformat .and. localhist ) then
       call ccnf_def_var(idnc,'time','float',1,dima(5:5),idnt)
    else
       call ccnf_def_var(idnc,'time','float',1,dima(4:4),idnt)
    end if
    call ccnf_put_att(idnc,idnt,'point_spacing','even')
    if ( myid==0 ) then
      write(6,*) 'tdim,idnc=',tdim,idnc
      write(6,*) 'idnt=',idnt
      write(6,*) 'kdate,ktime,ktau=',kdate,ktime,ktau
    end if

    icy = kdate/10000
    icm = max(1, min(12, (kdate-icy*10000)/100))
    icd = max(1, min(31, (kdate-icy*10000-icm*100)))
    if ( icy<100 ) icy = icy + 1900
    ich = ktime/100
    icmi = (ktime-ich*100)
    ics = 0
    write(timorg,'(i2.2,"-",a3,"-",i4.4,3(":",i2.2))') icd,month(icm),icy,ich,icmi,ics
    call ccnf_put_att(idnc,idnt,'time_origin',timorg)
    write(grdtim,'("minutes since ",i4.4,"-",i2.2,"-",i2.2," ",2(i2.2,":"),i2.2)') icy,icm,icd,ich,icmi,ics
    call ccnf_put_att(idnc,idnt,'units',grdtim)
    if ( leap==0 ) then
      call ccnf_put_att(idnc,idnt,'calendar','noleap')
    end if
    if ( myid==0 ) then
      write(6,*) 'timorg=',timorg
      write(6,*) 'grdtim=',grdtim
    end if

!   create the attributes of the header record of the file
    nahead(1) = il_g       ! needed by cc2hist
    nahead(2) = jl_g       ! needed by cc2hist
    nahead(3) = kl         ! needed by cc2hist
    nahead(4) = 5
    nahead(5) = 0          ! nsd not used now
    nahead(6) = io_in
    nahead(7) = nbd
    nahead(8) = 0          ! not needed now  
    nahead(9) = mex
    nahead(10) = mup
    nahead(11) = 2 ! nem
    nahead(12) = mtimer
    nahead(13) = 0         ! nmi
    nahead(14) = nint(dt)  ! needed by cc2hist
    nahead(15) = 0         ! not needed now 
    nahead(16) = nhor
    nahead(17) = nkuo
    nahead(18) = khdif
    nahead(19) = kl        ! needed by cc2hist (was kwt)
    nahead(20) = 0  !iaa
    nahead(21) = 0  !jaa
    nahead(22) = -4
    nahead(23) = 0       ! not needed now      
    nahead(24) = 0  !lbd
    nahead(25) = nrun
    nahead(26) = 0
    nahead(27) = khor
    nahead(28) = ksc
    nahead(29) = kountr
    nahead(30) = 1 ! ndiur
    nahead(31) = 0  ! spare
    nahead(32) = nhorps
    nahead(33) = nsoil
    nahead(34) = ms        ! needed by cc2hist
    nahead(35) = ntsur
    nahead(36) = nrad
    nahead(37) = kuocb
    nahead(38) = nvmix
    nahead(39) = ntsea
    nahead(40) = 0    
    nahead(41) = nextout
    nahead(42) = ilt
    nahead(43) = ntrac     ! needed by cc2hist
    nahead(44) = nsib
    nahead(45) = nrungcm
    nahead(46) = ncvmix
    nahead(47) = ngwd
    nahead(48) = lgwd
    nahead(49) = mup
    nahead(50) = nritch_t
    nahead(51) = ldr
    nahead(52) = nevapls
    nahead(53) = nevapcc
    nahead(54) = nt_adv
    ahead(1) = ds
    ahead(2) = 0.  !difknbd
    ahead(3) = 0.  ! was rhkuo for kuo scheme
    ahead(4) = 0.  !du
    ahead(5) = rlong0     ! needed by cc2hist
    ahead(6) = rlat0      ! needed by cc2hist
    ahead(7) = schmidt    ! needed by cc2hist
    ahead(8) = 0.  !stl2
    ahead(9) = 0.  !relaxt
    ahead(10) = 0.  !hourbd
    ahead(11) = tss_sh
    ahead(12) = vmodmin
    ahead(13) = av_vmod
    ahead(14) = epsp
    if ( myid==0 ) then
      write(6,'(" nahead=",(20i4))') nahead
      write(6,*) "ahead=",ahead
    end if
    call ccnf_put_attg(idnc,'int_header',nahead)
    call ccnf_put_attg(idnc,'real_header',ahead)
    call ccnf_put_attg(idnc,'date_header',rundate)
    call ccnf_def_var(idnc,'ds','float',idv)
    call ccnf_def_var(idnc,'dt','float',idv)

    ! store CCAM parameters
    call ccnf_put_attg(idnc,'aeroindir',aeroindir)
    call ccnf_put_attg(idnc,'alphaj',alphaj)
    if (amipo3) then
      namipo3=1
    else
      namipo3=0
    end if
    call ccnf_put_attg(idnc,'amipo3',namipo3)
    call ccnf_put_attg(idnc,'av_vmod',av_vmod)
    call ccnf_put_attg(idnc,'bpyear',bpyear)
    call ccnf_put_attg(idnc,'ccycle',ccycle)
    call ccnf_put_attg(idnc,'cgmap_offset',cgmap_offset)
    call ccnf_put_attg(idnc,'cgmap_scale',cgmap_scale)
    call ccnf_put_attg(idnc,'ch_dust',ch_dust)
    call ccnf_put_attg(idnc,'charnock',charnock)
    call ccnf_put_attg(idnc,'chn10',chn10)
    call ccnf_put_attg(idnc,'epsf',epsf)
    call ccnf_put_attg(idnc,'epsh',epsh)
    call ccnf_put_attg(idnc,'epsp',epsp)
    call ccnf_put_attg(idnc,'epsu',epsu)
    call ccnf_put_attg(idnc,'factchseaice',factchseaice)
    call ccnf_put_attg(idnc,'fc2',fc2)
    call ccnf_put_attg(idnc,'helim',helim)
    call ccnf_put_attg(idnc,'helmmeth',helmmeth)
    call ccnf_put_attg(idnc,'iaero',iaero)   
    call ccnf_put_attg(idnc,'iceradmethod',iceradmethod)   
    call ccnf_put_attg(idnc,'jalbfix',jalbfix)
    call ccnf_put_attg(idnc,'kblock',kblock)
    call ccnf_put_attg(idnc,'kbotdav',kbotdav)
    call ccnf_put_attg(idnc,'kbotmlo',kbotmlo)
    call ccnf_put_attg(idnc,'khdif',khdif)
    call ccnf_put_attg(idnc,'khor',khor)
    call ccnf_put_attg(idnc,'knh',knh)
    call ccnf_put_attg(idnc,'ktopdav',ktopdav)
    call ccnf_put_attg(idnc,'ktopmlo',ktopmlo)
    call ccnf_put_attg(idnc,'leap',leap)
    call ccnf_put_attg(idnc,'liqradmethod',liqradmethod)    
    call ccnf_put_attg(idnc,'lgwd',lgwd)
    call ccnf_put_attg(idnc,'m_fly',m_fly)
    call ccnf_put_attg(idnc,'mbd',mbd)
    call ccnf_put_attg(idnc,'mbd_maxscale',mbd_maxscale)
    call ccnf_put_attg(idnc,'mex',mex)
    call ccnf_put_attg(idnc,'mfix',mfix)
    call ccnf_put_attg(idnc,'mfix_aero',mfix_aero)
    call ccnf_put_attg(idnc,'mfix_qg',mfix_qg)
    call ccnf_put_attg(idnc,'mfix_tr',mfix_tr)
    call ccnf_put_attg(idnc,'mh_bs',mh_bs)
    call ccnf_put_attg(idnc,'mindep',mindep)
    call ccnf_put_attg(idnc,'minwater',minwater)
    call ccnf_put_attg(idnc,'mloalpha',mloalpha)
    call ccnf_put_attg(idnc,'mlodiff',mlodiff)
    call ccnf_put_attg(idnc,'mup',mup)
    call ccnf_put_attg(idnc,'mxd',mxd)
    call ccnf_put_attg(idnc,'nalpha',nalpha)
    call ccnf_put_attg(idnc,'namip',namip)
    call ccnf_put_attg(idnc,'nbarewet',nbarewet)
    call ccnf_put_attg(idnc,'nbd',nbd)
    call ccnf_put_attg(idnc,'newrough',newrough)
    call ccnf_put_attg(idnc,'newtop',newtop)
    call ccnf_put_attg(idnc,'newztsea',newztsea)
    call ccnf_put_attg(idnc,'nglacier',nglacier)
    call ccnf_put_attg(idnc,'ngwd',ngwd)
    call ccnf_put_attg(idnc,'nh',nh)
    call ccnf_put_attg(idnc,'nhor',nhor)
    call ccnf_put_attg(idnc,'nhorjlm',nhorjlm)
    call ccnf_put_attg(idnc,'nhorps',nhorps)
    call ccnf_put_attg(idnc,'nhstest',nhstest)
    call ccnf_put_attg(idnc,'nlocal',nlocal)
    call ccnf_put_attg(idnc,'nmlo',nmlo)
    call ccnf_put_attg(idnc,'nmr',nmr)
    call ccnf_put_attg(idnc,'nplens',nplens)
    call ccnf_put_attg(idnc,'nrad',nrad)
    call ccnf_put_attg(idnc,'nritch_t',nritch_t)
    call ccnf_put_attg(idnc,'nriver',nriver)
    call ccnf_put_attg(idnc,'nsemble',nsemble)
    call ccnf_put_attg(idnc,'nsib',nsib)
    call ccnf_put_attg(idnc,'nsigmf',nsigmf)
    call ccnf_put_attg(idnc,'nspecial',nspecial)
    call ccnf_put_attg(idnc,'nstagu',nstagu)
    call ccnf_put_attg(idnc,'nt_adv',nt_adv)
    call ccnf_put_attg(idnc,'ntaft',ntaft)
    call ccnf_put_attg(idnc,'ntbar',ntbar)
    call ccnf_put_attg(idnc,'ntsea',ntsea)
    call ccnf_put_attg(idnc,'ntsur',ntsur)
    call ccnf_put_attg(idnc,'nud_hrs',nud_hrs)
    call ccnf_put_attg(idnc,'nud_ouv',nud_ouv)
    call ccnf_put_attg(idnc,'nud_p',nud_p)
    call ccnf_put_attg(idnc,'nud_q',nud_q)
    call ccnf_put_attg(idnc,'nud_sfh',nud_sfh)
    call ccnf_put_attg(idnc,'nud_sss',nud_sss)    
    call ccnf_put_attg(idnc,'nud_sst',nud_sst)
    call ccnf_put_attg(idnc,'nud_t',nud_t)
    call ccnf_put_attg(idnc,'nud_uv',nud_uv)
    call ccnf_put_attg(idnc,'nudu_hrs',nudu_hrs)
    call ccnf_put_attg(idnc,'nurban',nurban)
    call ccnf_put_attg(idnc,'nvmix',nvmix)
    call ccnf_put_attg(idnc,'ocneps',ocneps)
    call ccnf_put_attg(idnc,'ocnsmag',ocnsmag)
    call ccnf_put_attg(idnc,'ol',ol)
    call ccnf_put_attg(idnc,'panfg',panfg)
    call ccnf_put_attg(idnc,'panzo',panzo)
    call ccnf_put_attg(idnc,'precon',precon)
    call ccnf_put_attg(idnc,'proglai',proglai)
    call ccnf_put_attg(idnc,'qgmin',qgmin)
    call ccnf_put_attg(idnc,'rescrn',rescrn)
    call ccnf_put_attg(idnc,'restol',restol)
    call ccnf_put_attg(idnc,'rhsat',rhsat)
    call ccnf_put_attg(idnc,'sigbot_gwd',sigbot_gwd)
    call ccnf_put_attg(idnc,'sigramphigh',sigramphigh)
    call ccnf_put_attg(idnc,'sigramplow',sigramplow)
    call ccnf_put_attg(idnc,'snmin',snmin)
    call ccnf_put_attg(idnc,'tbave',tbave)
    call ccnf_put_attg(idnc,'tblock',tblock)
    call ccnf_put_attg(idnc,'tss_sh',tss_sh)
    call ccnf_put_attg(idnc,'vmodmin',vmodmin)
    call ccnf_put_attg(idnc,'zobgin',zobgin)
    call ccnf_put_attg(idnc,'zomode',zomode)
    call ccnf_put_attg(idnc,'zoseaice',zoseaice)
    call ccnf_put_attg(idnc,'zvolcemi',zvolcemi)

    call ccnf_put_attg(idnc,'mins_rad',mins_rad)
    call ccnf_put_attg(idnc,'sw_diff_streams',sw_diff_streams)
    call ccnf_put_attg(idnc,'sw_resolution',sw_resolution)
    
    call ccnf_put_attg(idnc,'acon',acon)
    call ccnf_put_attg(idnc,'alflnd',alflnd)
    call ccnf_put_attg(idnc,'alfsea',alfsea)
    call ccnf_put_attg(idnc,'bcon',bcon)
    call ccnf_put_attg(idnc,'convfact',convfact)
    call ccnf_put_attg(idnc,'convtime',convtime)
    call ccnf_put_attg(idnc,'detrain',detrain)
    call ccnf_put_attg(idnc,'dsig2',dsig2)
    call ccnf_put_attg(idnc,'entrain',entrain)
    call ccnf_put_attg(idnc,'fldown',fldown)
    call ccnf_put_attg(idnc,'iterconv',iterconv)
    call ccnf_put_attg(idnc,'ksc',ksc)
    call ccnf_put_attg(idnc,'kscmom',kscmom)
    call ccnf_put_attg(idnc,'kscsea',kscsea)
    call ccnf_put_attg(idnc,'ldr',ldr)
    call ccnf_put_attg(idnc,'mbase',mbase)
    call ccnf_put_attg(idnc,'mdelay',mdelay)
    call ccnf_put_attg(idnc,'methdetr',methdetr)
    call ccnf_put_attg(idnc,'methprec',methprec)
    call ccnf_put_attg(idnc,'nbase',nbase)
    call ccnf_put_attg(idnc,'ncldia',nclddia)
    call ccnf_put_attg(idnc,'ncloud',ncloud)
    call ccnf_put_attg(idnc,'ncvcloud',ncvcloud)
    call ccnf_put_attg(idnc,'nevapcc',nevapcc)
    call ccnf_put_attg(idnc,'nevapls',nevapls)
    call ccnf_put_attg(idnc,'nkuo',nkuo)
    call ccnf_put_attg(idnc,'nuvconv',nuvconv)
    call ccnf_put_attg(idnc,'rhcv',rhcv)
    call ccnf_put_attg(idnc,'tied_con',tied_con)
    call ccnf_put_attg(idnc,'tied_over',tied_over)

    call ccnf_put_attg(idnc,'b1',b1)
    call ccnf_put_attg(idnc,'b2',b2)
    call ccnf_put_attg(idnc,'be',be)
    call ccnf_put_attg(idnc,'buoymeth',buoymeth)
    call ccnf_put_attg(idnc,'ce0',ce0)
    call ccnf_put_attg(idnc,'ce1',ce1)
    call ccnf_put_attg(idnc,'ce2',ce2)
    call ccnf_put_attg(idnc,'ce3',ce3)
    call ccnf_put_attg(idnc,'cm0',cm0)
    call ccnf_put_attg(idnc,'cq',cq)
    call ccnf_put_attg(idnc,'drrc0',dtrc0)
    call ccnf_put_attg(idnc,'dtrn0',dtrn0)
    call ccnf_put_attg(idnc,'ent0',ent0)
    call ccnf_put_attg(idnc,'icm1',icm1)
    call ccnf_put_attg(idnc,'m0',m0)
    call ccnf_put_attg(idnc,'maxdts',maxdts)
    call ccnf_put_attg(idnc,'maxl',maxl)
    call ccnf_put_attg(idnc,'mineps',mineps)
    call ccnf_put_attg(idnc,'minl',minl)
    call ccnf_put_attg(idnc,'mintke',mintke)
    call ccnf_put_attg(idnc,'stabmeth',stabmeth)

  else
    if ( myid==0 ) write(6,'(" outcdf itype,idnc,iarch,cdffile=",i5,i8,i5," ",a80)') itype,idnc,iarch,cdffile
  endif ! ( iarch=1 ) ..else..
endif ! (myid==0.or.localhist)
      
! openhist writes some fields so needs to be called by all processes
call openhist(iarch,itype,dima,localhist,idnc,nstagin,ixp,iyp,idlev,idms,idoc,iproc,igproc,ipn)

if ( myid==0 .or. localhist ) then
  if ( ktau==ntau ) then
    if ( myid==0 ) write(6,*) "closing netCDF file idnc=",idnc      
    call init_iobuffer(idnc,itype)
    call ccnf_close(idnc)
  endif
endif    ! (myid==0.or.local)

return
end subroutine cdfout
      
!--------------------------------------------------------------
! CREATE ATTRIBUTES AND WRITE OUTPUT
subroutine openhist(iarch,itype,idim,local,idnc,nstagin,ixp,iyp,idlev,idms,idoc,iproc,igproc,ipn)

use mpi
use aerointerface                                ! Aerosol interface
use aerosolldr                                   ! LDR prognostic aerosols
use arrays_m                                     ! Atmosphere dyamics prognostic arrays
use ateb, only : atebsave                        ! Urban
use cable_ccam, only : savetile, savetiledef     ! CABLE interface
use cable_def_types_mod, only : ncs, ncp         ! CABLE dimensions
use casadimension, only : mplant, mlitter, msoil ! CASA dimensions
use carbpools_m                                  ! Carbon pools
use cc_mpi                                       ! CC MPI routines
use cfrac_m                                      ! Cloud fraction
use cloudmod                                     ! Prognostic strat cloud
use daviesnudge                                  ! Far-field nudging
use dpsdt_m                                      ! Vertical velocity
use extraout_m                                   ! Additional diagnostics
use gdrag_m                                      ! Gravity wave drag
use histave_m                                    ! Time average arrays
use infile                                       ! Input file routines
use latlong_m                                    ! Lat/lon coordinates
use liqwpar_m                                    ! Cloud water mixing ratios
use map_m                                        ! Grid map arrays
use mlo, only : wlev,mlosave,mlodiag, &          ! Ocean physics and prognostic arrays
                mloexpdep,wrtemp
use mlodynamics                                  ! Ocean dynamics
use morepbl_m                                    ! Additional boundary layer diagnostics
use nharrs_m                                     ! Non-hydrostatic atmosphere arrays
use nsibd_m                                      ! Land-surface arrays
use pbl_m                                        ! Boundary layer arrays
use prec_m                                       ! Precipitation
use raddiag_m                                    ! Radiation diagnostic
use river                                        ! River routing
use savuvt_m                                     ! Saved dynamic arrays
use savuv1_m                                     ! Saved dynamic arrays
use screen_m                                     ! Screen level diagnostics
use sigs_m                                       ! Atmosphere sigma levels
use soil_m                                       ! Soil and surface data
use soilsnow_m                                   ! Soil, snow and surface data
use tkeeps, only : tke,eps,zidry                 ! TKE-EPS boundary layer
use tracermodule, only : tracname,writetrpm      ! Tracer routines
use tracers_m                                    ! Tracer data
use vegpar_m                                     ! Vegetation arrays
use vvel_m                                       ! Additional vertical velocity
use work2_m                                      ! Diagnostic arrays
use xarrs_m, only : pslx                         ! Saved dynamic arrays
use iobuffer_m

implicit none

include 'newmpar.h'                              ! Grid parameters
include 'const_phys.h'                           ! Physical constants
include 'dates.h'                                ! Date data
include 'filnames.h'                             ! Filenames
include 'kuocom.h'                               ! Convection parameters
include 'parm.h'                                 ! Model configuration
include 'parmdyn.h'                              ! Dynamics parameters
include 'soilv.h'                                ! Soil parameters
include 'version.h'                              ! Model version data

integer ixp,iyp,idlev,idms,idoc,iproc,igproc,ipn
integer i, idkdate, idktau, idktime, idmtimer, idnteg, idnter
integer idv, iq, j, k, n, igas, idnc
integer iarch, itype, nstagin, idum
integer, dimension(5), intent(in) :: idim
integer, dimension(4) :: jdim
integer, dimension(3) :: kdim
integer :: ierr
integer :: isize, jsize, ksize
integer :: d3, d4
real, dimension(ms) :: zsoil
real, dimension(il_g) :: xpnt
real, dimension(jl_g) :: ypnt
real, dimension(il,nproc) :: gxpnt
real, dimension(jl,nproc) :: gypnt
integer, dimension(nproc_node) :: gmyid
integer, dimension(nproc) :: gmyid_g
integer, dimension(nproc_leader) :: gmyid_s,displ,proc_node
real, dimension(ifull) :: aa
real, dimension(ifull) :: ocndep,ocnheight
real, dimension(ifull) :: qtot, tv
real, dimension(ifull,kl) :: tmpry,rhoa
real, dimension(ifull,wlev,4) :: mlodwn
real, dimension(ifull,11) :: micdwn
real, dimension(ifull,28) :: atebdwn
character(len=50) expdesc
character(len=50) lname
character(len=21) mnam,nnam
character(len=8) vname
character(len=3) trnum
logical, intent(in) :: local
logical lwrite,lave,lrad,lday
logical l3hr

call init_iobuffer(idnc,itype)

lwrite=ktau>0
lave=mod(ktau,nperavg)==0.or.ktau==ntau
lave=lave.and.ktau>0
lrad=mod(ktau,kountr)==0.or.ktau==ntau
lrad=lrad.and.ktau>0
lday=mod(ktau,nperday)==0
lday=lday.and.ktau>0
l3hr=(real(nwt)*dt>10800.)

! idim is for 4-D (3 dimensions+time)
! jdim is for 3-D (2 dimensions+time)
! kdim is for 2-D (2 dimensions)
jdim(1:2)=idim(1:2)
kdim(1:2)=idim(1:2)
if ( procformat .and. local ) then
   jdim(3:4)=idim(4:5)
   kdim(3)=idim(4)
   d3=4
   d4=5
   isize=size(idim)
   jsize=size(jdim)
   ksize=size(kdim)
else
   jdim(3)=idim(4)
   d3=3
   d4=4
   isize=size(idim)-1
   jsize=size(jdim)-1
   ksize=size(kdim)-1
end if

if( myid==0 .or. local ) then

! if this is the first archive, set up some global attributes
  if ( iarch==1 ) then

!   Create global attributes
!   Model run number
    if ( myid==0 ) then
      write(6,*) 'idim=',idim
      write(6,*) 'nrun=',nrun
    end if
    call ccnf_put_attg(idnc,'nrun',nrun)

!   Experiment description
    expdesc = 'CCAM model run'
    call ccnf_put_attg(idnc,'expdesc',expdesc)

!   Model version
    call ccnf_put_attg(idnc,'version',version)

    if ( local ) then
      call ccnf_put_attg(idnc,'processor_num',myid)
      call ccnf_put_attg(idnc,'nproc',nproc)
      if ( procformat ) then
         if ( pio ) then
            call ccnf_put_attg(idnc,'nnodes',1)
         else
            call ccnf_put_attg(idnc,'nnodes',nproc_leader)
         end if
      end if
#ifdef uniform_decomp
      call ccnf_put_attg(idnc,'decomp','uniform1')
#else
      call ccnf_put_attg(idnc,'decomp','face')
#endif
    endif           

!       Sigma levels
    if ( myid==0 ) write(6,*) 'sig=',sig
    call ccnf_put_attg(idnc,'sigma',sig)

    lname = 'year-month-day at start of run'
    call ccnf_def_var(idnc,'kdate','int',1,idim(d4:d4),idkdate)
    call ccnf_put_att(idnc,idkdate,'long_name',lname)

    lname = 'hour-minute at start of run'
    call ccnf_def_var(idnc,'ktime','int',1,idim(d4:d4),idktime)
    call ccnf_put_att(idnc,idktime,'long_name',lname)

    lname = 'timer (hrs)'
    call ccnf_def_var(idnc,'timer','float',1,idim(d4:d4),idnter)
    call ccnf_put_att(idnc,idnter,'long_name',lname)

    lname = 'mtimer (mins)'
    call ccnf_def_var(idnc,'mtimer','int',1,idim(d4:d4),idmtimer)
    call ccnf_put_att(idnc,idmtimer,'long_name',lname)

    lname = 'timeg (UTC)'
    call ccnf_def_var(idnc,'timeg','float',1,idim(d4:d4),idnteg)
    call ccnf_put_att(idnc,idnteg,'long_name',lname)

    lname = 'number of time steps from start'
    call ccnf_def_var(idnc,'ktau','int',1,idim(d4:d4),idktau)
    call ccnf_put_att(idnc,idktau,'long_name',lname)

    lname = 'down'
    call ccnf_def_var(idnc,'sigma','float',1,idim(3:3),idv)
    call ccnf_put_att(idnc,idv,'positive',lname)

    lname = 'atm stag direction'
    call ccnf_def_var(idnc,'nstag','int',1,idim(d4:d4),idv)
    call ccnf_put_att(idnc,idv,'long_name',lname)

    lname = 'atm unstag direction'
    call ccnf_def_var(idnc,'nstagu','int',1,idim(d4:d4),idv)
    call ccnf_put_att(idnc,idv,'long_name',lname)

    lname = 'atm stag offset'
    call ccnf_def_var(idnc,'nstagoff','int',1,idim(d4:d4),idv)
    call ccnf_put_att(idnc,idv,'long_name',lname)

    if ( (nmlo<0.and.nmlo>=-9) .or. (nmlo>0.and.nmlo<=9.and.itype==-1) ) then
      lname = 'ocn stag offset'
      call ccnf_def_var(idnc,'nstagoffmlo','int',1,idim(d4:d4),idv)
      call ccnf_put_att(idnc,idv,'long_name',lname)     
    end if

    if ( myid==0 ) write(6,*) 'define attributes of variables'

!   For time invariant surface fields
    lname = 'Surface geopotential'
    call attrib(idnc,kdim,ksize,'zht',lname,'m2/s2',-1000.,90.e3,0,-1)
    lname = 'Std Dev of surface height'
    call attrib(idnc,kdim,ksize,'he',lname,'m',0.,90.e3,0,-1)
    lname = 'Map factor'
    call attrib(idnc,kdim,ksize,'map',lname,'none',.001,1500.,0,itype)
    lname = 'Coriolis factor'
    call attrib(idnc,kdim,ksize,'cor',lname,'1/sec',-1.5e-4,1.5e-4,0,itype)
    lname = 'Urban fraction'
    call attrib(idnc,kdim,ksize,'sigmu',lname,'none',0.,3.25,0,itype)
    lname = 'Soil type'
    call attrib(idnc,kdim,ksize,'soilt',lname,'none',-65.,65.,0,itype)
    lname = 'Vegetation type'
    call attrib(idnc,kdim,ksize,'vegt',lname,'none',0.,65.,0,itype)

    if ( (nmlo<0.and.nmlo>=-9) .or. (nmlo>0.and.nmlo<=9.and.itype==-1) ) then
      lname = 'Water bathymetry'
      call attrib(idnc,kdim,ksize,'ocndepth',lname,'m',0.,32500.,0,itype)
    end if

!   For time varying surface fields
    if ( nsib==6 .or. nsib==7 ) then
      lname = 'Stomatal resistance'
      call attrib(idnc,jdim,jsize,'rs',lname,'none',0.,1000.,0,itype)
    else
      lname = 'Minimum stomatal resistance'
      call attrib(idnc,kdim,ksize,'rsmin',lname,'none',0.,1000.,0,itype)
    end if
    lname = 'Vegetation fraction'
    call attrib(idnc,jdim,jsize,'sigmf',lname,'none',0.,3.25,0,itype)
    lname ='Scaled Log Surface pressure'
    call attrib(idnc,jdim,jsize,'psf',lname,'none',-1.3,0.2,0,itype)
    lname ='Mean sea level pressure'
    call attrib(idnc,jdim,jsize,'pmsl',lname,'hPa',800.,1200.,0,itype)
    lname = 'Surface roughness'
    call attrib(idnc,jdim,jsize,'zolnd',lname,'m',0.,65.,0,-1) ! -1=long
    lname = 'Leaf area index'
    call attrib(idnc,jdim,jsize,'lai',lname,'none',0.,32.5,0,itype)
    lname = 'Surface temperature'
    call attrib(idnc,jdim,jsize,'tsu',lname,'K',100.,425.,0,itype)
    lname = 'Pan temperature'
    call attrib(idnc,jdim,jsize,'tpan',lname,'K',100.,425.,0,itype)
    lname = 'Precipitation'
    call attrib(idnc,jdim,jsize,'rnd',lname,'mm/day',0.,1300.,0,-1)  ! -1=long
    lname = 'Convective precipitation'
    call attrib(idnc,jdim,jsize,'rnc',lname,'mm/day',0.,1300.,0,-1)  ! -1=long
    lname = 'Snowfall'
    call attrib(idnc,jdim,jsize,'sno',lname,'mm/day',0.,1300.,0,-1)  ! -1=long
    lname = 'Hail'
    call attrib(idnc,jdim,jsize,'hail',lname,'mm/day',0.,1300.,0,-1) ! -1=long    
    lname = 'Runoff'
    call attrib(idnc,jdim,jsize,'runoff',lname,'mm/day',0.,1300.,0,-1) ! -1=long
    lname = 'Surface albedo'
    call attrib(idnc,jdim,jsize,'alb',lname,'none',0.,1.,0,itype)
    lname = 'Fraction of canopy that is wet'
    call attrib(idnc,jdim,jsize,'fwet',lname,'none',0.,1.,0,itype)

    lname = 'Snow depth (liquid water)'
    call attrib(idnc,jdim,jsize,'snd',lname,'mm',0.,6500.,0,-1)  ! -1=long
    lname = 'Soil temperature lev 1'
    call attrib(idnc,jdim,jsize,'tgg1',lname,'K',100.,425.,0,itype)
    lname = 'Soil temperature lev 2'
    call attrib(idnc,jdim,jsize,'tgg2',lname,'K',100.,425.,0,itype)
    lname = 'Soil temperature lev 3'
    call attrib(idnc,jdim,jsize,'tgg3',lname,'K',100.,425.,0,itype)
    lname = 'Soil temperature lev 4'
    call attrib(idnc,jdim,jsize,'tgg4',lname,'K',100.,425.,0,itype)
    lname = 'Soil temperature lev 5'
    call attrib(idnc,jdim,jsize,'tgg5',lname,'K',100.,425.,0,itype)
    lname = 'Soil temperature lev 6'
    call attrib(idnc,jdim,jsize,'tgg6',lname,'K',100.,425.,0,itype)
 
    if ( (nmlo<0.and.nmlo>=-9) .or. (nmlo>0.and.nmlo<=9.and.itype==-1) ) then
      do k=ms+1,wlev
        write(lname,'("soil/ocean temperature lev ",I2)') k
        write(vname,'("tgg",I2.2)') k
        call attrib(idnc,jdim,jsize,vname,lname,'K',100.,425.,0,itype)
      end do
      do k=1,wlev
        write(lname,'("ocean salinity lev ",I2)') k
        write(vname,'("sal",I2.2)') k
        call attrib(idnc,jdim,jsize,vname,lname,'PSU',0.,130.,0,itype)
      end do
      do k=1,wlev
        write(lname,'("x-component current lev ",I2)') k
        write(vname,'("uoc",I2.2)') k
        call attrib(idnc,jdim,jsize,vname,lname,'m/s',-65.,65.,0,itype)
        write(lname,'("y-component current lev ",I2)') k
        write(vname,'("voc",I2.2)') k
        call attrib(idnc,jdim,jsize,vname,lname,'m/s',-65.,65.,0,itype)
      end do
      lname = 'water surface height'
      call attrib(idnc,jdim,jsize,'ocheight',lname,'m',-130.,130.,0,itype)          
      lname = 'Snow temperature lev 1'
      call attrib(idnc,jdim,jsize,'tggsn1',lname,'K',100.,425.,0,itype)
      lname = 'Snow temperature lev 2'
      call attrib(idnc,jdim,jsize,'tggsn2',lname,'K',100.,425.,0,itype)
      lname = 'Snow temperature lev 3'
      call attrib(idnc,jdim,jsize,'tggsn3',lname,'K',100.,425.,0,itype)
      lname = 'Ice temperature lev 4'
      call attrib(idnc,jdim,jsize,'tggsn4',lname,'K',100.,425.,0,itype)
      lname = 'Ice heat store'
      call attrib(idnc,jdim,jsize,'sto',lname,'J/m2',0.,1.3e10,0,itype)
      lname = 'x-component ice velocity'
      call attrib(idnc,jdim,jsize,'uic',lname,'m/s',-65.,65.,0,itype)
      lname = 'y-component ice velocity'
      call attrib(idnc,jdim,jsize,'vic',lname,'m/s',-65.,65.,0,itype)
      lname = 'Ice salinity'
<<<<<<< HEAD
      call attrib(idnc,jdim,jsize,'icesal',lname,'PSU',0.,130.,0,itype)
      if (abs(nmlo)>=2) then
        lname = 'Surface water depth'
        call attrib(idnc,jdim,jsize,'swater',lname,'mm',0.,6.5E3,0,-1) ! -1 = long
      end if
=======
      call attrib(idnc,jdim(1:3),3,'icesal',lname,'PSU',0.,130.,0,itype)
    end if
    if ( nmlo<=-2 .or. (nmlo>=2.and.itype==-1) .or. nriver==1 ) then
      lname = 'Surface water depth'
      call attrib(idnc,jdim(1:3),3,'swater',lname,'mm',0.,6.5E3,0,-1) ! -1 = long
>>>>>>> 98a7ead0
    end if

    lname = 'Wetness fraction layer 1' ! 5. for frozen sand
    call attrib(idnc,jdim,jsize,'wetfrac1',lname,'none',-6.5,6.5,0,itype)
    lname = 'Wetness fraction layer 2'
    call attrib(idnc,jdim,jsize,'wetfrac2',lname,'none',-6.5,6.5,0,itype)
    lname = 'Wetness fraction layer 3'
    call attrib(idnc,jdim,jsize,'wetfrac3',lname,'none',-6.5,6.5,0,itype)
    lname = 'Wetness fraction layer 4'
    call attrib(idnc,jdim,jsize,'wetfrac4',lname,'none',-6.5,6.5,0,itype)
    lname = 'Wetness fraction layer 5'
    call attrib(idnc,jdim,jsize,'wetfrac5',lname,'none',-6.5,6.5,0,itype)
    lname = 'Wetness fraction layer 6'
    call attrib(idnc,jdim,jsize,'wetfrac6',lname,'none',-6.5,6.5,0,itype)
     
    ! PH - Add wetfac to output for mbase=-19 option
    lname = 'Surface wetness fraction'
    call attrib(idnc,jdim,jsize,'wetfac',lname,'none',-6.5,6.5,0,itype)

    lname = 'Sea ice depth'
    call attrib(idnc,jdim,jsize,'siced',lname,'m',0.,65.,0,-1)
    lname = 'Sea ice fraction'
    call attrib(idnc,jdim,jsize,'fracice',lname,'none',0.,6.5,0,itype)
    lname = '10m wind speed'
    call attrib(idnc,jdim,jsize,'u10',lname,'m/s',0.,130.,0,itype)
    lname = 'Maximum CAPE'
    call attrib(idnc,jdim,jsize,'cape_max',lname,'J/kg',0.,20000.,0,itype)
    lname = 'Average CAPE'
    call attrib(idnc,jdim,jsize,'cape_ave',lname,'J/kg',0.,20000.,0,itype)    
    
    lname = 'Maximum precip rate in a timestep'
    call attrib(idnc,jdim,jsize,'maxrnd',lname,'mm/day',0.,2600.,1,-1) ! -1=long
    lname = 'Maximum screen temperature'
    call attrib(idnc,jdim,jsize,'tmaxscr',lname,'K',100.,425.,1,itype)
    lname = 'Minimum screen temperature'
    call attrib(idnc,jdim,jsize,'tminscr',lname,'K',100.,425.,1,itype)
    lname = 'Maximum screen relative humidity'
    call attrib(idnc,jdim,jsize,'rhmaxscr',lname,'%',0.,200.,1,itype)
    lname = 'Minimum screen relative humidity'
    call attrib(idnc,jdim,jsize,'rhminscr',lname,'%',0.,200.,1,itype)
    lname = 'x-component max 10m wind'
    call attrib(idnc,jdim,jsize,'u10max',lname,'m/s',-99.,99.,1,itype)
    lname = 'y-component max 10m wind'
    call attrib(idnc,jdim,jsize,'v10max',lname,'m/s',-99.,99.,1,itype)
    lname = 'Maximum 10m wind speed'
    call attrib(idnc,jdim,jsize,'sfcwindmax',lname,'m/s',0.,199.,1,itype)
    lname = 'x-component max level_1 wind'
    call attrib(idnc,jdim,jsize,'u1max',lname,'m/s',-99.,99.,1,itype)
    lname = 'y-component max level_1 wind'
    call attrib(idnc,jdim,jsize,'v1max',lname,'m/s',-99.,99.,1,itype)
    lname = 'x-component max level_2 wind'
    call attrib(idnc,jdim,jsize,'u2max',lname,'m/s',-99.,99.,1,itype)
    lname = 'y-component max level_2 wind'
    call attrib(idnc,jdim,jsize,'v2max',lname,'m/s',-99.,99.,1,itype)
    if ( l3hr ) then
      lname = '3hr precipitation'
      call attrib(idnc,jdim,jsize,'rnd03',lname,'mm',0.,1300.,1,itype)
      lname = '6hr precipitation'
      call attrib(idnc,jdim,jsize,'rnd06',lname,'mm',0.,1300.,1,itype)
      lname = '9hr precipitation'
      call attrib(idnc,jdim,jsize,'rnd09',lname,'mm',0.,1300.,1,itype)
      lname = '12hr precipitation'
      call attrib(idnc,jdim,jsize,'rnd12',lname,'mm',0.,1300.,1,itype)
      lname = '15hr precipitation'
      call attrib(idnc,jdim,jsize,'rnd15',lname,'mm',0.,1300.,1,itype)
      lname = '18hr precipitation'
      call attrib(idnc,jdim,jsize,'rnd18',lname,'mm',0.,1300.,1,itype)
      lname = '21hr precipitation'
      call attrib(idnc,jdim,jsize,'rnd21',lname,'mm',0.,1300.,1,itype)
    end if
    lname = '24hr precipitation'
    call attrib(idnc,jdim,jsize,'rnd24',lname,'mm',0.,1300.,1,itype)
    if ( nextout>=2 .and. l3hr ) then  ! 6-hourly u10, v10, tscr, rh1
      mnam ='x-component 10m wind '
      nnam ='y-component 10m wind '
      call attrib(idnc,jdim,jsize,'u10_06',mnam//'6hr','m/s',-99.,99.,1,itype)
      call attrib(idnc,jdim,jsize,'v10_06',nnam//'6hr','m/s',-99.,99.,1,itype)
      call attrib(idnc,jdim,jsize,'u10_12',mnam//'12hr','m/s',-99.,99.,1,itype)
      call attrib(idnc,jdim,jsize,'v10_12',nnam//'12hr','m/s',-99.,99.,1,itype)
      call attrib(idnc,jdim,jsize,'u10_18',mnam//'18hr','m/s',-99.,99.,1,itype)
      call attrib(idnc,jdim,jsize,'v10_18',nnam//'18hr','m/s',-99.,99.,1,itype)
      call attrib(idnc,jdim,jsize,'u10_24',mnam//'24hr','m/s',-99.,99.,1,itype)
      call attrib(idnc,jdim,jsize,'v10_24',nnam//'24hr','m/s',-99.,99.,1,itype)
      mnam ='tscrn 3-hrly'
      nnam ='rhum level_1 3-hrly'
      call attrib(idnc,jdim,jsize,'tscr_06',mnam//'6hr', 'K',100.,425.,1,itype)
      call attrib(idnc,jdim,jsize,'tscr_12',mnam//'12hr','K',100.,425.,1,itype)
      call attrib(idnc,jdim,jsize,'tscr_18',mnam//'18hr','K',100.,425.,1,itype)
      call attrib(idnc,jdim,jsize,'tscr_24',mnam//'24hr','K',100.,425.,1,itype)
      call attrib(idnc,jdim,jsize,'rh1_06', nnam//'6hr', '%',-9.,200.,1,itype)
      call attrib(idnc,jdim,jsize,'rh1_12', nnam//'12hr','%',-9.,200.,1,itype)
      call attrib(idnc,jdim,jsize,'rh1_18', nnam//'18hr','%',-9.,200.,1,itype)
      call attrib(idnc,jdim,jsize,'rh1_24', nnam//'24hr','%',-9.,200.,1,itype)
    endif     ! (nextout>=2)
    if ( nextout>=3 .and. l3hr ) then  ! also 3-hourly u10, v10, tscr, rh1
      call attrib(idnc,jdim,jsize,'tscr_03',mnam//'3hr', 'K',100.,425.,1,itype)
      call attrib(idnc,jdim,jsize,'tscr_09',mnam//'9hr', 'K',100.,425.,1,itype)
      call attrib(idnc,jdim,jsize,'tscr_15',mnam//'15hr','K',100.,425.,1,itype)
      call attrib(idnc,jdim,jsize,'tscr_21',mnam//'21hr','K',100.,425.,1,itype)
      call attrib(idnc,jdim,jsize,'rh1_03', nnam//'3hr', '%',-9.,200.,1,itype)
      call attrib(idnc,jdim,jsize,'rh1_09', nnam//'9hr', '%',-9.,200.,1,itype)
      call attrib(idnc,jdim,jsize,'rh1_15', nnam//'15hr','%',-9.,200.,1,itype)
      call attrib(idnc,jdim,jsize,'rh1_21', nnam//'21hr','%',-9.,200.,1,itype)
      mnam ='x-component 10m wind '
      nnam ='y-component 10m wind '
      call attrib(idnc,jdim,jsize,'u10_03',mnam//'3hr','m/s',-99.,99.,1,itype)
      call attrib(idnc,jdim,jsize,'v10_03',nnam//'3hr','m/s',-99.,99.,1,itype)
      call attrib(idnc,jdim,jsize,'u10_09',mnam//'9hr','m/s',-99.,99.,1,itype)
      call attrib(idnc,jdim,jsize,'v10_09',nnam//'9hr','m/s',-99.,99.,1,itype)
      call attrib(idnc,jdim,jsize,'u10_15',mnam//'15hr','m/s',-99.,99.,1,itype)
      call attrib(idnc,jdim,jsize,'v10_15',nnam//'15hr','m/s',-99.,99.,1,itype)
      call attrib(idnc,jdim,jsize,'u10_21',mnam//'21hr','m/s',-99.,99.,1,itype)
      call attrib(idnc,jdim,jsize,'v10_21',nnam//'21hr','m/s',-99.,99.,1,itype)
    endif     ! (nextout>=3)

    lname = 'Average screen temperature'
    call attrib(idnc,jdim,jsize,'tscr_ave',lname,'K',100.,425.,0,itype)
    lname = 'Avg cloud base'
    call attrib(idnc,jdim,jsize,'cbas_ave',lname,'sigma',0.,1.1,0,itype)
    lname = 'Avg cloud top'
    call attrib(idnc,jdim,jsize,'ctop_ave',lname,'sigma',0.,1.1,0,itype)
    lname = 'Avg dew flux'
    call attrib(idnc,jdim,jsize,'dew_ave',lname,'W/m2',-100.,1000.,0,itype)
    lname = 'Avg evaporation'
    call attrib(idnc,jdim,jsize,'evap',lname,'mm',-100.,100.,0,itype)
    lname = 'Avg potential "pan" evaporation'
    call attrib(idnc,jdim,jsize,'epan_ave',lname,'W/m2',-1000.,10.e3,0,itype)
    lname = 'Avg potential evaporation'
    call attrib(idnc,jdim,jsize,'epot_ave',lname,'W/m2',-1000.,10.e3,0,itype)
    lname = 'Avg latent heat flux'
    call attrib(idnc,jdim,jsize,'eg_ave',lname,'W/m2',-1000.,3000.,0,itype)
    lname = 'Avg sensible heat flux'
    call attrib(idnc,jdim,jsize,'fg_ave',lname,'W/m2',-3000.,3000.,0,itype)
    lname = 'Avg net radiation'
    call attrib(idnc,jdim,jsize,'rnet_ave',lname,'none',-3000.,3000.,0,itype)
    lname = 'Avg flux into tgg1 layer'
    call attrib(idnc,jdim,jsize,'ga_ave',lname,'W/m2',-1000.,1000.,0,itype)
    lname = 'Avg ice water path'
    call attrib(idnc,jdim,jsize,'iwp_ave',lname,'kg/m2',0.,6.,0,itype)
    lname = 'Avg liquid water path'
    call attrib(idnc,jdim,jsize,'lwp_ave',lname,'kg/m2',0.,6.,0,itype)
    lname = 'Low cloud ave'
    call attrib(idnc,jdim,jsize,'cll',lname,'frac',0.,1.,0,itype)
    lname = 'Mid cloud ave'
    call attrib(idnc,jdim,jsize,'clm',lname,'frac',0.,1.,0,itype)
    lname = 'Hi cloud ave'
    call attrib(idnc,jdim,jsize,'clh',lname,'frac',0.,1.,0,itype)
    lname = 'Total cloud ave'
    call attrib(idnc,jdim,jsize,'cld',lname,'frac',0.,1.,0,itype)
    lname = 'Avg soil moisture 1'
    call attrib(idnc,jdim,jsize,'wb1_ave',lname,'m3/m3',0.,1.,0,itype)
    lname = 'Avg soil moisture 2'
    call attrib(idnc,jdim,jsize,'wb2_ave',lname,'m3/m3',0.,1.,0,itype)
    lname = 'Avg soil moisture 3'
    call attrib(idnc,jdim,jsize,'wb3_ave',lname,'m3/m3',0.,1.,0,itype)
    lname = 'Avg soil moisture 4'
    call attrib(idnc,jdim,jsize,'wb4_ave',lname,'m3/m3',0.,1.,0,itype)
    lname = 'Avg soil moisture 5'
    call attrib(idnc,jdim,jsize,'wb5_ave',lname,'m3/m3',0.,1.,0,itype)
    lname = 'Avg soil moisture 6'
    call attrib(idnc,jdim,jsize,'wb6_ave',lname,'m3/m3',0.,1.,0,itype)
    lname = 'Avg surface temperature'
    call attrib(idnc,jdim,jsize,'tsu_ave',lname,'K',100.,425.,0,itype)
    lname = 'Avg albedo'
    call attrib(idnc,jdim,jsize,'alb_ave',lname,'none',0.,1.,0,itype)
    lname = 'Avg mean sea level pressure'
    call attrib(idnc,jdim,jsize,'pmsl_ave',lname,'hPa',800.,1200.,0,itype)
    if ( abs(nmlo)>0.and.abs(nmlo)<=9 ) then
      lname = 'Avg mixed layer depth'
      call attrib(idnc,jdim,jsize,'mixd_ave',lname,'m',0.,1300.,0,itype)
    end if

    lname = 'Screen temperature'
    call attrib(idnc,jdim,jsize,'tscrn',lname,'K',100.,425.,0,itype)
    lname = 'Screen mixing ratio'
    call attrib(idnc,jdim,jsize,'qgscrn',lname,'kg/kg',0.,.06,0,itype)
    lname = 'Screen relative humidity'
    call attrib(idnc,jdim,jsize,'rhscrn',lname,'%',0.,200.,0,itype)
    lname = 'Screen level wind speed'
    call attrib(idnc,jdim,jsize,'uscrn',lname,'m/s',0.,65.,0,itype)
    lname = 'Net radiation'
    call attrib(idnc,jdim,jsize,'rnet',lname,'W/m2',-3000.,3000.,0,itype)
    lname = 'Potential "pan" evaporation'
    call attrib(idnc,jdim,jsize,'epan',lname,'W/m2',-1000.,10.e3,0,itype)
    lname = 'Latent heat flux'
    call attrib(idnc,jdim,jsize,'eg',lname,'W/m2',-1000.,3000.,0,itype)
    lname = 'Sensible heat flux'
    call attrib(idnc,jdim,jsize,'fg',lname,'W/m2',-3000.,3000.,0,itype)
    lname = 'x-component wind stress'
    call attrib(idnc,jdim,jsize,'taux',lname,'N/m2',-50.,50.,0,itype)
    lname = 'y-component wind stress'
    call attrib(idnc,jdim,jsize,'tauy',lname,'N/m2',-50.,50.,0,itype)
    if ( nextout>=1 ) then
      if ( myid==0 ) write(6,*) 'nextout=',nextout
      lname = 'LW at TOA'
      call attrib(idnc,jdim,jsize,'rtu_ave',lname,'W/m2',0.,800.,0,itype)
      lname = 'Clear sky LW at TOA'
      call attrib(idnc,jdim,jsize,'rtc_ave',lname,'W/m2',0.,800.,0,itype)
      lname = 'LW downwelling at ground'
      call attrib(idnc,jdim,jsize,'rgdn_ave',lname,'W/m2',-500.,1.e3,0,itype)
      lname = 'LW net at ground (+ve up)'
      call attrib(idnc,jdim,jsize,'rgn_ave',lname,'W/m2',-500.,1000.,0,itype)
      lname = 'Clear sky LW at ground'
      call attrib(idnc,jdim,jsize,'rgc_ave',lname,'W/m2',-500.,1000.,0,itype)
      lname = 'Solar in at TOA'
      call attrib(idnc,jdim,jsize,'sint_ave',lname,'W/m2',0.,1600.,0,itype)
      lname = 'Solar out at TOA'
      call attrib(idnc,jdim,jsize,'sot_ave',lname,'W/m2',0.,1000.,0,itype)
      lname = 'Clear sky SW out at TOA'
      call attrib(idnc,jdim,jsize,'soc_ave',lname,'W/m2',0.,900.,0,itype)
      lname = 'Solar downwelling at ground'
      call attrib(idnc,jdim,jsize,'sgdn_ave',lname,'W/m2',-500.,2.e3,0,itype)
      lname = 'Solar net at ground (+ve down)'
      call attrib(idnc,jdim,jsize,'sgn_ave',lname,'W/m2',-500.,2000.,0,itype)
      lname = 'Clear sky SW at ground (+ve down)'
      call attrib(idnc,jdim,jsize,'sgc_ave',lname,'W/m2',-500.,2000.,0,itype)
      lname = 'Sunshine hours'
      call attrib(idnc,jdim,jsize,'sunhours',lname,'hrs',0.,64.5,0,itype)
      lname = 'Fraction of direct radiation'
      call attrib(idnc,jdim,jsize,'fbeam_ave',lname,'none',-3.25,3.25,0,itype)
      lname = 'Surface pressure tendency'
      call attrib(idnc,jdim,jsize,'dpsdt',lname,'hPa/day',-400.,400.,0,itype)
      lname = 'friction velocity'
      call attrib(idnc,jdim,jsize,'ustar',lname,'m/s',0.,10.,0,itype)
    endif     ! (nextout>=1)
    if ( nextout>=1 .or. (nvmix==6.and.itype==-1) ) then
      lname = 'PBL depth'
      call attrib(idnc,jdim,jsize,'pblh',lname,'m',0.,13000.,0,itype)
      if ( nvmix==6 ) then
        lname = 'Dry PBL depth'
        call attrib(idnc,jdim,jsize,'dpblh',lname,'m',0.,13000.,0,itype)
      end if
    end if
        
    ! AEROSOL OPTICAL DEPTHS ------------------------------------
    if ( nextout>=1 .and. abs(iaero)>=2 .and. nrad==5 ) then
      lname = 'Total column small dust optical depth VIS'
      call attrib(idnc,jdim,jsize,'sdust_vis',lname,'none',0.,13.,0,itype)
      !lname = 'Total column small dust optical depth NIR'
      !call attrib(idnc,jdim,jsize,'sdust_nir',lname,'none',0.,13.,0,itype)
      !lname = 'Total column small dust optical depth LW'
      !call attrib(idnc,jdim,jsize,'sdust_lw',lname,'none',0.,13.,0,itype)
      lname = 'Total column large dust optical depth VIS'
      call attrib(idnc,jdim,jsize,'ldust_vis',lname,'none',0.,13.,0,itype)
      !lname = 'Total column large dust optical depth NIR'
      !call attrib(idnc,jdim,jsize,'ldust_nir',lname,'none',0.,13.,0,itype)
      !lname = 'Total column large dust optical depth LW'
      !call attrib(idnc,jdim,jsize,'ldust_lw',lname,'none',0.,13.,0,itype)
      lname = 'Total column sulfate optical depth VIS'
      call attrib(idnc,jdim,jsize,'so4_vis',lname,'none',0.,13.,0,itype)
      !lname = 'Total column sulfate optical depth NIR'
      !call attrib(idnc,jdim,jsize,'so4_nir',lname,'none',0.,13.,0,itype)
      !lname = 'Total column surfate optical depth LW'
      !call attrib(idnc,jdim,jsize,'so4_lw',lname,'none',0.,13.,0,itype)
      lname = 'Total column aerosol optical depth VIS'
      call attrib(idnc,jdim,jsize,'aero_vis',lname,'none',0.,13.,0,itype)
      !lname = 'Total column aerosol optical depth NIR'
      !call attrib(idnc,jdim,jsize,'aero_nir',lname,'none',0.,13.,0,itype)
      !lname = 'Total column aerosol optical depth LW'
      !call attrib(idnc,jdim,jsize,'aero_lw',lname,'none',0.,13.,0,itype)
      lname = 'Total column BC optical depth VIS'
      call attrib(idnc,jdim,jsize,'bc_vis',lname,'none',0.,13.,0,itype)
      !lname = 'Total column BC optical depth NIR'
      !call attrib(idnc,jdim,jsize,'bc_nir',lname,'none',0.,13.,0,itype)
      !lname = 'Total column BC optical depth LW'
      !call attrib(idnc,jdim,jsize,'bc_lw',lname,'none',0.,13.,0,itype)
      lname = 'Total column OC optical depth VIS'
      call attrib(idnc,jdim,jsize,'oc_vis',lname,'none',0.,13.,0,itype)
      !lname = 'Total column OC optical depth NIR'
      !call attrib(idnc,jdim,jsize,'oc_nir',lname,'none',0.,13.,0,itype)
      !lname = 'Total column OC optical depth LW'
      !call attrib(idnc,jdim,jsize,'oc_lw',lname,'none',0.,13.,0,itype)      
      lname = 'Total column seasalt optical depth VIS'
      call attrib(idnc,jdim,jsize,'ssalt_vis',lname,'none',0.,13.,0,itype)
      !lname = 'Total column seasalt optical depth NIR'
      !call attrib(idnc,jdim,jsize,'ssalt_nir',lname,'none',0.,13.,0,itype)
      !lname = 'Total column seasalt optical depth LW'
      !call attrib(idnc,jdim,jsize,'ssalt_lw',lname,'none',0.,13.,0,itype)      
      lname = 'Dust emissions'
      call attrib(idnc,jdim,jsize,'duste_ave',lname,'g/(m2 yr)',0.,13000.,0,itype)  
      lname = 'Dust dry deposition'
      call attrib(idnc,jdim,jsize,'dustdd_ave',lname,'g/(m2 yr)',0.,13000.,0,itype) 
      lname = 'Dust wet deposition'
      call attrib(idnc,jdim,jsize,'dustwd_ave',lname,'g/(m2 yr)',0.,13000.,0,itype)
      lname = 'Dust burden'
      call attrib(idnc,jdim,jsize,'dustb_ave',lname,'mg/m2',0.,1300.,0,itype)
      lname = 'Black carbon emissions'
      call attrib(idnc,jdim,jsize,'bce_ave',lname,'g/(m2 yr)',0.,390.,0,itype)  
      lname = 'Black carbon dry deposition'
      call attrib(idnc,jdim,jsize,'bcdd_ave',lname,'g/(m2 yr)',0.,390.,0,itype) 
      lname = 'Black carbon wet deposition'
      call attrib(idnc,jdim,jsize,'bcwd_ave',lname,'g/(m2 yr)',0.,390.,0,itype)
      lname = 'Black carbon burden'
      call attrib(idnc,jdim,jsize,'bcb_ave',lname,'mg/m2',0.,130.,0,itype)
      lname = 'Organic carbon emissions'
      call attrib(idnc,jdim,jsize,'oce_ave',lname,'g/(m2 yr)',0.,390.,0,itype)  
      lname = 'Organic carbon dry deposition'
      call attrib(idnc,jdim,jsize,'ocdd_ave',lname,'g/(m2 yr)',0.,390.,0,itype) 
      lname = 'Organic carbon wet deposition'
      call attrib(idnc,jdim,jsize,'ocwd_ave',lname,'g/(m2 yr)',0.,390.,0,itype)
      lname = 'Organic carbon burden'
      call attrib(idnc,jdim,jsize,'ocb_ave',lname,'mg/m2',0.,130.,0,itype)
      lname = 'DMS emissions'
      call attrib(idnc,jdim,jsize,'dmse_ave',lname,'gS/(m2 yr)',0.,390.,0,itype) 
      lname = 'DMS to SO2 oxidation'
      call attrib(idnc,jdim,jsize,'dmsso2_ave',lname,'gS/(m2 yr)',0.,390.,0,itype)
      lname = 'SO2 emissions'
      call attrib(idnc,jdim,jsize,'so2e_ave',lname,'gS/(m2 yr)',0.,390.,0,itype) 
      lname = 'SO2 to SO4 oxidation'
      call attrib(idnc,jdim,jsize,'so2so4_ave',lname,'gS/(m2 yr)',0.,390.,0,itype)
      lname = 'SO2 dry deposition'
      call attrib(idnc,jdim,jsize,'so2dd_ave',lname,'gS/(m2 yr)',0.,390.,0,itype)
      lname = 'SO2 wet deposition'
      call attrib(idnc,jdim,jsize,'so2wd_ave',lname,'gS/(m2 yr)',0.,390.,0,itype)
      lname = 'SO4 emissions'
      call attrib(idnc,jdim,jsize,'so4e_ave',lname,'gS/(m2 yr)',0.,390.,0,itype)
      lname = 'SO4 dry deposition'
      call attrib(idnc,jdim,jsize,'so4dd_ave',lname,'gS/(m2 yr)',0.,390.,0,itype) 
      lname = 'SO4 wet deposition'
      call attrib(idnc,jdim,jsize,'so4wd_ave',lname,'gS/(m2 yr)',0.,390.,0,itype) 
      lname = 'DMS burden'
      call attrib(idnc,jdim,jsize,'dmsb_ave',lname,'mgS/m2',0.,13.,0,itype) 
      lname = 'SO2 burden'
      call attrib(idnc,jdim,jsize,'so2b_ave',lname,'mgS/m2',0.,13.,0,itype) 
      lname = 'SO4 burden'
      call attrib(idnc,jdim,jsize,'so4b_ave',lname,'mgS/m2',0.,13.,0,itype) 
    end if

    ! CABLE -----------------------------------------------------
    if ( nsib==6 .or. nsib==7 ) then
      if ( nextout>=1 .or. itype==-1 ) then
        if ( ccycle==0 ) then
          !lname = 'Carbon leaf pool'
          !call attrib(idnc,jdim,jsize,'cplant1',lname,'gC/m2',0.,6500.,0,itype)
          !lname = 'Carbon wood pool'
          !call attrib(idnc,jdim,jsize,'cplant2',lname,'gC/m2',0.,65000.,0,itype)
          !lname = 'Carbon root pool'
          !call attrib(idnc,jdim,jsize,'cplant3',lname,'gC/m2',0.,6500.,0,itype)
          !lname = 'Carbon soil fast pool'
          !call attrib(idnc,jdim,jsize,'csoil1',lname,'gC/m2',0.,6500.,0,itype)
          !lname = 'Carbon soil slow pool'
          !call attrib(idnc,jdim,jsize,'csoil2',lname,'gC/m2',0.,6500.,0,itype)
        else
          lname = 'Carbon leaf pool'
          call attrib(idnc,jdim,jsize,'cplant1',lname,'gC/m2',0.,6500.,0,itype)
          lname = 'Nitrogen leaf pool'
          call attrib(idnc,jdim,jsize,'nplant1',lname,'gC/m2',0.,6500.,0,itype)
          lname = 'Phosphor leaf pool'
          call attrib(idnc,jdim,jsize,'pplant1',lname,'gC/m2',0.,6500.,0,itype)
          lname = 'Carbon wood pool'
          call attrib(idnc,jdim,jsize,'cplant2',lname,'gC/m2',0.,65000.,0,itype)
          lname = 'Nitrogen wood pool'
          call attrib(idnc,jdim,jsize,'nplant2',lname,'gC/m2',0.,65000.,0,itype)
          lname = 'Phosphor wood pool'
          call attrib(idnc,jdim,jsize,'pplant2',lname,'gC/m2',0.,65000.,0,itype)
          lname = 'Carbon root pool'
          call attrib(idnc,jdim,jsize,'cplant3',lname,'gC/m2',0.,6500.,0,itype)
          lname = 'Nitrogen root pool'
          call attrib(idnc,jdim,jsize,'nplant3',lname,'gC/m2',0.,6500.,0,itype)
          lname = 'Phosphor root pool'
          call attrib(idnc,jdim,jsize,'pplant3',lname,'gC/m2',0.,6500.,0,itype)
          lname = 'Carbon met pool'
          call attrib(idnc,jdim,jsize,'clitter1',lname,'gC/m2',0.,6500.,0,itype)
          lname = 'Nitrogen met pool'
          call attrib(idnc,jdim,jsize,'nlitter1',lname,'gC/m2',0.,6500.,0,itype)
          lname = 'Phosphor met pool'
          call attrib(idnc,jdim,jsize,'plitter1',lname,'gC/m2',0.,6500.,0,itype)
          lname = 'Carbon str pool'
          call attrib(idnc,jdim,jsize,'clitter2',lname,'gC/m2',0.,6500.,0,itype)
          lname = 'Nitrogen str pool'
          call attrib(idnc,jdim,jsize,'nlitter2',lname,'gC/m2',0.,6500.,0,itype)
          lname = 'Phosphor str pool'
          call attrib(idnc,jdim,jsize,'plitter2',lname,'gC/m2',0.,6500.,0,itype)
          lname = 'Carbon CWD pool'
          call attrib(idnc,jdim,jsize,'clitter3',lname,'gC/m2',0.,6500.,0,itype)
          lname = 'Nitrogen CWD pool'
          call attrib(idnc,jdim,jsize,'nlitter3',lname,'gC/m2',0.,6500.,0,itype)
          lname = 'Phosphor CWD pool'
          call attrib(idnc,jdim,jsize,'plitter3',lname,'gC/m2',0.,6500.,0,itype)
          lname = 'Carbon mic pool'
          call attrib(idnc,jdim,jsize,'csoil1',lname,'gC/m2',0.,6500.,0,itype)
          lname = 'Nitrogen mic pool'
          call attrib(idnc,jdim,jsize,'nsoil1',lname,'gC/m2',0.,6500.,0,itype)
          lname = 'Phosphor mic pool'
          call attrib(idnc,jdim,jsize,'psoil1',lname,'gC/m2',0.,6500.,0,itype)
          lname = 'Carbon slow pool'
          call attrib(idnc,jdim,jsize,'csoil2',lname,'gC/m2',0.,6500.,0,itype)
          lname = 'Nitrogen slow pool'
          call attrib(idnc,jdim,jsize,'nsoil2',lname,'gC/m2',0.,6500.,0,itype)
          lname = 'Phosphor slow pool'
          call attrib(idnc,jdim,jsize,'psoil2',lname,'gC/m2',0.,6500.,0,itype)
          lname = 'Carbon pass pool'
          call attrib(idnc,jdim,jsize,'csoil3',lname,'gC/m2',0.,6500.,0,itype)
          lname = 'Nitrogen pass pool'
          call attrib(idnc,jdim,jsize,'nsoil3',lname,'gC/m2',0.,6500.,0,itype)
          lname = 'Phosphor pass pool'
          call attrib(idnc,jdim,jsize,'psoil3',lname,'gC/m2',0.,6500.,0,itype)
          lname = 'Prognostic LAI'
          call attrib(idnc,jdim,jsize,'glai',lname,'none',0.,13.,0,itype)
        end if
      end if
      if ( nextout>=1 .and. itype/=-1 ) then
        lname = 'Avg Net CO2 flux'
        call attrib(idnc,jdim,jsize,'fnee_ave',lname,'gC/m2/s',-3.25E-3,3.25E-3,0,itype)
        lname = 'Avg Photosynthesis CO2 flux'
        call attrib(idnc,jdim,jsize,'fpn_ave',lname,'gC/m2/s',-3.25E-3,3.25E-3,0,itype)
        lname = 'Avg Plant respiration CO2 flux'
        call attrib(idnc,jdim,jsize,'frp_ave',lname,'gC/m2/s',-3.25E-3,3.25E-3,0,itype)
        lname = 'Avg Soil respiration CO2 flux'
        call attrib(idnc,jdim,jsize,'frs_ave',lname,'gC/m2/s',-3.25E-3,3.25E-3,0,itype)
      end if
    end if

    ! URBAN -----------------------------------------------------
    if ( nurban<=-1 .or. (nurban>=1.and.itype==-1) ) then
      lname = 'roof temperature lev 1'
      call attrib(idnc,jdim,jsize,'rooftgg1',lname,'K',100.,425.,0,itype)
      lname = 'roof temperature lev 2'
      call attrib(idnc,jdim,jsize,'rooftgg2',lname,'K',100.,425.,0,itype)
      lname = 'roof temperature lev 3'
      call attrib(idnc,jdim,jsize,'rooftgg3',lname,'K',100.,425.,0,itype)
      lname = 'roof temperature lev 4'
      call attrib(idnc,jdim,jsize,'rooftgg4',lname,'K',100.,425.,0,itype)
      lname = 'east wall temperature lev 1'
      call attrib(idnc,jdim,jsize,'waletgg1',lname,'K',100.,425.,0,itype)
      lname = 'east wall temperature lev 2'
      call attrib(idnc,jdim,jsize,'waletgg2',lname,'K',100.,425.,0,itype)
      lname = 'east wall temperature lev 3'
      call attrib(idnc,jdim,jsize,'waletgg3',lname,'K',100.,425.,0,itype)
      lname = 'east wall temperature lev 4'
      call attrib(idnc,jdim,jsize,'waletgg4',lname,'K',100.,425.,0,itype)
      lname = 'west wall temperature lev 1'
      call attrib(idnc,jdim,jsize,'walwtgg1',lname,'K',100.,425.,0,itype)
      lname = 'west wall temperature lev 2'
      call attrib(idnc,jdim,jsize,'walwtgg2',lname,'K',100.,425.,0,itype)
      lname = 'west wall temperature lev 3'
      call attrib(idnc,jdim,jsize,'walwtgg3',lname,'K',100.,425.,0,itype)
      lname = 'west wall temperature lev 4'
      call attrib(idnc,jdim,jsize,'walwtgg4',lname,'K',100.,425.,0,itype)
      lname = 'road temperature lev 1'
      call attrib(idnc,jdim,jsize,'roadtgg1',lname,'K',100.,425.,0,itype)
      lname = 'road temperature lev 2'
      call attrib(idnc,jdim,jsize,'roadtgg2',lname,'K',100.,425.,0,itype)
      lname = 'road temperature lev 3'
      call attrib(idnc,jdim,jsize,'roadtgg3',lname,'K',100.,425.,0,itype)
      lname = 'road temperature lev 4'
      call attrib(idnc,jdim,jsize,'roadtgg4',lname,'K',100.,425.,0,itype)
      lname = 'urban canyon soil moisture'
      call attrib(idnc,jdim,jsize,'urbnsmc',lname,'m3/m3',0.,1.3,0,itype)
      lname = 'urban roof soil moisture'
      call attrib(idnc,jdim,jsize,'urbnsmr',lname,'m3/m3',0.,1.3,0,itype)
      lname = 'urban roof water'
      call attrib(idnc,jdim,jsize,'roofwtr',lname,'mm',0.,1.3,0,itype)
      lname = 'urban road water'
      call attrib(idnc,jdim,jsize,'roadwtr',lname,'mm',0.,1.3,0,itype)
      lname = 'urban canyon leaf water'
      call attrib(idnc,jdim,jsize,'urbwtrc',lname,'mm',0.,1.3,0,itype)
      lname = 'urban roof leaf water'
      call attrib(idnc,jdim,jsize,'urbwtrr',lname,'mm',0.,1.3,0,itype)
      lname = 'urban roof snow'
      call attrib(idnc,jdim,jsize,'roofsnd',lname,'mm',0.,1.3,0,itype)
      lname = 'urban road snow'
      call attrib(idnc,jdim,jsize,'roadsnd',lname,'mm',0.,1.3,0,itype)
      lname = 'urban roof snow density'
      call attrib(idnc,jdim,jsize,'roofden',lname,'kg/m3',0.,650.,0,itype)
      lname = 'urban road snow density'
      call attrib(idnc,jdim,jsize,'roadden',lname,'kg/m3',0.,650.,0,itype)
      lname = 'urban roof snow albedo'
      call attrib(idnc,jdim,jsize,'roofsna',lname,'none',0.,1.3,0,itype)
      lname = 'urban road snow albedo'
      call attrib(idnc,jdim,jsize,'roadsna',lname,'none',0.,1.3,0,itype)
    end if
        
    ! STANDARD 3D VARIABLES -------------------------------------
    if ( myid==0 ) write(6,*) '3d variables'
    if ( nextout>=4 .and. nllp==3 ) then   ! N.B. use nscrn=1 for hourly output
      lname = 'Delta latitude'
      call attrib(idnc,idim,isize,'del_lat',lname,'deg',-60.,60.,1,itype)
      lname = 'Delta longitude'
      call attrib(idnc,idim,isize,'del_lon',lname,'deg',-180.,180.,1,itype)
      lname = 'Delta pressure'
      call attrib(idnc,idim,isize,'del_p',lname,'hPa',-900.,900.,1,itype)
    endif  ! (nextout>=4.and.nllp==3)
    lname = 'Air temperature'
    call attrib(idnc,idim,isize,'temp',lname,'K',100.,350.,0,itype)
    lname = 'x-component wind'
    call attrib(idnc,idim,isize,'u',lname,'m/s',-150.,150.,0,itype)
    lname = 'y-component wind'
    call attrib(idnc,idim,isize,'v',lname,'m/s',-150.,150.,0,itype)
    lname = 'vertical velocity'
    call attrib(idnc,idim,isize,'omega',lname,'Pa/s',-65.,65.,0,itype)
    lname = 'Water mixing ratio'
    call attrib(idnc,idim,isize,'mixr',lname,'kg/kg',0.,.065,0,itype)
    lname = 'Covective heating'
    call attrib(idnc,idim,isize,'convh_ave',lname,'K/day',-10.,20.,0,itype)
    lname= 'NHS adjustment to geopotential height'
    call attrib(idnc,idim,isize,'zgnhs',lname,'m2/s2',-6.E5,6.E5,0,itype)     
        
    ! CLOUD MICROPHYSICS --------------------------------------------
    if ( ldr/=0 ) then
      call attrib(idnc,idim,isize,'qfg','Frozen water','kg/kg',0.,.065,0,itype)
      call attrib(idnc,idim,isize,'qlg','Liquid water','kg/kg',0.,.065,0,itype)
      call attrib(idnc,idim,isize,'qrg','Rain',        'kg/kg',0.,.065,0,itype)
      call attrib(idnc,idim,isize,'qsng','Snow',       'kg/kg',0.,.065,0,itype)
      call attrib(idnc,idim,isize,'qgrg','Graupel',    'kg/kg',0.,.065,0,itype)
      call attrib(idnc,idim,isize,'cfrac','Cloud fraction',  'none',0.,1.,0,itype)
      call attrib(idnc,idim,isize,'rfrac','Rain fraction',   'none',0.,1.,0,itype)
      call attrib(idnc,idim,isize,'sfrac','Snow fraction',   'none',0.,1.,0,itype)
      call attrib(idnc,idim,isize,'gfrac','Graupel fraction','none',0.,1.,0,itype)
      if ( ncloud>=4 ) then
        call attrib(idnc,idim,isize,'stratcf','Strat cloud fraction','none',0.,1.,0,itype)
        if ( itype==-1 ) then
          call attrib(idnc,idim,isize,'strat_nt','Strat net temp tendency','K/s',0.,1.,0,itype)
        end if
      end if
    end if
        
    ! TURBULENT MIXING ----------------------------------------------
    if ( nvmix==6 .and. (nextout>=1.or.itype==-1) ) then
      call attrib(idnc,idim,isize,'tke','Turbulent Kinetic Energy','m2/s2',0.,65.,0,itype)
      call attrib(idnc,idim,isize,'eps','Eddy dissipation rate','m2/s3',0.,6.5,0,itype)
    end if

    ! TRACER --------------------------------------------------------
    if ( ngas>0 ) then
      if ( itype==-1 ) then ! restart
        do igas=1,ngas
          write(trnum,'(i3.3)') igas
          lname = 'Tracer (inst.) '//trim(tracname(igas))
          call attrib(idnc,idim,isize,'tr'//trnum,lname,'ppm',0.,6.5E6,0,-1) ! -1 = long
        enddo ! igas loop
      else                  ! history
        do igas=1,ngas
          write(trnum,'(i3.3)') igas
!         rml 19/09/07 use tracname as part of tracer long name
          !lname = 'Tracer (inst.) '//trim(tracname(igas))
          !call attrib(idnc,idim,isize,'tr'//trnum,lname,'ppm',0.,6.5E6,0,-1) ! -1 = long
          lname = 'Tracer (average) '//trim(tracname(igas))
          call attrib(idnc,idim,isize,'trav'//trnum,lname,'ppm',0.,6.5E6,0,-1) ! -1 = long
!         rml 14/5/10 option to write out local time afternoon averages
          if (writetrpm) call attrib(idnc,idim,isize,'trpm'//trnum,lname,'ppm',0.,6.5E6,0,-1) ! -1 = long
        enddo ! igas loop
      end if
    endif   ! (ngas>0)

    ! AEROSOL ---------------------------------------------------
    if ( abs(iaero)>=2 ) then  
      call attrib(idnc,idim,isize,'dms','Dimethyl sulfide','kg/kg',0.,6.5E-7,0,itype)
      call attrib(idnc,idim,isize,'so2','Sulfur dioxide','kg/kg',0.,6.5E-7,0,itype)
      call attrib(idnc,idim,isize,'so4','Sulfate','kg/kg',0.,6.5E-7,0,itype)
      call attrib(idnc,idim,isize,'bco','Black carbon hydrophobic','kg/kg',0.,6.5E-6,0,itype)
      call attrib(idnc,idim,isize,'bci','Black carbon hydrophilic','kg/kg',0.,6.5E-6,0,itype)
      call attrib(idnc,idim,isize,'oco','Organic aerosol hydrophobic','kg/kg',0.,6.5E-6,0,itype)
      call attrib(idnc,idim,isize,'oci','Organic aerosol hydrophilic','kg/kg',0.,6.5E-6,0,itype)
      call attrib(idnc,idim,isize,'dust1','Dust 0.1-1 micrometers','kg/kg',0.,6.5E-6,0,itype)
      call attrib(idnc,idim,isize,'dust2','Dust 1-2 micrometers','kg/kg',0.,6.5E-6,0,itype)
      call attrib(idnc,idim,isize,'dust3','Dust 2-3 micrometers','kg/kg',0.,6.5E-6,0,itype)
      call attrib(idnc,idim,isize,'dust4','Dust 3-6 micrometers','kg/kg',0.,6.5E-6,0,itype)
      call attrib(idnc,idim,isize,'seasalt1','Sea salt small','1/m3',0.,6.5E9,0,itype)
      call attrib(idnc,idim,isize,'seasalt2','Sea salt large','1/m3',0.,6.5E7,0,itype)
      if ( iaero<=-2 ) then 
        call attrib(idnc,idim,isize,'cdn','Cloud droplet concentration','1/m3',1.E7,6.6E8,0,itype)
      end if
    end if
    
    ! NUDGING ---------------------------------------------------
    !if ( mbd/=0 .or. nbd/=0 ) then
    !  lname = 'Nudging tendency of air temperature'
    !  call attrib(idnc,idim(1:4),4,'temptend',lname,'K',-32.5,32.5,0,itype)
    !  lname = 'Nudging tendency of water mixing ratio'
    !  call attrib(idnc,idim(1:4),4,'mixrtend',lname,'kg/kg',-0.00325,0.00325,0,itype)
    !end if
    
    ! RESTART ---------------------------------------------------
    if ( itype==-1 ) then   ! extra stuff just written for restart file
      lname= 'Tendency of surface pressure'
      call attrib(idnc,idim,isize,'dpsldt',lname,'1/s',-6.,6.,0,itype)        
      lname= 'sdot: change in grid spacing per time step +.5'
      call attrib(idnc,idim,isize,'sdot',lname,'1/ts',-3.,3.,0,itype) 
      lname= 'pslx: advective time rate of change of psl'
      call attrib(idnc,idim,isize,'pslx',lname,'1/s',-1.E-3,1.E-3,0,itype)
      lname= 'savu'
      call attrib(idnc,idim,isize,'savu',lname,'m/s',-1.E2,1.E2,0,itype)
      lname= 'savv'
      call attrib(idnc,idim,isize,'savv',lname,'m/s',-1.E2,1.E2,0,itype)
      lname= 'savu1'
      call attrib(idnc,idim,isize,'savu1',lname,'m/s',-1.E2,1.E2,0,itype)
      lname= 'savv1'
      call attrib(idnc,idim,isize,'savv1',lname,'m/s',-1.E2,1.E2,0,itype)
      lname= 'savu2'
      call attrib(idnc,idim,isize,'savu2',lname,'m/s',-1.E2,1.E2,0,itype)
      lname= 'savv2'
      call attrib(idnc,idim,isize,'savv2',lname,'m/s',-1.E2,1.E2,0,itype)
      if ( abs(nmlo)>=3 .and. abs(nmlo)<=9 ) then
        do k=1,wlev
          write(lname,'("oldu1 ",I2)') k
          write(vname,'("oldu1",I2.2)') k
          call attrib(idnc,jdim,jsize,vname,lname,'m/s',-100.,100.,0,itype)
          write(lname,'("oldv1 ",I2)') k
          write(vname,'("oldv1",I2.2)') k
          call attrib(idnc,jdim,jsize,vname,lname,'m/s',-100.,100.,0,itype)
          write(lname,'("oldu2 ",I2)') k
          write(vname,'("oldu2",I2.2)') k
          call attrib(idnc,jdim,jsize,vname,lname,'m/s',-100.,100.,0,itype)
          write(lname,'("oldv2 ",I2)') k
          write(vname,'("oldv2",I2.2)') k
          call attrib(idnc,jdim,jsize,vname,lname,'m/s',-100.,100.,0,itype)
        end do
        lname= 'ipice'
        call attrib(idnc,jdim,jsize,'ipice',lname,'Pa',0.,1.E6,0,itype)
      end if
      lname = 'Soil ice lev 1'
      call attrib(idnc,jdim,jsize,'wbice1',lname,'m3/m3',0.,1.,0,itype)
      lname = 'Soil ice lev 2'
      call attrib(idnc,jdim,jsize,'wbice2',lname,'m3/m3',0.,1.,0,itype)
      lname = 'Soil ice lev 3'
      call attrib(idnc,jdim,jsize,'wbice3',lname,'m3/m3',0.,1.,0,itype)
      lname = 'Soil ice lev 4'
      call attrib(idnc,jdim,jsize,'wbice4',lname,'m3/m3',0.,1.,0,itype)
      lname = 'Soil ice lev 5'
      call attrib(idnc,jdim,jsize,'wbice5',lname,'m3/m3',0.,1.,0,itype)
      lname = 'Soil ice lev 6'
      call attrib(idnc,jdim,jsize,'wbice6',lname,'m3/m3',0.,1.,0,itype)
      if ( nmlo==0 ) then ! otherwise already defined above
        lname = 'Snow temperature lev 1'
        call attrib(idnc,jdim,jsize,'tggsn1',lname,'K',100.,425.,0,itype)
        lname = 'Snow temperature lev 2'
        call attrib(idnc,jdim,jsize,'tggsn2',lname,'K',100.,425.,0,itype)
        lname = 'Snow temperature lev 3'
        call attrib(idnc,jdim,jsize,'tggsn3',lname,'K',100.,425.,0,itype)
      end if
      lname = 'Snow mass lev 1'
      call attrib(idnc,jdim,jsize,'smass1',lname,'K',0.,425.,0,itype)
      lname = 'Snow mass lev 2'
      call attrib(idnc,jdim,jsize,'smass2',lname,'K',0.,425.,0,itype)
      lname = 'Snow mass lev 3'
      call attrib(idnc,jdim,jsize,'smass3',lname,'K',0.,425.,0,itype)
      lname = 'Snow density lev 1'
      call attrib(idnc,jdim,jsize,'ssdn1',lname,'K',0.,425.,0,itype)
      lname = 'Snow density lev 2'
      call attrib(idnc,jdim,jsize,'ssdn2',lname,'K',0.,425.,0,itype)
      lname = 'Snow density lev 3'
      call attrib(idnc,jdim,jsize,'ssdn3',lname,'K',0.,425.,0,itype)
      lname = 'Snow age'
      call attrib(idnc,jdim,jsize,'snage',lname,'none',0.,20.,0,itype)   
      lname = 'Snow flag'
      call attrib(idnc,jdim,jsize,'sflag',lname,'none',0.,4.,0,itype)
      lname = 'Solar net at ground (+ve down)'
      call attrib(idnc,jdim,jsize,'sgsave',lname,'W/m2',-500.,2000.,0,itype)
      if ( nsib==6 .or. nsib==7 ) then
        call savetiledef(idnc,local,jdim)
      end if
    endif  ! (itype==-1)
        
    if ( myid==0 ) write(6,*) 'finished defining attributes'
!   Leave define mode
    call ccnf_enddef(idnc)
    if ( myid==0 ) write(6,*) 'leave define mode'

    if ( local ) then
      if ( procformat ) then
         call MPI_Gather(myid,1,MPI_INTEGER,gmyid,1,MPI_INTEGER,0,comm_vnode,ierr)
         if ( myid_node.eq.0 ) then
           !write gprocessor
           call MPI_Gather(size(gmyid),1,MPI_INTEGER,gmyid_s,1,MPI_INTEGER,0,comm_leader,ierr)
           if ( myid_leader.eq.0 ) then
              displ=0
              do i=2,size(gmyid_s)
                 displ(i)=displ(i-1)+gmyid_s(i-1)
              enddo
           end if
           call MPI_Gatherv(gmyid,size(gmyid),MPI_INTEGER,gmyid_g,gmyid_s,displ,MPI_INTEGER,0,comm_leader,ierr)
           if ( myid.eq.0 ) then
              call ccnf_put_vara(idnc,igproc,(/ 1 /),(/ nproc /),gmyid_g)
           end if

           !write processor
           if ( pio ) then
              if ( myid.eq.0 ) then
                 call ccnf_put_vara(idnc,iproc,(/ 1 /),(/ nproc /),gmyid_g)
              end if
           else
              call ccnf_put_vara(idnc,iproc,(/ 1 /),(/ nproc_node /),gmyid)
           end if

           !write proc_nodes
           proc_node=0
           call MPI_Allgather(nproc_node,1,MPI_INTEGER,proc_node,1,MPI_INTEGER,comm_leader,ierr)
           if ( myid.eq.0 ) then
              if ( pio ) then
                 call ccnf_put_vara(idnc,ipn,(/ 1 /),(/ 1 /),(/ nproc /))
              else
                 call ccnf_put_vara(idnc,ipn,(/ 1 /),(/ nproc_leader /),proc_node)
              end if
           end if
           woffset=0
           if ( pio ) then
              do i=1,myid_leader
                 woffset=woffset+proc_node(i)
              enddo
           end if
         end if
      end if
      ! Set these to global indices (relative to panel 0 in uniform decomp)
      do i=1,ipan
        xpnt(i) = float(i) + ioff
      end do
      if ( procformat ) then
         call MPI_Gather(xpnt,il,MPI_INTEGER,gxpnt,il,MPI_INTEGER,0,comm_vnode,ierr)
         if ( myid_node.eq.0 ) then
           call ccnf_put_vara(idnc,ixp,(/ 1, 1 + woffset /),(/ il, nproc_node /),gxpnt)
         end if
      else
         call ccnf_put_vara(idnc,ixp,1,il,xpnt(1:il))
      end if
      i=1
      do n=1,npan
        do j=1,jpan
          ypnt(i) = float(j) + joff + (n-noff)*il_g
          i=i+1
        end do
      end do
      if ( procformat ) then
         call MPI_Gather(ypnt,jl,MPI_INTEGER,gypnt,jl,MPI_INTEGER,0,comm_vnode,ierr)
         if ( myid_node.eq.0 ) then
           call ccnf_put_vara(idnc,iyp,(/ 1, 1 + woffset /),(/ jl, nproc_node /),gypnt)
         end if
      else
         call ccnf_put_vara(idnc,iyp,1,jl,ypnt(1:jl))
      end if
    else
      do i=1,il_g
        xpnt(i) = float(i)
      end do
      call ccnf_put_vara(idnc,ixp,1,il_g,xpnt(1:il_g))
      do j=1,jl_g
        ypnt(j) = float(j)
      end do
      call ccnf_put_vara(idnc,iyp,1,jl_g,ypnt(1:jl_g))
    endif

    if ( ( .not.procformat .or. myid_node.eq.0 ) .or. ( pio .and. myid.eq.0 ) ) then
       call ccnf_put_vara(idnc,idlev,1,kl,sig)
       call ccnf_put_vara(idnc,'sigma',1,kl,sig)

       zsoil(1)=0.5*zse(1)
       zsoil(2)=zse(1)+zse(2)*0.5
       zsoil(3)=zse(1)+zse(2)+zse(3)*0.5
       zsoil(4)=zse(1)+zse(2)+zse(3)+zse(4)*0.5
       zsoil(5)=zse(1)+zse(2)+zse(3)+zse(4)+zse(5)*0.5
       zsoil(6)=zse(1)+zse(2)+zse(3)+zse(4)+zse(5)+zse(6)*0.5
       call ccnf_put_vara(idnc,idms,1,ms,zsoil)
        
       if ( abs(nmlo)>0 .and. abs(nmlo)<=9 ) then
         call ccnf_put_vara(idnc,idoc,1,wlev,gosig)
       end if

       call ccnf_put_vara(idnc,'ds',1,ds)
       call ccnf_put_vara(idnc,'dt',1,dt)
    end if
  endif ! iarch==1
! -----------------------------------------------------------      

  ! set time to number of minutes since start 
  if ( ( .not.procformat .or.myid_node.eq.0 ) .or. ( pio .and. myid.eq.0 ) ) then
     call ccnf_put_vara(idnc,'time',iarch,real(mtimer))
     call ccnf_put_vara(idnc,'timer',iarch,timer)
     call ccnf_put_vara(idnc,'mtimer',iarch,mtimer)
     call ccnf_put_vara(idnc,'timeg',iarch,timeg)
     call ccnf_put_vara(idnc,'ktau',iarch,ktau)
     call ccnf_put_vara(idnc,'kdate',iarch,kdate)
     call ccnf_put_vara(idnc,'ktime',iarch,ktime)
     call ccnf_put_vara(idnc,'nstag',iarch,nstag)
     call ccnf_put_vara(idnc,'nstagu',iarch,nstagu)
     idum=mod(ktau-nstagoff,max(abs(nstagin),1))
     idum=idum-max(abs(nstagin),1) ! should be -ve
     call ccnf_put_vara(idnc,'nstagoff',iarch,idum)
     if ( (nmlo<0.and.nmlo>=-9) .or. (nmlo>0.and.nmlo<=9.and.itype==-1) ) then
       idum=mod(ktau-nstagoffmlo,max(2*mstagf,1))
       idum=idum-max(2*mstagf,1) ! should be -ve
       call ccnf_put_vara(idnc,'nstagoffmlo',iarch,idum)
     end if
     if ( myid==0 ) then
       write(6,*) 'kdate,ktime,ktau=',kdate,ktime,ktau
       write(6,*) 'timer,timeg=',timer,timeg
     end if
  end if
       
endif ! myid == 0 .or. local

! Export ocean data
if ( nmlo/=0 .and. abs(nmlo)<=9 ) then
  mlodwn(:,:,1:2) = 999.
  mlodwn(:,:,3:4) = 0.
  micdwn = 999.
  micdwn(:,8) = 0.
  micdwn(:,9) = 0.
  micdwn(:,10) = 0.
  ocndep = 0. ! ocean depth
  ocnheight = 0. ! free surface height
  call mlosave(mlodwn,ocndep,ocnheight,micdwn,0)
end if        

!**************************************************************
! WRITE TIME-INVARIANT VARIABLES
!**************************************************************

if ( ktau==0 .or. itype==-1 ) then  ! also for restart file
  call histwrt3(zs,'zht',idnc,iarch,local,.true.)
  call histwrt3(he,'he',idnc,iarch,local,.true.)
  call histwrt3(em,'map',idnc,iarch,local,.true.)
  call histwrt3(f,'cor',idnc,iarch,local,.true.)
  call histwrt3(sigmu,'sigmu',idnc,iarch,local,.true.)
  aa(:) = real(isoilm_in(:)) ! use the raw soil data here
  call histwrt3(aa,'soilt',idnc,iarch,local,.true.)
  aa(:) = real(ivegt(:))
  call histwrt3(aa,'vegt',idnc,iarch,local,.true.)
  if ( (nmlo<0.and.nmlo>=-9) .or. (nmlo>0.and.nmlo<=9.and.itype==-1) ) then
    call histwrt3(ocndep,'ocndepth',idnc,iarch,local,.true.)
  end if
endif ! (ktau==0.or.itype==-1) 

!**************************************************************
! WRITE 3D VARIABLES (2D + Time)
!**************************************************************

! BASIC -------------------------------------------------------
lwrite=(ktau>0)
if ( nsib==6 .or. nsib==7 ) then
  call histwrt3(rsmin,'rs',idnc,iarch,local,lwrite)
else if (ktau==0.or.itype==-1) then
  call histwrt3(rsmin,'rsmin',idnc,iarch,local,.true.)
end if
call histwrt3(sigmf,'sigmf',idnc,iarch,local,.true.)
call histwrt3(psl,'psf',idnc,iarch,local,.true.)
call mslp(aa,psl,zs,t)
aa(:) = aa(:)/100.
call histwrt3(aa,'pmsl',idnc,iarch,local,.true.)
if ( nsib==6 .or. nsib==7 ) then      
  call histwrt3(zo,'zolnd',idnc,iarch,local,lwrite)
else
  call histwrt3(zo,'zolnd',idnc,iarch,local,.true.)
end if
call histwrt3(vlai,'lai',idnc,iarch,local,.true.)
call histwrt3(tss,'tsu',idnc,iarch,local,.true.)
call histwrt3(tpan,'tpan',idnc,iarch,local,.true.)
! scale up precip,precc,sno,runoff to mm/day (soon reset to 0 in globpe)
! ktau in next line in case ntau (& thus ktau) < nwt 
aa(:) = precip(1:ifull)*real(nperday)/real(min(nwt,max(ktau,1))) 
call histwrt3(aa,'rnd',idnc,iarch,local,lwrite)
aa(:) = precc(1:ifull)*real(nperday)/real(min(nwt,max(ktau,1)))
call histwrt3(aa,'rnc',idnc,iarch,local,lwrite)
aa(:) = sno(1:ifull)*real(nperday)/real(min(nwt,max(ktau,1)))
call histwrt3(aa,'sno',idnc,iarch,local,lwrite)
aa(:) = hail(1:ifull)*real(nperday)/real(min(nwt,max(ktau,1)))
call histwrt3(aa,'hail',idnc,iarch,local,lwrite)
aa(:) = runoff(1:ifull)*real(nperday)/real(min(nwt,max(ktau,1)))
call histwrt3(aa,'runoff',idnc,iarch,local,lwrite)
aa(:) = swrsave*albvisnir(:,1)+(1.-swrsave)*albvisnir(:,2)
call histwrt3(aa,'alb',idnc,iarch,local,.true.)
call histwrt3(fwet,'fwet',idnc,iarch,local,lwrite)

! MLO ---------------------------------------------------------      
if ( nmlo/=0 .and. abs(nmlo)<=9 ) then
  ocnheight = min(max(ocnheight,-130.),130.)
  do k=1,ms
    where (.not.land(1:ifull))
      tgg(:,k) = mlodwn(:,k,1)
    end where
  end do
  do k=1,3
    where (.not.land(1:ifull))
      tggsn(:,k) = micdwn(:,k)
    end where
  end do
  where (.not.land(1:ifull))
    fracice = micdwn(:,5)
    sicedep = micdwn(:,6)
    snowd   = micdwn(:,7)*1000.
  end where
end if

call histwrt3(snowd,'snd', idnc,iarch,local,.true.)  ! long write
do k=1,ms
  where ( tgg(:,k)<100. .and. itype==1 )
    aa(:)=tgg(:,k)+wrtemp
  elsewhere
    aa(:)=tgg(:,k)      ! Allows ocean temperatures to use a 290K offset
  end where
  write(vname,'("tgg",I1.1)') k
  call histwrt3(aa,vname,idnc,iarch,local,.true.)
  where ( tgg(:,k)<100. )
    tgg(:,k)=tgg(:,k)+wrtemp
  end where
end do

if ( abs(nmlo)<=9 ) then
  if ( nmlo<0 .or. (nmlo>0.and.itype==-1) ) then
    if ( itype==1 ) then
      do k=ms+1,wlev
        write(vname,'("tgg",I2.2)') k        
        aa(:)=mlodwn(:,k,1)+wrtemp
        call histwrt3(aa,vname,idnc,iarch,local,.true.)
      end do
    else
      do k=ms+1,wlev
        write(vname,'("tgg",I2.2)') k        
        call histwrt3(mlodwn(:,k,1),vname,idnc,iarch,local,.true.)
      end do
    end if 
    do k=1,wlev
      write(vname,'("sal",I2.2)') k
      call histwrt3(mlodwn(:,k,2),vname,idnc,iarch,local,.true.)
    end do
    do k=1,wlev
      write(vname,'("uoc",I2.2)') k
      call histwrt3(mlodwn(:,k,3),vname,idnc,iarch,local,.true.)
      write(vname,'("voc",I2.2)') k
      call histwrt3(mlodwn(:,k,4),vname,idnc,iarch,local,.true.)
    end do
    call histwrt3(ocnheight,'ocheight',idnc,iarch,local,.true.)
    call histwrt3(tggsn(:,1),'tggsn1',idnc,iarch,local,.true.)
    call histwrt3(tggsn(:,2),'tggsn2',idnc,iarch,local,.true.)
    call histwrt3(tggsn(:,3),'tggsn3',idnc,iarch,local,.true.)
    call histwrt3(micdwn(:,4),'tggsn4',idnc,iarch,local,.true.)
    call histwrt3(micdwn(:,8),'sto',idnc,iarch,local,.true.)
    call histwrt3(micdwn(:,9),'uic',idnc,iarch,local,.true.)
    call histwrt3(micdwn(:,10),'vic',idnc,iarch,local,.true.)
    call histwrt3(micdwn(:,11),'icesal',idnc,iarch,local,.true.)
  end if
end if
if ( nmlo<=-2 .or. (nmlo>=2.and.itype==-1) .or. nriver==1 ) then
  call histwrt3(watbdy(1:ifull),'swater',idnc,iarch,local,.true.)
end if

! SOIL --------------------------------------------------------
aa(:)=(wb(:,1)-swilt(isoilm))/(sfc(isoilm)-swilt(isoilm))
call histwrt3(aa,'wetfrac1',idnc,iarch,local,.true.)
aa(:)=(wb(:,2)-swilt(isoilm))/(sfc(isoilm)-swilt(isoilm))
call histwrt3(aa,'wetfrac2',idnc,iarch,local,.true.)
aa(:)=(wb(:,3)-swilt(isoilm))/(sfc(isoilm)-swilt(isoilm))
call histwrt3(aa,'wetfrac3',idnc,iarch,local,.true.)
aa(:)=(wb(:,4)-swilt(isoilm))/(sfc(isoilm)-swilt(isoilm))
call histwrt3(aa,'wetfrac4',idnc,iarch,local,.true.)
aa(:)=(wb(:,5)-swilt(isoilm))/(sfc(isoilm)-swilt(isoilm))
call histwrt3(aa,'wetfrac5',idnc,iarch,local,.true.)
aa(:)=(wb(:,6)-swilt(isoilm))/(sfc(isoilm)-swilt(isoilm))
call histwrt3(aa,'wetfrac6',idnc,iarch,local,.true.)
      
! PH - Add wetfac to output for mbase=-19 option
call histwrt3(wetfac,'wetfac',idnc,iarch,local,.true.)
      
! SEAICE ------------------------------------------------------       
call histwrt3(sicedep,'siced',idnc,iarch,local,.true.)
call histwrt3(fracice,'fracice',idnc,iarch,local,.true.)
     
! DIAGNOSTICS -------------------------------------------------
lwrite=(ktau>0)
call histwrt3(u10,'u10',idnc,iarch,local,.true.)
call histwrt3(cape_max,'cape_max',idnc,iarch,local,lwrite)
call histwrt3(cape_ave,'cape_ave',idnc,iarch,local,lwrite)
      
if ( itype/=-1 ) then  ! these not written to restart file
  aa=rndmax(:)*86400./dt ! scale up to mm/day
  call histwrt3(aa,'maxrnd',idnc,iarch,local,lday)
  call histwrt3(tmaxscr,'tmaxscr',idnc,iarch,local,lday)
  call histwrt3(tminscr,'tminscr',idnc,iarch,local,lday)
  call histwrt3(rhmaxscr,'rhmaxscr',idnc,iarch,local,lday)
  call histwrt3(rhminscr,'rhminscr',idnc,iarch,local,lday)
  call histwrt3(u10max,'u10max',idnc,iarch,local,lday)
  call histwrt3(v10max,'v10max',idnc,iarch,local,lday)
  call histwrt3(u10mx,'sfcwindmax',idnc,iarch,local,lave)
  call histwrt3(u1max,'u1max',idnc,iarch,local,lday)
  call histwrt3(v1max,'v1max',idnc,iarch,local,lday)
  call histwrt3(u2max,'u2max',idnc,iarch,local,lday)
  call histwrt3(v2max,'v2max',idnc,iarch,local,lday)
  ! if writes done more than once per day, 
  ! needed to augment accumulated 3-hourly rainfall in rnd06 to rnd21 
  ! to allow for intermediate zeroing of precip()
  ! but not needed from 17/9/03 with introduction of rnd24
  if (l3hr) then
    call histwrt3(rnd_3hr(1,1),'rnd03',idnc,iarch,local,lday)
    call histwrt3(rnd_3hr(1,2),'rnd06',idnc,iarch,local,lday)
    call histwrt3(rnd_3hr(1,3),'rnd09',idnc,iarch,local,lday)
    call histwrt3(rnd_3hr(1,4),'rnd12',idnc,iarch,local,lday)
    call histwrt3(rnd_3hr(1,5),'rnd15',idnc,iarch,local,lday)
    call histwrt3(rnd_3hr(1,6),'rnd18',idnc,iarch,local,lday)
    call histwrt3(rnd_3hr(1,7),'rnd21',idnc,iarch,local,lday)
  end if
  call histwrt3(rnd_3hr(1,8),'rnd24',idnc,iarch,local,lday)
  if ( nextout>=2 .and. l3hr ) then ! 6-hourly u10 & v10
    call histwrt3( u10_3hr(1,2), 'u10_06',idnc,iarch,local,lday)
    call histwrt3( v10_3hr(1,2), 'v10_06',idnc,iarch,local,lday)
    call histwrt3( u10_3hr(1,4), 'u10_12',idnc,iarch,local,lday)
    call histwrt3( v10_3hr(1,4), 'v10_12',idnc,iarch,local,lday)
    call histwrt3( u10_3hr(1,6), 'u10_18',idnc,iarch,local,lday)
    call histwrt3( v10_3hr(1,6), 'v10_18',idnc,iarch,local,lday)
    call histwrt3( u10_3hr(1,8), 'u10_24',idnc,iarch,local,lday)
    call histwrt3( v10_3hr(1,8), 'v10_24',idnc,iarch,local,lday)
    call histwrt3(tscr_3hr(1,2),'tscr_06',idnc,iarch,local,lday)
    call histwrt3(tscr_3hr(1,4),'tscr_12',idnc,iarch,local,lday)
    call histwrt3(tscr_3hr(1,6),'tscr_18',idnc,iarch,local,lday)
    call histwrt3(tscr_3hr(1,8),'tscr_24',idnc,iarch,local,lday)
    call histwrt3( rh1_3hr(1,2), 'rh1_06',idnc,iarch,local,lday)
    call histwrt3( rh1_3hr(1,4), 'rh1_12',idnc,iarch,local,lday)
    call histwrt3( rh1_3hr(1,6), 'rh1_18',idnc,iarch,local,lday)
    call histwrt3( rh1_3hr(1,8), 'rh1_24',idnc,iarch,local,lday)
  endif  ! (nextout>=2)
  if ( nextout>=3 .and. l3hr ) then  ! also 3-hourly u10 & v10
    call histwrt3(tscr_3hr(1,1),'tscr_03',idnc,iarch,local,lday)
    call histwrt3(tscr_3hr(1,3),'tscr_09',idnc,iarch,local,lday)
    call histwrt3(tscr_3hr(1,5),'tscr_15',idnc,iarch,local,lday)
    call histwrt3(tscr_3hr(1,7),'tscr_21',idnc,iarch,local,lday)
    call histwrt3( rh1_3hr(1,1), 'rh1_03',idnc,iarch,local,lday)
    call histwrt3( rh1_3hr(1,3), 'rh1_09',idnc,iarch,local,lday)
    call histwrt3( rh1_3hr(1,5), 'rh1_15',idnc,iarch,local,lday)
    call histwrt3( rh1_3hr(1,7), 'rh1_21',idnc,iarch,local,lday)
    call histwrt3( u10_3hr(1,1), 'u10_03',idnc,iarch,local,lday)
    call histwrt3( v10_3hr(1,1), 'v10_03',idnc,iarch,local,lday)
    call histwrt3( u10_3hr(1,3), 'u10_09',idnc,iarch,local,lday)
    call histwrt3( v10_3hr(1,3), 'v10_09',idnc,iarch,local,lday)
    call histwrt3( u10_3hr(1,5), 'u10_15',idnc,iarch,local,lday)
    call histwrt3( v10_3hr(1,5), 'v10_15',idnc,iarch,local,lday)
    call histwrt3( u10_3hr(1,7), 'u10_21',idnc,iarch,local,lday)
    call histwrt3( v10_3hr(1,7), 'v10_21',idnc,iarch,local,lday)
  endif  ! nextout>=3
  if ( nextout>=4 .and. nllp==3 ) then  
    do k=1,klt
      do iq=1,ilt*jlt        
        tr(iq,k,ngas+1)=tr(iq,k,ngas+1)-rlatt(iq)*180./pi
        tr(iq,k,ngas+2)=tr(iq,k,ngas+2)-rlongg(iq)*180./pi
        if(tr(iq,k,ngas+2)>180.)tr(iq,k,ngas+2)=tr(iq,k,ngas+2)-360.
        if(tr(iq,k,ngas+2)<-180.)tr(iq,k,ngas+2)=tr(iq,k,ngas+2)+360.
        tr(iq,k,ngas+3)=tr(iq,k,ngas+3)-.01*ps(iq)*sig(k)  ! in hPa
      enddo
    enddo
!   N.B. does not yet properly handle across Grenwich Meridion
    tmpry=tr(1:ifull,:,ngas+1)
    call histwrt4(tmpry,'del_lat',idnc,iarch,local,.true.)
    tmpry=tr(1:ifull,:,ngas+2)
    call histwrt4(tmpry,'del_lon',idnc,iarch,local,.true.)
    tmpry=tr(1:ifull,:,ngas+3)
    call histwrt4(tmpry,'del_p',idnc,iarch,local,.true.)
  endif  ! (nextout>=4.and.nllp==3)
  ! only write these once per avg period
  call histwrt3(tscr_ave,'tscr_ave',idnc,iarch,local,lave)
  call histwrt3(cbas_ave,'cbas_ave',idnc,iarch,local,lave)
  call histwrt3(ctop_ave,'ctop_ave',idnc,iarch,local,lave)
  call histwrt3(dew_ave,'dew_ave',idnc,iarch,local,lave)
  call histwrt3(evap,'evap',idnc,iarch,local,lave)
  call histwrt3(epan_ave,'epan_ave',idnc,iarch,local,lave)
  call histwrt3(epot_ave,'epot_ave',idnc,iarch,local,lave)
  call histwrt3(eg_ave,'eg_ave',idnc,iarch,local,lave)
  call histwrt3(fg_ave,'fg_ave',idnc,iarch,local,lave)
  call histwrt3(rnet_ave,'rnet_ave',idnc,iarch,local,lave)
  call histwrt3(ga_ave,'ga_ave',idnc,iarch,local,lave)
  call histwrt3(riwp_ave,'iwp_ave',idnc,iarch,local,lave)
  call histwrt3(rlwp_ave,'lwp_ave',idnc,iarch,local,lave)
  call histwrt3(cll_ave,'cll',idnc,iarch,local,lrad)
  call histwrt3(clm_ave,'clm',idnc,iarch,local,lrad)
  call histwrt3(clh_ave,'clh',idnc,iarch,local,lrad)
  call histwrt3(cld_ave,'cld',idnc,iarch,local,lrad)
  call histwrt3(wb_ave(:,1),'wb1_ave',idnc,iarch,local,lave)
  call histwrt3(wb_ave(:,2),'wb2_ave',idnc,iarch,local,lave)
  call histwrt3(wb_ave(:,3),'wb3_ave',idnc,iarch,local,lave)
  call histwrt3(wb_ave(:,4),'wb4_ave',idnc,iarch,local,lave)
  call histwrt3(wb_ave(:,5),'wb5_ave',idnc,iarch,local,lave)
  call histwrt3(wb_ave(:,6),'wb6_ave',idnc,iarch,local,lave)
  call histwrt3(tsu_ave,'tsu_ave',idnc,iarch,local,lave)
  call histwrt3(alb_ave,'alb_ave',idnc,iarch,local,lrad)
  call histwrt3(psl_ave,'pmsl_ave',idnc,iarch,local,lave)
  if ( nmlo/=0 ) then
    call histwrt3(mixdep_ave,'mixd_ave',idnc,iarch,local,lave)
  end if
  lwrite=(ktau>0)
  call histwrt3(tscrn,'tscrn',idnc,iarch,local,lwrite)
  call histwrt3(qgscrn,'qgscrn',idnc,iarch,local,lwrite)
  call histwrt3(rhscrn,'rhscrn',idnc,iarch,local,lwrite)
  call histwrt3(uscrn,'uscrn',idnc,iarch,local,lwrite)
  call histwrt3(rnet,'rnet',idnc,iarch,local,lwrite)
  call histwrt3(epan,'epan',idnc,iarch,local,lwrite)
  call histwrt3(eg,'eg',idnc,iarch,local,lwrite)
  call histwrt3(fg,'fg',idnc,iarch,local,lwrite)
  call histwrt3(taux,'taux',idnc,iarch,local,lwrite)
  call histwrt3(tauy,'tauy',idnc,iarch,local,lwrite)
  ! "extra" outputs
  if ( nextout>=1 ) then
    call histwrt3(rtu_ave,'rtu_ave',idnc,iarch,local,lrad)
    call histwrt3(rtc_ave,'rtc_ave',idnc,iarch,local,lrad)
    call histwrt3(rgdn_ave,'rgdn_ave',idnc,iarch,local,lrad)
    call histwrt3(rgn_ave,'rgn_ave',idnc,iarch,local,lrad)
    call histwrt3(rgc_ave,'rgc_ave',idnc,iarch,local,lrad)
    call histwrt3(sint_ave,'sint_ave',idnc,iarch,local,lrad)
    call histwrt3(sot_ave,'sot_ave',idnc,iarch,local,lrad)
    call histwrt3(soc_ave,'soc_ave',idnc,iarch,local,lrad)
    call histwrt3(sgdn_ave,'sgdn_ave',idnc,iarch,local,lrad)
    call histwrt3(sgn_ave,'sgn_ave',idnc,iarch,local,lave)
    call histwrt3(sgc_ave,'sgc_ave',idnc,iarch,local,lrad)
    aa=sunhours/3600.
    call histwrt3(aa,'sunhours',idnc,iarch,local,lave)
    call histwrt3(fbeam_ave,'fbeam_ave',idnc,iarch,local,lrad)
    lwrite=(ktau>0)
    call histwrt3(dpsdt,'dpsdt',idnc,iarch,local,lwrite)
    call histwrt3(ustar,'ustar',idnc,iarch,local,lwrite)
  endif   ! nextout>=1
endif    ! (ktau>0.and.itype/=-1)
      
! TURBULENT MIXING --------------------------------------------
if ( nextout>=1 .or. (nvmix==6.and.itype==-1) ) then
  call histwrt3(pblh,'pblh',idnc,iarch,local,.true.)
  if ( nvmix==6 ) then
    call histwrt3(zidry,'dpblh',idnc,iarch,local,.true.)
  end if
end if

! AEROSOL OPTICAL DEPTH ---------------------------------------
if ( nextout>=1 .and. abs(iaero)>=2 .and. nrad==5 ) then
  lwrite=(ktau>0)
  call histwrt3(opticaldepth(:,1,1),'sdust_vis',idnc,iarch,local,lwrite)
  !call histwrt3(opticaldepth(:,1,2),'sdust_nir',idnc,iarch,local,lwrite)
  !call histwrt3(opticaldepth(:,1,3),'sdust_lw',idnc,iarch,local,lwrite)
  call histwrt3(opticaldepth(:,2,1),'ldust_vis',idnc,iarch,local,lwrite)
  !call histwrt3(opticaldepth(:,2,2),'ldust_nir',idnc,iarch,local,lwrite)
  !call histwrt3(opticaldepth(:,2,3),'ldust_lw',idnc,iarch,local,lwrite)
  call histwrt3(opticaldepth(:,3,1),'so4_vis',idnc,iarch,local,lwrite)
  !call histwrt3(opticaldepth(:,3,2),'so4_nir',idnc,iarch,local,lwrite)
  !call histwrt3(opticaldepth(:,3,3),'so4_lw',idnc,iarch,local,lwrite)
  call histwrt3(opticaldepth(:,4,1),'aero_vis',idnc,iarch,local,lwrite)
  !call histwrt3(opticaldepth(:,4,2),'aero_nir',idnc,iarch,local,lwrite)
  !call histwrt3(opticaldepth(:,4,3),'aero_lw',idnc,iarch,local,lwrite)
  call histwrt3(opticaldepth(:,5,1),'bc_vis',idnc,iarch,local,lwrite)
  !call histwrt3(opticaldepth(:,5,2),'bc_nir',idnc,iarch,local,lwrite)
  !call histwrt3(opticaldepth(:,5,3),'bc_lw',idnc,iarch,local,lwrite)
  call histwrt3(opticaldepth(:,6,1),'oc_vis',idnc,iarch,local,lwrite)
  !call histwrt3(opticaldepth(:,6,2),'oc_nir',idnc,iarch,local,lwrite)
  !call histwrt3(opticaldepth(:,6,3),'oc_lw',idnc,iarch,local,lwrite)
  call histwrt3(opticaldepth(:,7,1),'ssalt_vis',idnc,iarch,local,lwrite)
  !call histwrt3(opticaldepth(:,7,2),'ssalt_nir',idnc,iarch,local,lwrite)
  !call histwrt3(opticaldepth(:,7,3),'ssalt_lw',idnc,iarch,local,lwrite)
  aa=max(duste*3.154e10,0.) ! g/m2/yr
  call histwrt3(aa,'duste_ave',idnc,iarch,local,lave)
  aa=max(dustdd*3.154e10,0.) ! g/m2/yr
  call histwrt3(aa,'dustdd_ave',idnc,iarch,local,lave)
  aa=max(dustwd*3.154e10,0.) ! g/m2/yr
  call histwrt3(aa,'dustwd_ave',idnc,iarch,local,lave)
  aa=max(dust_burden*1.e6,0.) ! mg/m2
  call histwrt3(aa,'dustb_ave',idnc,iarch,local,lave)
  aa=max(bce*3.154e10,0.) ! g/m2/yr
  call histwrt3(aa,'bce_ave',idnc,iarch,local,lave)
  aa=max(bcdd*3.154e10,0.) ! g/m2/yr
  call histwrt3(aa,'bcdd_ave',idnc,iarch,local,lave)
  aa=max(bcwd*3.154e10,0.) ! g/m2/yr
  call histwrt3(aa,'bcwd_ave',idnc,iarch,local,lave)
  aa=max(bc_burden*1.e6,0.) ! mg/m2
  call histwrt3(aa,'bcb_ave',idnc,iarch,local,lave)
  aa=max(oce*3.154e10,0.) ! g/m2/yr
  call histwrt3(aa,'oce_ave',idnc,iarch,local,lave)
  aa=max(ocdd*3.154e10,0.) ! g/m2/yr
  call histwrt3(aa,'ocdd_ave',idnc,iarch,local,lave)
  aa=max(ocwd*3.154e10,0.) ! g/m2/yr
  call histwrt3(aa,'ocwd_ave',idnc,iarch,local,lave)
  aa=max(oc_burden*1.e6,0.) ! mg/m2
  call histwrt3(aa,'ocb_ave',idnc,iarch,local,lave)
  aa=max(dmse*3.154e10,0.) ! gS/m2/yr (*1.938 for g/m2/yr)
  call histwrt3(aa,'dmse_ave',idnc,iarch,local,lave)
  aa=max(dmsso2o*3.154e10,0.) ! gS/m2/yr
  call histwrt3(aa,'dmsso2_ave',idnc,iarch,local,lave)
  aa=max(so2e*3.154e10,0.) ! gS/m2/yr (*2. for g/m2/yr)
  call histwrt3(aa,'so2e_ave',idnc,iarch,local,lave)
  aa=max(so2so4o*3.154e10,0.) ! gS/m2/yr
  call histwrt3(aa,'so2so4_ave',idnc,iarch,local,lave)
  aa=max(so2dd*3.154e10,0.) ! gS/m2/yr (*2. for g/m2/yr)
  call histwrt3(aa,'so2dd_ave',idnc,iarch,local,lave)
  aa=max(so2wd*3.154e10,0.) ! gS/m2/yr (*2. for g/m2/yr)
  call histwrt3(aa,'so2wd_ave',idnc,iarch,local,lave)
  aa=max(so4e*3.154e10,0.) ! gS/m2/yr (*3. for g/m2/yr)
  call histwrt3(aa,'so4e_ave',idnc,iarch,local,lave)
  aa=max(so4dd*3.154e10,0.) ! gS/m2/yr (*3. for g/m2/yr)
  call histwrt3(aa,'so4dd_ave',idnc,iarch,local,lave)
  aa=max(so4wd*3.154e10,0.) ! gS/m2/yr (*3. for g/m2/yr)
  call histwrt3(aa,'so4wd_ave',idnc,iarch,local,lave)
  aa=max(dms_burden*1.e6,0.) ! mgS/m2
  call histwrt3(aa,'dmsb_ave',idnc,iarch,local,lave)
  aa=max(so2_burden*1.e6,0.) ! mgS/m2
  call histwrt3(aa,'so2b_ave',idnc,iarch,local,lave)
  aa=max(so4_burden*1.e6,0.) ! mgS/m2
  call histwrt3(aa,'so4b_ave',idnc,iarch,local,lave)
end if

! CABLE -------------------------------------------------------
if ( nsib==6 .or. nsib==7 ) then
  if ( nextout>=1 .or. itype==-1 ) then
    if ( ccycle==0 ) then
      !call histwrt3(cplant(:,1),'cplant1',idnc,iarch,local,.true.)
      !call histwrt3(cplant(:,2),'cplant2',idnc,iarch,local,.true.)
      !call histwrt3(cplant(:,3),'cplant3',idnc,iarch,local,.true.)
      !call histwrt3(csoil(:,1),'csoil1',idnc,iarch,local,.true.)
      !call histwrt3(csoil(:,2),'csoil2',idnc,iarch,local,.true.)
    else
      lwrite=mod(ktau,nperday)==0.or.ktau==ntau ! only write once per day
      do k=1,mplant
        write(vname,'("cplant",I1.1)') k
        call histwrt3(cplant(:,k),vname,idnc,iarch,local,lwrite)
        write(vname,'("nplant",I1.1)') k
        call histwrt3(niplant(:,k),vname,idnc,iarch,local,lwrite)
        write(vname,'("pplant",I1.1)') k
        call histwrt3(pplant(:,k),vname,idnc,iarch,local,lwrite)
      end do
      do k=1,mlitter
        write(vname,'("clitter",I1.1)') k
        call histwrt3(clitter(:,k),vname,idnc,iarch,local,lwrite)
        write(vname,'("nlitter",I1.1)') k
        call histwrt3(nilitter(:,k),vname,idnc,iarch,local,lwrite)
        write(vname,'("plitter",I1.1)') k
        call histwrt3(plitter(:,k),vname,idnc,iarch,local,lwrite)
      end do
      do k=1,msoil
        write(vname,'("csoil",I1.1)') k
        call histwrt3(csoil(:,k),vname,idnc,iarch,local,lwrite)
        write(vname,'("nsoil",I1.1)') k
        call histwrt3(nisoil(:,k),vname,idnc,iarch,local,lwrite)
        write(vname,'("psoil",I1.1)') k
        call histwrt3(psoil(:,k),vname,idnc,iarch,local,lwrite)
      end do
      call histwrt3(glai,'glai',idnc,iarch,local,lwrite)
    end if
  end if
  if ( nextout>=1 .and. itype/=-1 ) then
    aa=fpn_ave+frp_ave+frs_ave
    call histwrt3(aa,'fnee_ave',idnc,iarch,local,lave)
    call histwrt3(fpn_ave,'fpn_ave',idnc,iarch,local,lave)
    call histwrt3(frp_ave,'frp_ave',idnc,iarch,local,lave)
    call histwrt3(frs_ave,'frs_ave',idnc,iarch,local,lave)
  end if
endif   

! URBAN -------------------------------------------------------
if ( nurban<=-1 .or. (nurban>=1.and.itype==-1) ) then
  atebdwn(:,:)=999. ! must be the same as spval in onthefly.f
  call atebsave(atebdwn,0)
  call histwrt3(atebdwn(:,1),'rooftgg1',idnc,iarch,local,.true.)
  call histwrt3(atebdwn(:,2),'rooftgg2',idnc,iarch,local,.true.)
  call histwrt3(atebdwn(:,3),'rooftgg3',idnc,iarch,local,.true.)
  call histwrt3(atebdwn(:,4),'rooftgg4',idnc,iarch,local,.true.)
  call histwrt3(atebdwn(:,5),'waletgg1',idnc,iarch,local,.true.)
  call histwrt3(atebdwn(:,6),'waletgg2',idnc,iarch,local,.true.)
  call histwrt3(atebdwn(:,7),'waletgg3',idnc,iarch,local,.true.)
  call histwrt3(atebdwn(:,8),'waletgg4',idnc,iarch,local,.true.)
  call histwrt3(atebdwn(:,9),'walwtgg1',idnc,iarch,local,.true.)
  call histwrt3(atebdwn(:,10),'walwtgg2',idnc,iarch,local,.true.)
  call histwrt3(atebdwn(:,11),'walwtgg3',idnc,iarch,local,.true.)
  call histwrt3(atebdwn(:,12),'walwtgg4',idnc,iarch,local,.true.)
  call histwrt3(atebdwn(:,13),'roadtgg1',idnc,iarch,local,.true.)
  call histwrt3(atebdwn(:,14),'roadtgg2',idnc,iarch,local,.true.)
  call histwrt3(atebdwn(:,15),'roadtgg3',idnc,iarch,local,.true.)
  call histwrt3(atebdwn(:,16),'roadtgg4',idnc,iarch,local,.true.)
  call histwrt3(atebdwn(:,17),'urbnsmc',idnc,iarch,local,.true.)
  call histwrt3(atebdwn(:,18),'urbnsmr',idnc,iarch,local,.true.)
  call histwrt3(atebdwn(:,19),'roofwtr',idnc,iarch,local,.true.)
  call histwrt3(atebdwn(:,20),'roadwtr',idnc,iarch,local,.true.)
  call histwrt3(atebdwn(:,21),'urbwtrc',idnc,iarch,local,.true.)
  call histwrt3(atebdwn(:,22),'urbwtrr',idnc,iarch,local,.true.)
  call histwrt3(atebdwn(:,23),'roofsnd',idnc,iarch,local,.true.)
  call histwrt3(atebdwn(:,24),'roadsnd',idnc,iarch,local,.true.)
  call histwrt3(atebdwn(:,25),'roofden',idnc,iarch,local,.true.)
  call histwrt3(atebdwn(:,26),'roadden',idnc,iarch,local,.true.)
  call histwrt3(atebdwn(:,27),'roofsna',idnc,iarch,local,.true.)
  call histwrt3(atebdwn(:,28),'roadsna',idnc,iarch,local,.true.)
end if

! **************************************************************
! WRITE 4D VARIABLES (3D + Time)
! **************************************************************

! ATMOSPHERE DYNAMICS ------------------------------------------
lwrite = (ktau>0)
call histwrt4(t,'temp',idnc,iarch,local,.true.)
call histwrt4(u,'u',idnc,iarch,local,.true.)
call histwrt4(v,'v',idnc,iarch,local,.true.)
do k = 1,kl
  tmpry(1:ifull,k)=ps(1:ifull)*dpsldt(1:ifull,k)
enddo
call histwrt4(tmpry,'omega',idnc,iarch,local,lwrite)
call histwrt4(qg,'mixr',idnc,iarch,local,.true.)
lwrite = (mod(ktau,nperavg)==0.or.ktau==ntau).and.(ktau>0)
call histwrt4(convh_ave,'convh_ave',idnc,iarch,local,lwrite)
call histwrt4(phi_nh,'zgnhs',idnc,iarch,local,.true.)
      
! MICROPHYSICS ------------------------------------------------
if ( ldr/=0 ) then
  call histwrt4(qfg,'qfg',idnc,iarch,local,.true.)
  call histwrt4(qlg,'qlg',idnc,iarch,local,.true.)
  call histwrt4(qrg,'qrg',idnc,iarch,local,.true.)
  call histwrt4(qsng,'qsng',idnc,iarch,local,.true.)
  call histwrt4(qgrg,'qgrg',idnc,iarch,local,.true.)
  call histwrt4(cfrac,'cfrac',idnc,iarch,local,.true.)
  call histwrt4(rfrac,'rfrac',idnc,iarch,local,.true.)
  call histwrt4(sfrac,'sfrac',idnc,iarch,local,.true.)
  call histwrt4(gfrac,'gfrac',idnc,iarch,local,.true.)
  if ( ncloud>=4 ) then
    call histwrt4(stratcloud,'stratcf',idnc,iarch,local,.true.)  
    if ( itype==-1 ) then
      call histwrt4(nettend,'strat_nt',idnc,iarch,local,.true.)
    end if
  end if
endif
      
! TURBULENT MIXING --------------------------------------------
if ( nvmix==6 .and. (nextout>=1.or.itype==-1) ) then
  call histwrt4(tke,'tke',idnc,iarch,local,.true.)
  call histwrt4(eps,'eps',idnc,iarch,local,.true.)
end if

! TRACERS -----------------------------------------------------
if ( ngas>0 ) then
  if ( itype==-1 ) then ! restart
    do igas = 1,ngas
      write(trnum,'(i3.3)') igas
      call histwrt4(tr(:,:,igas),    'tr'//trnum,  idnc,iarch,local,.true.)
    enddo ! igas loop
  else                  ! history
    do igas = 1,ngas
      write(trnum,'(i3.3)') igas
      !call histwrt4(tr(:,:,igas),    'tr'//trnum,  idnc,iarch,local,.true.)
      call histwrt4(traver(:,:,igas),'trav'//trnum,idnc,iarch,local,lave)
      ! rml 14/5/10 option to write out local time afternoon average
      if ( writetrpm ) then
        ! first divide by number of contributions to average
        do k = 1,klt
          trpm(1:ifull,k,igas) = trpm(1:ifull,k,igas)/float(npm)
        enddo
        call histwrt4(trpm(:,:,igas),'trpm'//trnum,idnc,iarch,local,.true.)
      endif
    enddo ! igas loop
    ! reset arrays
    if ( writetrpm ) then
      trpm = 0.
      npm  = 0
    endif
  end if
endif  ! (ngasc>0)

! AEROSOLS ----------------------------------------------------
if ( abs(iaero)>=2 ) then
  call histwrt4(xtg(:,:,1), 'dms',     idnc,iarch,local,.true.)
  call histwrt4(xtg(:,:,2), 'so2',     idnc,iarch,local,.true.)
  call histwrt4(xtg(:,:,3), 'so4',     idnc,iarch,local,.true.)
  call histwrt4(xtg(:,:,4), 'bco',     idnc,iarch,local,.true.)
  call histwrt4(xtg(:,:,5), 'bci',     idnc,iarch,local,.true.)
  call histwrt4(xtg(:,:,6), 'oco',     idnc,iarch,local,.true.)
  call histwrt4(xtg(:,:,7), 'oci',     idnc,iarch,local,.true.)
  call histwrt4(xtg(:,:,8), 'dust1',   idnc,iarch,local,.true.)
  call histwrt4(xtg(:,:,9), 'dust2',   idnc,iarch,local,.true.)
  call histwrt4(xtg(:,:,10),'dust3',   idnc,iarch,local,.true.)
  call histwrt4(xtg(:,:,11),'dust4',   idnc,iarch,local,.true.)
  call histwrt4(ssn(:,:,1), 'seasalt1',idnc,iarch,local,.true.)
  call histwrt4(ssn(:,:,2), 'seasalt2',idnc,iarch,local,.true.)
  if ( iaero<=-2 ) then
    do k = 1,kl
      qtot(:)   = qg(1:ifull,k)+qlg(1:ifull,k)+qrg(1:ifull,k)+qfg(1:ifull,k)+qsng(1:ifull,k)+qgrg(1:ifull,k)
      tv(:)     = t(1:ifull,k)*(1.+1.61*qg(1:ifull,k)-qtot(:))   ! virtual temperature
      rhoa(:,k) = ps(1:ifull)*sig(k)/(rdry*tv(:))                !density of air
    end do
    call aerodrop(1,ifull,tmpry,rhoa)
    call histwrt4(tmpry,'cdn',idnc,iarch,local,.true.)
  end if
end if

! NUDGING -----------------------------------------------------------
!if ( mbd/=0 .or. nbd/=0 ) then
!  call histwrt4(tt,'temptend',idnc,iarch,local,.true.)
!  call histwrt4(qgg,'mixrtend',idnc,iarch,local,.true.)
!end if

!**************************************************************
! RESTART ONLY DATA
!**************************************************************

if ( itype==-1 ) then
  call histwrt4(dpsldt,    'dpsldt',idnc,iarch,local,.true.)
  call histwrt4(sdot(:,2:),'sdot',  idnc,iarch,local,.true.)
  call histwrt4(pslx,      'pslx',  idnc,iarch,local,.true.)
  call histwrt4(savu,      'savu',  idnc,iarch,local,.true.)
  call histwrt4(savv,      'savv',  idnc,iarch,local,.true.)
  call histwrt4(savu1,     'savu1', idnc,iarch,local,.true.)
  call histwrt4(savv1,     'savv1', idnc,iarch,local,.true.)
  call histwrt4(savu2,     'savu2', idnc,iarch,local,.true.)
  call histwrt4(savv2,     'savv2', idnc,iarch,local,.true.)
  if ( abs(nmlo)>=3 .and. abs(nmlo)<=9 ) then
    do k=1,wlev
      write(vname,'("oldu1",I2.2)') k
      call histwrt3(oldu1(:,k),vname,idnc,iarch,local,.true.)
      write(vname,'("oldv1",I2.2)') k
      call histwrt3(oldv1(:,k),vname,idnc,iarch,local,.true.)
      write(vname,'("oldu2",I2.2)') k
      call histwrt3(oldu2(:,k),vname,idnc,iarch,local,.true.)
      write(vname,'("oldv2",I2.2)') k
      call histwrt3(oldv2(:,k),vname,idnc,iarch,local,.true.)
    end do
    call histwrt3(ipice,'ipice',idnc,iarch,local,.true.)
  end if
  call histwrt3(wbice(1,1),'wbice1',idnc,iarch,local,.true.)
  call histwrt3(wbice(1,2),'wbice2',idnc,iarch,local,.true.)
  call histwrt3(wbice(1,3),'wbice3',idnc,iarch,local,.true.)
  call histwrt3(wbice(1,4),'wbice4',idnc,iarch,local,.true.)
  call histwrt3(wbice(1,5),'wbice5',idnc,iarch,local,.true.)
  call histwrt3(wbice(1,6),'wbice6',idnc,iarch,local,.true.)
  if ( nmlo==0 ) then ! otherwise already written above
    call histwrt3(tggsn(1,1),'tggsn1',idnc,iarch,local,.true.)
    call histwrt3(tggsn(1,2),'tggsn2',idnc,iarch,local,.true.)
    call histwrt3(tggsn(1,3),'tggsn3',idnc,iarch,local,.true.)
  end if
  call histwrt3(smass(1,1),'smass1',idnc,iarch,local,.true.)
  call histwrt3(smass(1,2),'smass2',idnc,iarch,local,.true.)
  call histwrt3(smass(1,3),'smass3',idnc,iarch,local,.true.)
  call histwrt3(ssdn(1,1), 'ssdn1', idnc,iarch,local,.true.)
  call histwrt3(ssdn(1,2), 'ssdn2', idnc,iarch,local,.true.)
  call histwrt3(ssdn(1,3), 'ssdn3', idnc,iarch,local,.true.)
  call histwrt3(snage,     'snage', idnc,iarch,local,.true.)
  aa(:)=isflag(:)
  call histwrt3(aa,    'sflag', idnc,iarch,local,.true.)
  call histwrt3(sgsave,'sgsave',idnc,iarch,local,.true.)       
  if ( nsib==6 .or. nsib==7 ) then
    call savetile(idnc,local,iarch)
  end if
endif  ! (itype==-1)

if ( myid==0 .or. local ) then
  call ccnf_sync(idnc)
end if

if ( myid==0 ) then
  write(6,*) "finished writing to ofile"    
end if

return
end subroutine openhist

!--------------------------------------------------------------
! HIGH FREQUENCY OUTPUT FILES
      
subroutine freqfile

use mpi
use arrays_m                          ! Atmosphere dyamics prognostic arrays
use cc_mpi                            ! CC MPI routines
use infile                            ! Input file routines
use morepbl_m                         ! Additional boundary layer diagnostics
use parmhdff_m                        ! Horizontal diffusion parameters
use screen_m                          ! Screen level diagnostics
use sigs_m                            ! Atmosphere sigma levels
use tracers_m                         ! Tracer data
use iobuffer_m
      
implicit none

include 'newmpar.h'                   ! Grid parameters
include 'dates.h'                     ! Date data
include 'filnames.h'                  ! Filenames
include 'kuocom.h'                    ! Convection parameters
include 'parm.h'                      ! Model configuration
include 'parmdyn.h'                   ! Dynamics parameters
include 'parmgeom.h'                  ! Coordinate data
include 'parmhor.h'                   ! Horizontal advection parameters

integer leap
common/leap_yr/leap                   ! Leap year (1 to allow leap years)
      
integer, parameter :: freqvars = 8  ! number of variables to write
integer, parameter :: nihead   = 54
integer, parameter :: nrhead   = 14
integer, dimension(nihead) :: nahead
integer, dimension(tblock) :: datedat
integer, dimension(7) :: adim
integer, dimension(4) :: sdim
integer :: ierr
integer :: ssize
integer :: d3,d4
integer, dimension(1) :: start,ncount
integer ixp,iyp,izp,iproc,igproc,ipn
integer icy,icm,icd,ich,icmi,ics,ti
integer i,j,n,fiarch,tlen
integer, save :: fncid = -1
integer, save :: idnt = 0
integer, save :: idkdate = 0
integer, save :: idktime = 0
integer, save :: idmtimer = 0
real, dimension(:,:,:), allocatable, save :: freqstore
real, dimension(ifull) :: umag, pmsl
real, dimension(il_g) :: xpnt
real, dimension(jl_g) :: ypnt
real, dimension(il,nproc) :: gxpnt
real, dimension(jl,nproc) :: gypnt
integer, dimension(nproc_node) :: gmyid
integer, dimension(nproc) :: gmyid_g
integer, dimension(nproc_leader) :: gmyid_s,displ,proc_node
real, dimension(1) :: zpnt
real, dimension(nrhead) :: ahead
real(kind=8), dimension(tblock) :: tpnt
logical, save :: first = .true.
character(len=180) :: ffile
character(len=40) :: lname
character(len=33) :: grdtim
character(len=20) :: timorg

call START_LOG(outfile_begin)
if ( procformat .and. localhist ) then
   d3=4
   d4=5
else
   d3=3
   d4=4
end if

! allocate arrays and open new file
if ( first ) then
  if ( myid==0 ) then
    write(6,*) "Initialise high frequency output"
  end if
  allocate(freqstore(ifull,tblock,freqvars))
  freqstore(:,:,:) = 0.
  if ( localhist ) then
    if ( procformat ) then
       write(ffile,"(a,'.',i6.6)") trim(surfile), myid_leader
    else
       write(ffile,"(a,'.',i6.6)") trim(surfile), myid
    end if
  else
    ffile=surfile
  end if
  if ( myid==0 .or. localhist ) then
    call ccnf_create(ffile,fncid)
    ! Turn off the data filling
    call ccnf_nofill(fncid)
    ! Create dimensions
    if ( localhist ) then
      call ccnf_def_dim(fncid,'longitude',il,adim(1))
      call ccnf_def_dim(fncid,'latitude',jl,adim(2))
    else
      call ccnf_def_dim(fncid,'longitude',il_g,adim(1))
      call ccnf_def_dim(fncid,'latitude',jl_g,adim(2))
    endif
    call ccnf_def_dim(fncid,'lev',1,adim(3))
    if ( procformat .and. localhist )then
      if ( pio ) then
         call ccnf_def_dim(fncid,'processor',nproc,adim(d3))
         call ccnf_def_dim(fncid,'gprocessor',nproc,adim(6))
         call ccnf_def_dim(fncid,'proc_nodes',1,adim(7))
      else
         call ccnf_def_dim(fncid,'processor',nproc_node,adim(d3))
         call ccnf_def_dim(fncid,'gprocessor',nproc,adim(6))
         call ccnf_def_dim(fncid,'proc_nodes',nproc_leader,adim(7))
      end if
    end if
    if ( unlimitedhist ) then
      call ccnf_def_dimu(fncid,'time',adim(d4))
    else
      tlen=ceiling(1.0d0*ntau/nwt)+1
      call ccnf_def_dim(fncid,'time',tlen,adim(d4))
    end if
    ! Define coords.
    if ( procformat .and. localhist ) then
       call ccnf_def_var(fncid,'longitude','float',2,(/ adim(1), adim(4) /),ixp)
    else
       call ccnf_def_var(fncid,'longitude','float',1,adim(1:1),ixp)
    end if
    call ccnf_put_att(fncid,ixp,'point_spacing','even')
    call ccnf_put_att(fncid,ixp,'units','degrees_east')
    if ( procformat .and. localhist ) then
       call ccnf_def_var(fncid,'latitude','float',2,(/ adim(2), adim(4) /),iyp)
    else
       call ccnf_def_var(fncid,'latitude','float',1,adim(2:2),iyp)
    end if
    call ccnf_put_att(fncid,iyp,'point_spacing','even')
    call ccnf_put_att(fncid,iyp,'units','degrees_north')
    call ccnf_def_var(fncid,'lev','float',1,adim(3:3),izp)
    call ccnf_put_att(fncid,izp,'positive','down')
    call ccnf_put_att(fncid,izp,'point_spacing','uneven')
    call ccnf_put_att(fncid,izp,'units','sigma_level')
    if ( procformat .and. localhist ) then
       call ccnf_def_var(fncid,'processor','int',1,adim(4:4),iproc)
       call ccnf_put_att(fncid,iproc,'long_name','processor number')
       call ccnf_def_var(fncid,'gprocessor','int',1,adim(6:6),igproc)
       call ccnf_put_att(fncid,igproc,'long_name','global processor number')
       call ccnf_def_var(fncid,'proc_nodes','int',1,adim(7:7),ipn)
       call ccnf_put_att(fncid,ipn,'long_name','processors per node')
    end if
    call ccnf_def_var(fncid,'time','double',1,adim(d4:d4),idnt)
    call ccnf_put_att(fncid,idnt,'point_spacing','even')
    icy=kdate/10000
    icm=max(1,min(12,(kdate-icy*10000)/100))
    icd=max(1,min(31,(kdate-icy*10000-icm*100)))
    if ( icy<100 ) then
      icy=icy+1900
    end if
    ich=ktime/100
    icmi=(ktime-ich*100)
    ics=0
    write(timorg,'(i2.2,"-",a3,"-",i4.4,3(":",i2.2))') icd,month(icm),icy,ich,icmi,ics
    call ccnf_put_att(fncid,idnt,'time_origin',timorg)
    write(grdtim,'("seconds since ",i4.4,"-",i2.2,"-",i2.2," ",2(i2.2,":"),i2.2)') icy,icm,icd,ich,icmi,ics
    call ccnf_put_att(fncid,idnt,'units',grdtim)
    if ( leap==0 ) then
      call ccnf_put_att(fncid,idnt,'calendar','noleap')
    end if
    call ccnf_def_var(fncid,'kdate','int',1,adim(d4:d4),idkdate)
    call ccnf_def_var(fncid,'ktime','int',1,adim(d4:d4),idktime)
    call ccnf_def_var(fncid,'mtimer','int',1,adim(d4:d4),idmtimer)
    ! header data
    ahead(1)=ds
    ahead(2)=0.  !difknbd
    ahead(3)=0.  ! was rhkuo for kuo scheme
    ahead(4)=0.  !du
    ahead(5)=rlong0     ! needed by cc2hist
    ahead(6)=rlat0      ! needed by cc2hist
    ahead(7)=schmidt    ! needed by cc2hist
    ahead(8)=0.  !stl2
    ahead(9)=0.  !relaxt
    ahead(10)=0.  !hourbd
    ahead(11)=tss_sh
    ahead(12)=vmodmin
    ahead(13)=av_vmod
    ahead(14)=epsp
    nahead(1)=il_g       ! needed by cc2hist
    nahead(2)=jl_g       ! needed by cc2hist
    nahead(3)=1          ! needed by cc2hist (turns off 3D fields)
    nahead(4)=5
    nahead(5)=0          ! nsd not used now
    nahead(6)=io_in
    nahead(7)=nbd
    nahead(8)=0          ! not needed now  
    nahead(9)=mex
    nahead(10)=mup
    nahead(11)=2 ! nem
    nahead(12)=mtimer
    nahead(13)=0         ! nmi
    nahead(14)=nint(dt)  ! needed by cc2hist
    nahead(15)=0         ! not needed now 
    nahead(16)=nhor
    nahead(17)=nkuo
    nahead(18)=khdif
    nahead(19)=kl        ! needed by cc2hist (was kwt)
    nahead(20)=0  !iaa
    nahead(21)=0  !jaa
    nahead(22)=-4
    nahead(23)=0       ! not needed now      
    nahead(24)=0  !lbd
    nahead(25)=nrun
    nahead(26)=0
    nahead(27)=khor
    nahead(28)=ksc
    nahead(29)=kountr
    nahead(30)=1 ! ndiur
    nahead(31)=0  ! spare
    nahead(32)=nhorps
    nahead(33)=nsoil
    nahead(34)=ms        ! needed by cc2hist
    nahead(35)=ntsur
    nahead(36)=nrad
    nahead(37)=kuocb
    nahead(38)=nvmix
    nahead(39)=ntsea
    nahead(40)=0  
    nahead(41)=nextout
    nahead(42)=ilt
    nahead(43)=ntrac     ! needed by cc2hist
    nahead(44)=nsib
    nahead(45)=nrungcm
    nahead(46)=ncvmix
    nahead(47)=ngwd
    nahead(48)=lgwd
    nahead(49)=mup
    nahead(50)=nritch_t
    nahead(51)=ldr
    nahead(52)=nevapls
    nahead(53)=nevapcc
    nahead(54)=nt_adv
    call ccnf_put_attg(fncid,'real_header',ahead)
    call ccnf_put_attg(fncid,'int_header',nahead)
    if ( localhist ) then
      call ccnf_put_attg(fncid,'processor_num',myid)
      call ccnf_put_attg(fncid,'nproc',nproc)
      if ( procformat ) then
         call ccnf_put_attg(fncid,'nnodes',nproc_leader)
      end if
#ifdef uniform_decomp
      call ccnf_put_attg(fncid,'decomp','uniform1')
#else
      call ccnf_put_attg(fncid,'decomp','face')
#endif
    endif 
    ! define variables
    sdim(1:2)=adim(1:2)
    if ( procformat .and. localhist ) then
       sdim(3:4)=adim(4:5)
    else
       sdim(3)=adim(4)
    end if
    ssize=size(sdim)
    lname='x-component 10m wind'
    call attrib(fncid,sdim,ssize,'uas',lname,'m/s',-130.,130.,0,1)
    lname='y-component 10m wind'     
    call attrib(fncid,sdim,ssize,'vas',lname,'m/s',-130.,130.,0,1)
    lname='Screen temperature'     
    call attrib(fncid,sdim,ssize,'tscrn',lname,'K',100.,425.,0,1)
    lname='Screen mixing rato'     
    call attrib(fncid,sdim,3,'qgscrn',lname,'kg/kg',0.,.06,0,1)
    lname='Precipitation'
    call attrib(fncid,sdim,ssize,'rnd',lname,'mm/day',0.,1300.,0,-1)  ! -1=long
    lname='Snowfall'
    call attrib(fncid,sdim,ssize,'sno',lname,'mm/day',0.,1300.,0,-1)  ! -1=long
    lname='Hail'
    call attrib(fncid,sdim,ssize,'hail',lname,'mm/day',0.,1300.,0,-1) ! -1=long
    lname ='Mean sea level pressure'
    call attrib(fncid,sdim,ssize,'pmsl',lname,'hPa',800.,1200.,0,1)    

    ! end definition mode
    call ccnf_enddef(fncid)
    if ( localhist ) then
      if ( procformat ) then
         call MPI_Gather(myid,1,MPI_INTEGER,gmyid,1,MPI_INTEGER,0,comm_vnode,ierr)
         if ( myid_node.eq.0 ) then
           !write gprocessor
           call MPI_Gather(size(gmyid),1,MPI_INTEGER,gmyid_s,1,MPI_INTEGER,0,comm_leader,ierr)
           if ( myid_leader.eq.0 ) then
              displ=0
              do i=2,size(gmyid_s)
                 displ(i)=displ(i-1)+gmyid_s(i-1)
              enddo
           end if
           call MPI_Gatherv(gmyid,size(gmyid),MPI_INTEGER,gmyid_g,gmyid_s,displ,MPI_INTEGER,0,comm_leader,ierr)
           if ( myid.eq.0 ) then
              call ccnf_put_vara(fncid,igproc,(/ 1 /),(/ nproc /),gmyid_g)
           end if

           !write processor
           if ( pio ) then
              if ( myid.eq.0 ) then
                 call ccnf_put_vara(fncid,iproc,(/ 1 /),(/ nproc /),gmyid_g)
              end if
           else
              call ccnf_put_vara(fncid,iproc,(/ 1 /),(/ nproc_node /),gmyid)
           end if

           !write proc_nodes
           proc_node=0
           call MPI_Allgather(nproc_node,1,MPI_INTEGER,proc_node,1,MPI_INTEGER,comm_leader,ierr)
           if ( myid.eq.0 ) then
              if ( pio ) then
                 call ccnf_put_vara(fncid,ipn,(/ 1 /),(/ 1 /),(/ nproc /))
              else
                 call ccnf_put_vara(fncid,ipn,(/ 1 /),(/ nproc_leader /),proc_node)
              end if
           end if
           woffset=0
           if ( pio ) then
              do i=1,myid_leader
                 woffset=woffset+proc_node(i)
              enddo
           end if
         end if
      end if
      ! Set these to global indices (relative to panel 0 in uniform decomp)
      do i=1,ipan
        xpnt(i) = float(i) + ioff
      end do
      if ( procformat ) then
         call MPI_Gather(xpnt,il,MPI_INTEGER,gxpnt,il,MPI_INTEGER,0,comm_vnode,ierr)
         if ( myid_node.eq.0 ) then
           call ccnf_put_vara(fncid,ixp,(/ 1, 1 + woffset /),(/ il, nproc_node /),gxpnt)
         end if
      else
         call ccnf_put_vara(fncid,ixp,1,il,xpnt(1:il))
      end if
      i=1
      do n=1,npan
        do j=1,jpan
          ypnt(i) = float(j) + joff + (n-noff)*il_g
          i=i+1
        end do
      end do
      if ( procformat ) then
         call MPI_Gather(ypnt,jl,MPI_INTEGER,gypnt,jl,MPI_INTEGER,0,comm_vnode,ierr)
         if ( myid_node.eq.0 ) then
           call ccnf_put_vara(fncid,iyp,(/ 1, 1 + woffset /),(/ jl, nproc_node /),gypnt)
         end if
      else
         call ccnf_put_vara(fncid,iyp,1,jl,ypnt(1:jl))
      end if
      if ( procformat ) then
         call MPI_Gather(myid,1,MPI_INTEGER,gmyid,1,MPI_INTEGER,0,comm_vnode,ierr)
         if ( myid_node.eq.0 ) then
           call ccnf_put_vara(fncid,iproc,(/ 1 /),(/ nproc_node /),gmyid)
         end if
      end if
    else
      do i=1,il_g
        xpnt(i) = float(i)
      end do
      call ccnf_put_vara(fncid,ixp,1,il_g,xpnt(1:il_g))
      do j=1,jl_g
        ypnt(j) = float(j)
      end do
      call ccnf_put_vara(fncid,iyp,1,jl_g,ypnt(1:jl_g))
    end if
    zpnt(1)=1.
    call ccnf_put_vara(fncid,izp,1,1,zpnt(1:1))
  end if
  first=.false.
  if ( myid==0 ) write(6,*) "Finished initialising high frequency output"
end if

! store output
ti = mod(ktau,tblock*tbave)
if ( ti==0 ) ti = tblock*tbave
ti = (ti-1)/tbave + 1
umag = sqrt(u(1:ifull,1)*u(1:ifull,1)+v(1:ifull,1)*v(1:ifull,1))
call mslp(pmsl,psl,zs,t)
freqstore(1:ifull,ti,1) = freqstore(1:ifull,ti,1) + u10*u(1:ifull,1)/max(umag,1.E-6)
freqstore(1:ifull,ti,2) = freqstore(1:ifull,ti,2) + u10*v(1:ifull,1)/max(umag,1.E-6)
freqstore(1:ifull,ti,3) = freqstore(1:ifull,ti,3) + tscrn
freqstore(1:ifull,ti,4) = freqstore(1:ifull,ti,4) + qgscrn
freqstore(1:ifull,ti,5) = freqstore(1:ifull,ti,5) + condx*86400./dt
freqstore(1:ifull,ti,6) = freqstore(1:ifull,ti,6) + conds*86400./dt
freqstore(1:ifull,ti,7) = freqstore(1:ifull,ti,7) + condg*86400./dt
freqstore(1:ifull,ti,8) = freqstore(1:ifull,ti,8) + pmsl/100.

! write data to file
if ( mod(ktau,tblock*tbave)==0 ) then
  if ( myid==0 .or. localhist ) then
    if ( myid==0 ) then
      write(6,*) "Write high frequency output"
    end if
    if ( .not.procformat .or. myid_node.eq.0 ) then
       fiarch = ktau/tbave - tblock + 1
       start(1) = fiarch
       ncount(1) = tblock
       do i = 1,tblock
         tpnt(i)=real(ktau+(i-tblock)*tbave,8)*real(dt,8)
       end do
       call ccnf_put_vara(fncid,idnt,start,ncount,tpnt)
       do i = 1,tblock
         datedat(i) = kdate
       end do
       call ccnf_put_vara(fncid,idkdate,start,ncount,datedat)
       do i = 1,tblock
         datedat(i) = ktime
       end do
       call ccnf_put_vara(fncid,idktime,start,ncount,datedat)
       do i = 1,tblock
         datedat(i) = mtimer + nint(real((i-tblock)*tbave)*dt/60.)
       end do
       call ccnf_put_vara(fncid,idmtimer,start,ncount,datedat)
    end if
  end if

  call init_iobuffer(fncid,1)
  ! record output
  freqstore(:,:,:) = freqstore(:,:,:)/real(tbave)
  call freqwrite(fncid,'uas',   fiarch,tblock,localhist,freqstore(:,:,1))
  call freqwrite(fncid,'vas',   fiarch,tblock,localhist,freqstore(:,:,2))
  call freqwrite(fncid,'tscrn', fiarch,tblock,localhist,freqstore(:,:,3))
  call freqwrite(fncid,'qgscrn',fiarch,tblock,localhist,freqstore(:,:,4))
  call freqwrite(fncid,'rnd',   fiarch,tblock,localhist,freqstore(:,:,5))
  call freqwrite(fncid,'sno',   fiarch,tblock,localhist,freqstore(:,:,6))
  call freqwrite(fncid,'hail',  fiarch,tblock,localhist,freqstore(:,:,7))
  call freqwrite(fncid,'pmsl',  fiarch,tblock,localhist,freqstore(:,:,8))
  freqstore(:,:,:) = 0.
end if

if ( myid==0 .or. localhist ) then
  ! close file at end of run
  if ( ktau==ntau ) then
    call init_iobuffer(fncid,1)
    call ccnf_close(fncid)
  elseif ( mod(ktau,tblock*tbave)==0 ) then
    call ccnf_sync(fncid)  
  end if
end if
      
call END_LOG(outfile_end)
      
return
end subroutine freqfile

subroutine mslp(pmsl,psl,zs,t)

use cc_mpi, only : mydiag
use sigs_m

implicit none
! this one will ignore negative zs (i.e. over the ocean)

include 'newmpar.h'
include 'const_phys.h'
include 'parm.h'

integer, parameter :: meth=1 ! 0 for original, 1 for other jlm - always now
integer, save :: lev = -1
real c,conr,con
real, dimension(ifull), intent(out) :: pmsl
real, dimension(ifull), intent(in) :: psl,zs
real, dimension(ifull) :: phi1,tsurf,tav,dlnps
real, dimension(:,:), intent(in) :: t
      
c=grav/stdlapse
conr=c/rdry
if ( lev<0 ) then
  lev=1
  do while (sig(lev+1)<=0.9)
    lev=lev+1
  end do
end if
con=sig(lev)**(rdry/c)/c
      
if ( meth==1 ) then
  phi1(:)=t(1:ifull,lev)*rdry*(1.-sig(lev))/sig(lev) ! phi of sig(lev) above sfce
  tsurf(:)=t(1:ifull,lev)+phi1(:)*stdlapse/grav
  tav(:)=tsurf(:)+zs(1:ifull)*.5*stdlapse/grav
  dlnps(:)=zs(1:ifull)/(rdry*tav(:))
  pmsl(:)=1.e5*exp(psl(:)+dlnps(:))
end if  ! (meth==1)
      
if ( nmaxpr==1 .and. mydiag ) then
  write(6,*) 'meth,lev,sig(lev) ',meth,lev,sig(lev)
  write(6,*) 'zs,t_lev,psl,pmsl ',zs(idjd),t(idjd,lev),psl(idjd),pmsl(idjd)
end if
      
return
end subroutine mslp

end module outcdf<|MERGE_RESOLUTION|>--- conflicted
+++ resolved
@@ -979,19 +979,11 @@
       lname = 'y-component ice velocity'
       call attrib(idnc,jdim,jsize,'vic',lname,'m/s',-65.,65.,0,itype)
       lname = 'Ice salinity'
-<<<<<<< HEAD
       call attrib(idnc,jdim,jsize,'icesal',lname,'PSU',0.,130.,0,itype)
-      if (abs(nmlo)>=2) then
-        lname = 'Surface water depth'
-        call attrib(idnc,jdim,jsize,'swater',lname,'mm',0.,6.5E3,0,-1) ! -1 = long
-      end if
-=======
-      call attrib(idnc,jdim(1:3),3,'icesal',lname,'PSU',0.,130.,0,itype)
     end if
     if ( nmlo<=-2 .or. (nmlo>=2.and.itype==-1) .or. nriver==1 ) then
       lname = 'Surface water depth'
       call attrib(idnc,jdim(1:3),3,'swater',lname,'mm',0.,6.5E3,0,-1) ! -1 = long
->>>>>>> 98a7ead0
     end if
 
     lname = 'Wetness fraction layer 1' ! 5. for frozen sand
