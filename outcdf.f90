--- conflicted
+++ resolved
@@ -918,15 +918,9 @@
     lname = 'Convective precipitation'
     call attrib(idnc,jdim,jsize,'rnc',lname,'mm/day',0.,1300.,0,-1)  ! -1=long
     lname = 'Snowfall'
-<<<<<<< HEAD
     call attrib(idnc,jdim,jsize,'sno',lname,'mm/day',0.,1300.,0,-1)  ! -1=long
-    lname = 'Hail'
-    call attrib(idnc,jdim,jsize,'hail',lname,'mm/day',0.,1300.,0,-1) ! -1=long    
-=======
-    call attrib(idnc,jdim(1:3),3,'sno',lname,'mm/day',0.,1300.,0,-1)  ! -1=long
     lname = 'Graupelfall'
-    call attrib(idnc,jdim(1:3),3,'grpl',lname,'mm/day',0.,1300.,0,-1) ! -1=long    
->>>>>>> c7ae9493
+    call attrib(idnc,jdim,jsize,'grpl',lname,'mm/day',0.,1300.,0,-1) ! -1=long    
     lname = 'Runoff'
     call attrib(idnc,jdim,jsize,'runoff',lname,'mm/day',0.,1300.,0,-1) ! -1=long
     lname = 'Surface albedo'
@@ -1484,45 +1478,27 @@
     lname = 'Water mixing ratio'
     call attrib(idnc,idim,isize,'mixr',lname,'kg/kg',0.,.065,0,itype)
     lname = 'Covective heating'
-<<<<<<< HEAD
     call attrib(idnc,idim,isize,'convh_ave',lname,'K/day',-10.,20.,0,itype)
-    lname= 'NHS adjustment to geopotential height'
-    call attrib(idnc,idim,isize,'zgnhs',lname,'m2/s2',-6.E5,6.E5,0,itype)     
         
     ! CLOUD MICROPHYSICS --------------------------------------------
     if ( ldr/=0 ) then
       call attrib(idnc,idim,isize,'qfg','Frozen water','kg/kg',0.,.065,0,itype)
       call attrib(idnc,idim,isize,'qlg','Liquid water','kg/kg',0.,.065,0,itype)
-      call attrib(idnc,idim,isize,'qrg','Rain',        'kg/kg',0.,.065,0,itype)
-      call attrib(idnc,idim,isize,'qsng','Snow',       'kg/kg',0.,.065,0,itype)
-      call attrib(idnc,idim,isize,'qgrg','Graupel',    'kg/kg',0.,.065,0,itype)
-      call attrib(idnc,idim,isize,'cfrac','Cloud fraction',  'none',0.,1.,0,itype)
-      call attrib(idnc,idim,isize,'rfrac','Rain fraction',   'none',0.,1.,0,itype)
-      call attrib(idnc,idim,isize,'sfrac','Snow fraction',   'none',0.,1.,0,itype)
-      call attrib(idnc,idim,isize,'gfrac','Graupel fraction','none',0.,1.,0,itype)
-=======
-    call attrib(idnc,idim(1:4),4,'convh_ave',lname,'K/day',-10.,20.,0,itype)
-        
-    ! CLOUD MICROPHYSICS --------------------------------------------
-    if ( ldr/=0 ) then
-      call attrib(idnc,idim(1:4),4,'qfg','Frozen water','kg/kg',0.,.065,0,itype)
-      call attrib(idnc,idim(1:4),4,'qlg','Liquid water','kg/kg',0.,.065,0,itype)
       if ( ncloud>=2 ) then
-        call attrib(idnc,idim(1:4),4,'qrg','Rain',        'kg/kg',0.,.065,0,itype)
+        call attrib(idnc,idim,isize,'qrg','Rain',        'kg/kg',0.,.065,0,itype)
       end if
       if ( ncloud>=3 ) then
-        call attrib(idnc,idim(1:4),4,'qsng','Snow',       'kg/kg',0.,.065,0,itype)
-        call attrib(idnc,idim(1:4),4,'qgrg','Graupel',    'kg/kg',0.,.065,0,itype)
+        call attrib(idnc,idim,isize,'qsng','Snow',       'kg/kg',0.,.065,0,itype)
+        call attrib(idnc,idim,isize,'qgrg','Graupel',    'kg/kg',0.,.065,0,itype)
       end if
-      call attrib(idnc,idim(1:4),4,'cfrac','Cloud fraction',  'none',0.,1.,0,itype)
+      call attrib(idnc,idim,isize,'cfrac','Cloud fraction',  'none',0.,1.,0,itype)
       if ( ncloud>=2 ) then
-        call attrib(idnc,idim(1:4),4,'rfrac','Rain fraction',   'none',0.,1.,0,itype)
+        call attrib(idnc,idim,isize,'rfrac','Rain fraction',   'none',0.,1.,0,itype)
       end if
       if ( ncloud>=3 ) then
-        call attrib(idnc,idim(1:4),4,'sfrac','Snow fraction',   'none',0.,1.,0,itype)
-        call attrib(idnc,idim(1:4),4,'gfrac','Graupel fraction','none',0.,1.,0,itype)
+        call attrib(idnc,idim,isize,'sfrac','Snow fraction',   'none',0.,1.,0,itype)
+        call attrib(idnc,idim,isize,'gfrac','Graupel fraction','none',0.,1.,0,itype)
       end if
->>>>>>> c7ae9493
       if ( ncloud>=4 ) then
         call attrib(idnc,idim,isize,'stratcf','Strat cloud fraction','none',0.,1.,0,itype)
         if ( itype==-1 ) then
@@ -1582,13 +1558,9 @@
     ! RESTART ---------------------------------------------------
     if ( itype==-1 ) then   ! extra stuff just written for restart file
       lname= 'Tendency of surface pressure'
-<<<<<<< HEAD
       call attrib(idnc,idim,isize,'dpsldt',lname,'1/s',-6.,6.,0,itype)        
-=======
-      call attrib(idnc,idim(1:4),4,'dpsldt',lname,'1/s',-6.,6.,0,itype)        
       lname= 'NHS adjustment to geopotential height'
       call attrib(idnc,idim(1:4),4,'zgnhs',lname,'m2/s2',-6.E5,6.E5,0,itype)     
->>>>>>> c7ae9493
       lname= 'sdot: change in grid spacing per time step +.5'
       call attrib(idnc,idim,isize,'sdot',lname,'1/ts',-3.,3.,0,itype) 
       lname= 'pslx: advective time rate of change of psl'
@@ -2724,15 +2696,9 @@
     lname='Precipitation'
     call attrib(fncid,sdim,ssize,'rnd',lname,'mm/day',0.,1300.,0,-1)  ! -1=long
     lname='Snowfall'
-<<<<<<< HEAD
     call attrib(fncid,sdim,ssize,'sno',lname,'mm/day',0.,1300.,0,-1)  ! -1=long
-    lname='Hail'
-    call attrib(fncid,sdim,ssize,'hail',lname,'mm/day',0.,1300.,0,-1) ! -1=long
-=======
-    call attrib(fncid,sdim,3,'sno',lname,'mm/day',0.,1300.,0,-1)  ! -1=long
     lname='Graupelfall'
     call attrib(fncid,sdim,3,'grpl',lname,'mm/day',0.,1300.,0,-1) ! -1=long
->>>>>>> c7ae9493
     lname ='Mean sea level pressure'
     call attrib(fncid,sdim,ssize,'pmsl',lname,'hPa',800.,1200.,0,1)    
 
