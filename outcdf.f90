--- conflicted
+++ resolved
@@ -1447,13 +1447,9 @@
     lname = 'Water mixing ratio'
     call attrib(idnc,idim,isize,'mixr',lname,'kg/kg',0.,.065,0,itype)
     lname = 'Covective heating'
-<<<<<<< HEAD
     call attrib(idnc,idim,isize,'convh_ave',lname,'K/day',-10.,20.,0,itype)
-=======
-    call attrib(idnc,idim(1:4),4,'convh_ave',lname,'K/day',-10.,20.,0,itype)
     lname= 'NHS adjustment to geopotential height'
     call attrib(idnc,idim(1:4),4,'zgnhs',lname,'m2/s2',-6.E5,6.E5,0,itype)     
->>>>>>> 0c5d174a
         
     ! CLOUD MICROPHYSICS --------------------------------------------
     if ( ldr/=0 ) then
@@ -1525,13 +1521,7 @@
     ! RESTART ---------------------------------------------------
     if ( itype==-1 ) then   ! extra stuff just written for restart file
       lname= 'Tendency of surface pressure'
-<<<<<<< HEAD
       call attrib(idnc,idim,isize,'dpsldt',lname,'1/s',-6.,6.,0,itype)        
-      lname= 'NHS adjustment to geopotential height'
-      call attrib(idnc,idim,isize,'zgnhs',lname,'m2/s2',-6.E5,6.E5,0,itype)
-=======
-      call attrib(idnc,idim(1:4),4,'dpsldt',lname,'1/s',-6.,6.,0,itype)        
->>>>>>> 0c5d174a
       lname= 'sdot: change in grid spacing per time step +.5'
       call attrib(idnc,idim,isize,'sdot',lname,'1/ts',-3.,3.,0,itype) 
       lname= 'pslx: advective time rate of change of psl'
@@ -2600,13 +2590,9 @@
     lname='y-component 10m wind'     
     call attrib(fncid,sdim,ssize,'vas',lname,'m/s',-130.,130.,0,1)
     lname='Screen temperature'     
-<<<<<<< HEAD
     call attrib(fncid,sdim,ssize,'tscrn',lname,'K',100.,425.,0,1)
-=======
-    call attrib(fncid,sdim,3,'tscrn',lname,'K',100.,425.,0,1)
     lname='Screen mixing rato'     
     call attrib(fncid,sdim,3,'qgscrn',lname,'kg/kg',0.,.06,0,1)
->>>>>>> 0c5d174a
     lname='Precipitation'
     call attrib(fncid,sdim,ssize,'rnd',lname,'mm/day',0.,1300.,0,-1)  ! -1=long
     lname='Snowfall'
