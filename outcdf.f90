! Conformal Cubic Atmospheric Model
    
! Copyright 2015-2018 Commonwealth Scientific Industrial Research Organisation (CSIRO)
    
! This file is part of the Conformal Cubic Atmospheric Model (CCAM)
!
! CCAM is free software: you can redistribute it and/or modify
! it under the terms of the GNU General Public License as published by
! the Free Software Foundation, either version 3 of the License, or
! (at your option) any later version.
!
! CCAM is distributed in the hope that it will be useful,
! but WITHOUT ANY WARRANTY; without even the implied warranty of
! MERCHANTABILITY or FITNESS FOR A PARTICULAR PURPOSE.  See the
! GNU General Public License for more details.
!
! You should have received a copy of the GNU General Public License
! along with CCAM.  If not, see <http://www.gnu.org/licenses/>.

!------------------------------------------------------------------------------

! CCAM netCDF output routines

! itype=1,  iout=20               write outfile history file
! itype=-1, iout=19               write restart file (uncompressed)
! itype=-1, iout=21               write ensemble file (uncompressed)
! hp_output=0                     compressed history file
! hp_output=1                     uncompressed history file
! localhist=f                     single file output 
! localhist=t .and. procformat=f  parallel output for each processor
! localhist=t .and. procformat=t  parallel output for a group of processors (e.g., for a node)
! unlimitedhist=f                 fixed length time dimension (faster)
! unlimitedhist=t                 use unlimited record dimension for time

! Thanks to Paul Ryan for optimising netcdf routines.
    
module outcdf
    
private
public outfile, freqfile, mslp

character(len=3), dimension(12), parameter :: month = (/'jan','feb','mar','apr','may','jun','jul','aug','sep','oct','nov','dec'/)

contains

subroutine outfile(iout,cdffile_in,psl_in,u_in,v_in,t_in,q_in)
      
use arrays_m       ! Atmosphere dyamics prognostic arrays
use cc_mpi         ! CC MPI routines
use dates_m        ! Date data
use filnames_m     ! Filenames
use newmpar_m      ! Grid parameters
use parm_m         ! Model configuration
use pbl_m          ! Boundary layer arrays
use soilsnow_m     ! Soil, snow and surface data
use tracers_m      ! Tracer data
      
implicit none

integer, intent(in) :: iout
real, dimension(:), intent(in) :: psl_in
real, dimension(:,:), intent(in) :: u_in, v_in, t_in, q_in
character(len=*), intent(in) :: cdffile_in
character(len=1024) :: surfout
character(len=20) :: qgout

call START_LOG(outfile_begin)
      
if ( myid==0 ) then
  write(6,*) "ofile written for iout: ",iout
  write(6,*) "kdate,ktime,mtimer:     ",kdate,ktime,mtimer
end if

! Older text file for soil
if ( nrungcm==-2 .or. nrungcm==-3 .or. nrungcm==-5 ) then
  if ( ktau==nwrite/2 .or. ktau==nwrite ) then
!        usually after first 24 hours, save soil variables for next run
    if ( ktau==nwrite ) then  ! 24 hour write
      if ( ktime==1200 ) then
        surfout=surf_12   ! 'current.1200'
        qgout='qg_12'
      else
        surfout=surf_00   ! 'current.0000'
        qgout='qg_00'
      endif
    else                  ! 12 hour write
      if(ktime==1200)then
        surfout=surf_00   ! 'current.0000'
        qgout='qg_00'
      else
        surfout=surf_12   ! 'current.1200'
        qgout='qg_12'
      end if
    end if                ! (ktau.eq.nwrite)
    if ( myid==0 ) then
      write(6,*) "writing current soil & snow variables to ",surfout
      open(unit=77,file=surfout,form='formatted',status='unknown')
      write (77,*) kdate,ktime,' ktau = ',ktau
    end if
    call writeglobvar(77, wb, fmt='(14f6.3)')
    call writeglobvar(77, tgg, fmt='(12f7.2)')
    call writeglobvar(77, tss, fmt='(12f7.2)')
    call writeglobvar(77, snowd, fmt='(12f7.1)')
    call writeglobvar(77, sicedep, fmt='(12f7.1)')
    if ( myid==0 ) then
      close(77)
    end if
    if ( nrungcm==-2 .or. nrungcm==-5 ) then
      if ( myid==0 ) then
        write(6,*) "writing special qgout file: ",qgout
        open(unit=77,file=qgout,form='unformatted',status='unknown')
      end if
      call writeglobvar(77, qg)
      if ( myid==0 ) then
        close(77)
      end if
    endif  ! (nrungcm.eq.-2.or.nrungcm.eq.-5)
  endif    ! (ktau.eq.nwrite/2.or.ktau.eq.nwrite)
endif      ! (nrungcm.eq.-2.or.nrungcm.eq.-3.or.nrungcm.eq.-5)

!---------------------------------------------------------------------------
! NetCDF files for history and restart
select case(iout)
  case(19)  
    select case(io_rest)  
      case(0)  ! No output
      case(1)  ! NetCDF 
        if ( myid==0 ) write(6,*) "restart write of data to netCDF"
        call cdfout(-1,cdffile_in,psl_in,u_in,v_in,t_in,q_in)
      case default
        if ( myid==0 ) then
          write(6,*) "ERROR: unsupported file format io_rest ",io_rest
          write(6,*) "       valid options are 0=none, 1=NetCDF"
          call ccmpi_abort(-1)
        end if
    end select
  case(20)     
    select case(io_out)
      case(0)  ! No output
      case(1)  ! NetCDF
        call cdfout(1,cdffile_in,psl_in,u_in,v_in,t_in,q_in)
      case default
        if ( myid==0 ) then
          write(6,*) "ERROR: unsupported file format io_out ",io_out
          write(6,*) "       valid options are 0=none, 1=NetCDF"
          call ccmpi_abort(-1)
        end if
    end select
  case(21)    
    if ( myid==0 ) write(6,*) "ensemble write of data to netCDF"
    call cdfout(-1,cdffile_in,psl_in,u_in,v_in,t_in,q_in)
  case default  
    if ( myid==0 ) then
      write(6,*) "ERROR: Unknown output file option iout=",iout
      call ccmpi_abort(-1)
    end if  
end select

call END_LOG(outfile_end)
      
return
end subroutine outfile

    
!--------------------------------------------------------------
! CONFIGURE DIMENSIONS FOR OUTPUT NETCDF FILES
subroutine cdfout(itype,cdffile_in,psl_in,u_in,v_in,t_in,q_in)

use aerosolldr                             ! LDR prognostic aerosols
use ateb, only :                         & ! Urban
     ateb_resmeth=>resmeth               &
    ,ateb_useonewall=>useonewall         &
    ,ateb_zohmeth=>zohmeth               &
    ,ateb_acmeth=>acmeth                 &
    ,ateb_nrefl=>nrefl                   &
    ,ateb_vegmode=>vegmode               &
    ,ateb_soilunder=>soilunder           &
    ,ateb_conductmeth=>conductmeth       &
    ,ateb_scrnmeth=>scrnmeth             &
    ,ateb_wbrelaxc=>wbrelaxc             &
    ,ateb_wbrelaxr=>wbrelaxr             &
    ,ateb_lweff=>lweff                   &
    ,ateb_ncyits=>ncyits                 &
    ,ateb_nfgits=>nfgits                 &
    ,ateb_tol=>tol                       &
    ,ateb_alpha=>alpha                   &
    ,ateb_zosnow=>zosnow                 &
    ,ateb_snowemiss=>snowemiss           &
    ,ateb_maxsnowalpha=>maxsnowalpha     &
    ,ateb_minsnowalpha=>minsnowalpha     &
    ,ateb_maxsnowden=>maxsnowden         &
    ,ateb_minsnowden=>minsnowden         &
    ,ateb_refheight=>refheight           &
    ,ateb_zomratio=>zomratio             &
    ,ateb_zocanyon=>zocanyon             &
    ,ateb_zoroof=>zoroof                 &
    ,ateb_maxrfwater=>maxrfwater         &
    ,ateb_maxrdwater=>maxrdwater         &
    ,ateb_maxrfsn=>maxrfsn               &
    ,ateb_maxrdsn=>maxrdsn               &
    ,ateb_maxvwatf=>maxvwatf             &
    ,ateb_intairtmeth=>intairtmeth       &
    ,ateb_intmassmeth=>intmassmeth       &
    ,ateb_cvcoeffmeth=>cvcoeffmeth       &
    ,ateb_statsmeth=>statsmeth           &
    ,ateb_behavmeth=>behavmeth           &
    ,ateb_infilmeth=>infilmeth           &
    ,ateb_ac_heatcap=>ac_heatcap         &
    ,ateb_ac_coolcap=>ac_coolcap         &
    ,ateb_ac_smooth=>ac_smooth           &
    ,ateb_ac_deltat=>ac_deltat           &
    ,ateb_acfactor=>acfactor             &
    ,ateb_ac_copmax=>ac_copmax
use cable_ccam, only : proglai           & ! CABLE
    ,progvcmax,soil_struc,cable_pop      &
    ,fwsoil_switch                       &
    ,cable_litter,gs_switch              &
    ,cable_climate,POP_NPATCH            &
    ,POP_NCOHORT,ccycle                  &
    ,smrf_switch,strf_switch,POP_AGEMAX
use cc_mpi                                 ! CC MPI routines
use cloudmod                               ! Prognostic cloud fraction
use dates_m                                ! Date data
use filnames_m                             ! Filenames
use infile                                 ! Input file routines
use liqwpar_m                              ! Cloud water mixing ratios
use mlo, only : mindep                   & ! Ocean physics and prognostic arrays
    ,minwater,mxd,zomode,zoseaice        &
    ,factchseaice,otaumode               &
    ,alphavis_seaice,alphanir_seaice     &
    ,mlosigma,oclosure
use mlodynamics                            ! Ocean dynamics
use newmpar_m                              ! Grid parameters
use ozoneread                              ! Ozone input routines
use parm_m                                 ! Model configuration
use parmdyn_m                              ! Dynamics parameters
use parmgeom_m                             ! Coordinate data
use parmhdff_m                             ! Horizontal diffusion parameters
use parmhor_m                              ! Horizontal advection parameters
use river                                  ! River routing
use seaesfrad_m                            ! SEA-ESF radiation
use tkeeps                                 ! TKE-EPS boundary layer
use tracers_m                              ! Tracer data

implicit none

include 'kuocom.h'                         ! Convection parameters

integer, parameter :: nihead=54
integer, parameter :: nrhead=14
integer, dimension(nihead) :: nahead
integer, intent(in) :: itype
integer, dimension(5) :: dima, dims, dimo, dimc
integer, dimension(6) :: dimc2
integer, dimension(5) :: dimc3, dimc4, dimc5, dimc6, dimc7
integer, dimension(2) :: dimp
integer ixp, iyp, idlev, idnt, idms, idoc, idproc, idgpnode, idgpoff
integer idcp, idc2p, idc91p, idc31p, idc20y, idc5d
integer tlen
integer xdim, ydim, zdim, pdim, gpdim, tdim, msdim, ocdim
integer cpdim, c2pdim, c91pdim, c31pdim, c20ydim, c5ddim, cadim
integer icy, icm, icd, ich, icmi, ics, idv
integer namipo3
integer, save :: idnc_hist=0, iarch_hist=0
integer :: idnc, iarch
real, dimension(:), intent(in) :: psl_in
real, dimension(:,:), intent(in) :: u_in, v_in, t_in, q_in
real, dimension(nrhead) :: ahead
logical local
character(len=*), intent(in) :: cdffile_in
character(len=1024) cdffile
character(len=33) grdtim

! localhist=.true. indicates that the output will be written in parallel.  procformat=.true.
! requires localhist=.true. to work.

! procformat=.true. indicates that procformat mode is active where one 'node' captian will
! write the output for that 'node' of processes.  Procformat supports virtual nodes, although
! they cannot be split across physical nodes.

! local=.true. if this process needs to write to a file

local = localhist .and. ((procformat.and.vnode_myid==0).or.(.not.procformat))

! Determine file names depending on output
! File setup follows
if ( itype==1 ) then  
  ! itype=1 outfile
  iarch = iarch_hist + 1
  idnc = idnc_hist
else
  ! itype=-1 restfile/ensemble
  iarch = 1  
  idnc = 0
end if ! ( itype==1) ..else..
if ( procformat ) then
  write(cdffile,"(a,'.',i6.6)") trim(cdffile_in), vnode_vleaderid
elseif ( local ) then
  write(cdffile,"(a,'.',i6.6)") trim(cdffile_in), myid
else
  cdffile = cdffile_in
end if

! Open new file
if ( myid==0 .or. local ) then  
  if( iarch==1 )then
    if ( myid==0 ) write(6,'(" nccre of itype,cdffile=",i5," ",a80)') itype,cdffile
    call ccnf_create(cdffile,idnc)
    ! Turn off the data filling
    call ccnf_nofill(idnc)
    ! Create dimensions, lon, runtopo.shlat
    if( local ) then
      call ccnf_def_dim(idnc,'longitude',il,xdim)
      call ccnf_def_dim(idnc,'latitude',jl,ydim)
    else
      call ccnf_def_dim(idnc,'longitude',il_g,xdim)
      call ccnf_def_dim(idnc,'latitude',jl_g,ydim)
    endif
    call ccnf_def_dim(idnc,'lev',kl,zdim)
    call ccnf_def_dim(idnc,'zsoil',ms,msdim)
    if ( abs(nmlo)>0. .and. abs(nmlo)<=9 ) then
      call ccnf_def_dim(idnc,'olev',ol,ocdim)
    else
      ocdim = 0
    end if
    if ( procformat ) then ! procformat=.true. ensures localhist=.true.
       call ccnf_def_dim(idnc,'processor',vnode_nproc,pdim)   
       if ( myid==0 ) then
         call ccnf_def_dim(idnc,'gprocessor',nproc,gpdim)
       else
          gpdim=0
       end if
       !call ccnf_def_dim(idnc,'proc_nodes',1,pndim)   
    else
      pdim = 0
      gpdim = 0
    end if
    if ( unlimitedhist ) then
      call ccnf_def_dimu(idnc,'time',tdim)
    else
      if ( itype==-1 ) then
        tlen = 1 ! restart/ensemble
      else if ( mod(ntau,nwt)==0 ) then
        tlen = ntau/nwt + 1  ! nwt is a factor of ntau
      else
        tlen = ntau/nwt + 2  ! nwt is not a factor of ntau
      end if
      call ccnf_def_dim(idnc,'time',tlen,tdim)
    end if
    if ( myid==0 ) then
      if ( procformat ) then
        write(6,*) "xdim,ydim,zdim,pdim,tdim"
        write(6,*)  xdim,ydim,zdim,pdim,tdim
      else
        write(6,*) "xdim,ydim,zdim,tdim"
        write(6,*)  xdim,ydim,zdim,tdim
      end if
    end if

    cpdim = 0
    c2pdim = 0
    c91pdim = 0
    c31pdim = 0
    c20ydim = 0
    c5ddim = 0
    cadim = 0
    if ( itype==-1 ) then
      if ( cable_pop==1 ) then
        call ccnf_def_dim(idnc,'cable_patch',POP_NPATCH,cpdim)  
        call ccnf_def_dim(idnc,'cable_cohort',POP_NCOHORT,c2pdim)  
        call ccnf_def_dim(idnc,'cable_agemax',POP_AGEMAX,cadim)  
      end if
      if ( cable_climate==1 ) then
        call ccnf_def_dim(idnc,'cable_91days',91,c91pdim)
        call ccnf_def_dim(idnc,'cable_31days',31,c31pdim)
        call ccnf_def_dim(idnc,'cable_20years',20,c20ydim)
        call ccnf_def_dim(idnc,'cable_5days',120,c5ddim)
      end if
    end if  
    
    if ( procformat ) then
      ! atmosphere dimensions
      dima = (/ xdim, ydim, zdim, pdim, tdim /)
      ! soil dimensions
      dims = (/ xdim, ydim, msdim, pdim, tdim /)
      ! ocean dimensions
      dimo = (/ xdim, ydim, ocdim, pdim, tdim /)
      ! cable dimensions
      dimc = (/ xdim, ydim, cpdim, pdim, tdim /)
      dimc2 = (/ xdim, ydim, cpdim, c2pdim, pdim, tdim /)
      dimc3 = (/ xdim, ydim, c91pdim, pdim, tdim /)
      dimc4 = (/ xdim, ydim, c31pdim, pdim, tdim /)
      dimc5 = (/ xdim, ydim, c20ydim, pdim, tdim /)
      dimc6 = (/ xdim, ydim, c5ddim, pdim, tdim /)
      dimc7 = (/ xdim, ydim, cadim, pdim, tdim /)
    else
      ! atmosphere dimensions
      dima = (/ xdim, ydim, zdim, tdim, 0 /)
      ! soil dimensions
      dims = (/ xdim, ydim, msdim, tdim, 0 /)
      ! ocean dimensions
      dimo = (/ xdim, ydim, ocdim, tdim, 0 /)
      ! cable dimensions
      dimc = (/ xdim, ydim, cpdim, tdim, 0 /)
      dimc2 = (/ xdim, ydim, cpdim, c2pdim, tdim, 0 /)
      dimc3 = (/ xdim, ydim, c91pdim, tdim, 0 /)
      dimc4 = (/ xdim, ydim, c31pdim, tdim, 0 /)
      dimc5 = (/ xdim, ydim, c20ydim, tdim, 0 /)
      dimc6 = (/ xdim, ydim, c5ddim, tdim, 0 /)
      dimc7 = (/ xdim, ydim, cadim, tdim, 0 /)
    end if

    ! Define coords.
    if ( procformat ) then
      dimp(1:2) = (/ dima(1), dima(4) /)
      call ccnf_def_var(idnc,'longitude','float',2,dimp(1:2),ixp)
    else
      call ccnf_def_var(idnc,'longitude','float',1,dima(1:1),ixp)
    end if
    call ccnf_put_att(idnc,ixp,'point_spacing','even')
    call ccnf_put_att(idnc,ixp,'units','degrees_east')
    if ( procformat ) then
      dimp(1:2) = (/ dima(2), dima(4) /)
      call ccnf_def_var(idnc,'latitude','float',2,dimp(1:2),iyp)
    else
      call ccnf_def_var(idnc,'latitude','float',1,dima(2:2),iyp)
    end if
    call ccnf_put_att(idnc,iyp,'point_spacing','even')
    call ccnf_put_att(idnc,iyp,'units','degrees_north')
    if ( myid==0 ) write(6,*) 'ixp,iyp=',ixp,iyp

    call ccnf_def_var(idnc,'lev','float',1,dima(3:3),idlev)
    call ccnf_put_att(idnc,idlev,'positive','down')
    call ccnf_put_att(idnc,idlev,'point_spacing','uneven')
    call ccnf_put_att(idnc,idlev,'units','sigma_level')
    call ccnf_put_att(idnc,idlev,'long_name','sigma_level')
    if ( myid==0 ) write(6,*) 'idlev=',idlev

    call ccnf_def_var(idnc,'zsoil','float',1,dims(3:3),idms)
    call ccnf_put_att(idnc,idms,'point_spacing','uneven')
    call ccnf_put_att(idnc,idms,'units','m')
    if ( myid==0 ) write(6,*) 'idms=',idms
        
    if ( abs(nmlo)>0 .and. abs(nmlo)<=9 ) then
      call ccnf_def_var(idnc,'olev','float',1,dimo(3:3),idoc)
      call ccnf_put_att(idnc,idoc,'point_spacing','uneven')
      call ccnf_put_att(idnc,idoc,'units','sigma_level')
      if ( myid==0 ) write(6,*) 'idoc=',idoc
    end if
    
    if ( procformat ) then
      call ccnf_def_var(idnc,'processor','int',1,dima(4:4),idproc)
      call ccnf_put_att(idnc,idproc,'long_name','processor number')
      if ( myid==0 ) then
        dimp(1) = gpdim  
        !call ccnf_def_var(idnc,'gprocessor','int',1,dimp(1:1),idgproc)
        !call ccnf_put_att(idnc,idgproc,'long_name','global processor map')
        call ccnf_def_var(idnc,'gprocnode','int',1,dimp(1:1),idgpnode)
        call ccnf_put_att(idnc,idgpnode,'long_name','global processor node map')
        call ccnf_def_var(idnc,'gprocoffset','int',1,dimp(1:1),idgpoff)
        call ccnf_put_att(idnc,idgpoff,'long_name','global processor offset map')
      end if
      !call ccnf_def_var(idnc,'proc_nodes','int',1,(/pndim/),idpn)
      !call ccnf_put_att(idnc,idproc,'long_name','processors per node')
    end if

    if ( procformat ) then
      call ccnf_def_var(idnc,'time','float',1,dima(5:5),idnt)
    else
      call ccnf_def_var(idnc,'time','float',1,dima(4:4),idnt)
    end if
    call ccnf_put_att(idnc,idnt,'point_spacing','even')
    if ( myid==0 ) then
      write(6,*) 'tdim,idnc=',tdim,idnc
      write(6,*) 'idnt=',idnt
      write(6,*) 'kdate,ktime,ktau=',kdate,ktime,ktau
    end if
    
    if ( itype==-1 ) then
      if ( cable_pop==1 ) then
        call ccnf_def_var(idnc,'cable_patch','float',1,dimc(3:3),idcp)  
        call ccnf_def_var(idnc,'cable_cohort','float',1,dimc2(4:4),idc2p)  
        if ( myid==0 ) write(6,*) 'idcp,idc2p=',idcp,idc2p
      end if
      if ( cable_climate==1 ) then
        call ccnf_def_var(idnc,'cable_91days','float',1,dimc3(3:3),idc91p)
        call ccnf_def_var(idnc,'cable_31days','float',1,dimc4(3:3),idc31p)
        call ccnf_def_var(idnc,'cable_20years','float',1,dimc5(3:3),idc20y)
        call ccnf_def_var(idnc,'cable_5days','float',1,dimc6(3:3),idc5d)
        if ( myid==0 ) write(6,*) 'idc91p,idc31p,idc20y,idc5d=',idc91p,idc31p,idc20y,idc5d
      end if
    end if    

    icy = kdate/10000
    icm = max(1, min(12, (kdate-icy*10000)/100))
    icd = max(1, min(31, (kdate-icy*10000-icm*100)))
    if ( icy<100 ) icy = icy + 1900 ! MJT notes - depreciate?
    ich = ktime/100
    icmi = (ktime-ich*100)
    ics = 0
    !write(timorg,'(i2.2,"-",a3,"-",i4.4,3(":",i2.2))') icd,month(icm),icy,ich,icmi,ics
    !call ccnf_put_att(idnc,idnt,'time_origin',timorg)
    write(grdtim,'("minutes since ",i4.4,"-",i2.2,"-",i2.2," ",2(i2.2,":"),i2.2)') icy,icm,icd,ich,icmi,ics
    call ccnf_put_att(idnc,idnt,'units',grdtim)
    if ( leap==0 ) then
      call ccnf_put_att(idnc,idnt,'calendar','noleap')
    end if
    if ( myid==0 ) then
      !write(6,*) 'timorg=',timorg
      write(6,*) 'grdtim=',grdtim
    end if

    ! create the attributes of the header record of the file
    nahead(1) = il_g       ! needed by cc2hist
    nahead(2) = jl_g       ! needed by cc2hist
    nahead(3) = kl         ! needed by cc2hist
    nahead(4) = 5
    nahead(5) = 0          ! nsd not used now
    nahead(6) = io_in
    nahead(7) = nbd
    nahead(8) = 0          ! not needed now  
    nahead(9) = mex
    nahead(10) = mup
    nahead(11) = 2 ! nem
    nahead(12) = mtimer
    nahead(13) = 0         ! nmi
    nahead(14) = nint(dt)  ! needed by cc2hist
    nahead(15) = 0         ! not needed now 
    nahead(16) = nhor
    nahead(17) = nkuo
    nahead(18) = khdif
    nahead(19) = kl        ! needed by cc2hist (was kwt)
    nahead(20) = 0  !iaa
    nahead(21) = 0  !jaa
    nahead(22) = -4
    nahead(23) = 0  ! not needed now      
    nahead(24) = 0  !lbd
    nahead(25) = nrun
    nahead(26) = 0
    nahead(27) = khor
    nahead(28) = ksc
    nahead(29) = kountr
    nahead(30) = 1 ! ndiur
    nahead(31) = 0  ! spare
    nahead(32) = nhorps
    nahead(33) = 0
    nahead(34) = ms        ! needed by cc2hist
    nahead(35) = ntsur
    nahead(36) = nrad
    nahead(37) = kuocb
    nahead(38) = nvmix
    nahead(39) = ntsea
    nahead(40) = 0    
    nahead(41) = nextout
    nahead(42) = il
    nahead(43) = ntrac     ! needed by cc2hist
    nahead(44) = nsib
    nahead(45) = nrungcm
    nahead(46) = ncvmix
    nahead(47) = ngwd
    nahead(48) = lgwd
    nahead(49) = mup
    nahead(50) = nritch_t
    nahead(51) = ldr
    nahead(52) = nevapls
    nahead(53) = nevapcc
    nahead(54) = nt_adv
    ahead(1) = ds
    ahead(2) = 0.  !difknbd
    ahead(3) = 0.  ! was rhkuo for kuo scheme
    ahead(4) = 0.  !du
    ahead(5) = rlong0     ! needed by cc2hist
    ahead(6) = rlat0      ! needed by cc2hist
    ahead(7) = schmidt    ! needed by cc2hist
    ahead(8) = 0.  !stl2
    ahead(9) = 0.  !relaxt
    ahead(10) = 0.  !hourbd
    ahead(11) = tss_sh
    ahead(12) = vmodmin
    ahead(13) = av_vmod
    ahead(14) = epsp
    if ( myid==0 ) then
      write(6,*) "nahead=",nahead
      write(6,*) "ahead=",ahead
    end if
    call ccnf_put_attg(idnc,'int_header',nahead)   ! to be depreciated
    call ccnf_put_attg(idnc,'real_header',ahead)   ! to be depreciated
    call ccnf_def_var(idnc,'ds','float',idv)
    call ccnf_def_var(idnc,'dt','float',idv)

    ! Define global grid
    call ccnf_put_attg(idnc,'dt',dt)
    call ccnf_put_attg(idnc,'il_g',il_g)
    call ccnf_put_attg(idnc,'jl_g',jl_g)
    call ccnf_put_attg(idnc,'rlat0',rlat0)
    call ccnf_put_attg(idnc,'rlong0',rlong0)
    call ccnf_put_attg(idnc,'schmidt',schmidt)
    call ccnf_put_attg(idnc,'ms',ms)
    call ccnf_put_attg(idnc,'ntrac',ntrac)
    
    ! Store CCAM parameters
    
    ! main
    call ccnf_put_attg(idnc,'aeroindir',aeroindir)
    if ( amipo3 ) then
      namipo3 = 1
    else
      namipo3 = 0
    end if
    call ccnf_put_attg(idnc,'amipo3',namipo3)
    call ccnf_put_attg(idnc,'av_vmod',av_vmod)
    call ccnf_put_attg(idnc,'cgmap_offset',cgmap_offset)
    call ccnf_put_attg(idnc,'cgmap_scale',cgmap_scale)
    call ccnf_put_attg(idnc,'ch_dust',ch_dust)
    call ccnf_put_attg(idnc,'charnock',charnock)
    call ccnf_put_attg(idnc,'chn10',chn10)
    call ccnf_put_attg(idnc,'ensemble_mode',ensemble_mode)
    call ccnf_put_attg(idnc,'ensemble_period',ensemble_period)
    call ccnf_put_attg(idnc,'ensemble_rsfactor',ensemble_rsfactor)
    call ccnf_put_attg(idnc,'epsf',epsf)
    call ccnf_put_attg(idnc,'epsh',epsh)
    call ccnf_put_attg(idnc,'epsp',epsp)
    call ccnf_put_attg(idnc,'epsu',epsu)
    call ccnf_put_attg(idnc,'helmmeth',helmmeth)
    call ccnf_put_attg(idnc,'hp_output',hp_output)
    call ccnf_put_attg(idnc,'iaero',iaero)   
    call ccnf_put_attg(idnc,'iceradmethod',iceradmethod)   
    call ccnf_put_attg(idnc,'jalbfix',jalbfix)
    call ccnf_put_attg(idnc,'kblock',kblock)
    call ccnf_put_attg(idnc,'kbotdav',kbotdav)
    call ccnf_put_attg(idnc,'kbotmlo',kbotmlo)
    call ccnf_put_attg(idnc,'khdif',khdif)
    call ccnf_put_attg(idnc,'khor',khor)
    call ccnf_put_attg(idnc,'knh',knh)
    call ccnf_put_attg(idnc,'ktopdav',ktopdav)
    call ccnf_put_attg(idnc,'ktopmlo',ktopmlo)
    call ccnf_put_attg(idnc,'leap',leap)
    call ccnf_put_attg(idnc,'liqradmethod',liqradmethod)    
    call ccnf_put_attg(idnc,'lgwd',lgwd)
    call ccnf_put_attg(idnc,'m_fly',m_fly)
    call ccnf_put_attg(idnc,'mbd',mbd)
    call ccnf_put_attg(idnc,'mbd_maxgrid',mbd_maxgrid)
    call ccnf_put_attg(idnc,'mbd_maxscale',mbd_maxscale)
    call ccnf_put_attg(idnc,'mbd_maxscale_mlo',mbd_maxscale_mlo)
    call ccnf_put_attg(idnc,'mbd_mlo',mbd_mlo)
    call ccnf_put_attg(idnc,'mex',mex)
    call ccnf_put_attg(idnc,'mfix',mfix)
    call ccnf_put_attg(idnc,'mfix_aero',mfix_aero)
    call ccnf_put_attg(idnc,'mfix_qg',mfix_qg)
    call ccnf_put_attg(idnc,'mfix_t',mfix_t)
    call ccnf_put_attg(idnc,'mfix_tr',mfix_tr)
    call ccnf_put_attg(idnc,'mh_bs',mh_bs)
    call ccnf_put_attg(idnc,'mloalpha',mloalpha)
    call ccnf_put_attg(idnc,'mup',mup)
    call ccnf_put_attg(idnc,'nalpha',nalpha)
    call ccnf_put_attg(idnc,'namip',namip)
    call ccnf_put_attg(idnc,'nbarewet',nbarewet)
    call ccnf_put_attg(idnc,'nbd',nbd)
    call ccnf_put_attg(idnc,'newrough',newrough)
    call ccnf_put_attg(idnc,'newtop',newtop)
    call ccnf_put_attg(idnc,'newztsea',newztsea)
    call ccnf_put_attg(idnc,'nglacier',nglacier)
    call ccnf_put_attg(idnc,'nh',nh)
    call ccnf_put_attg(idnc,'nhor',nhor)
    call ccnf_put_attg(idnc,'nhorjlm',nhorjlm)
    call ccnf_put_attg(idnc,'nhorps',nhorps)
    call ccnf_put_attg(idnc,'nhstest',nhstest)
    call ccnf_put_attg(idnc,'nlocal',nlocal)
    call ccnf_put_attg(idnc,'nmlo',nmlo)
    call ccnf_put_attg(idnc,'nrad',nrad)
    call ccnf_put_attg(idnc,'nritch_t',nritch_t)
    call ccnf_put_attg(idnc,'nriver',nriver)
    call ccnf_put_attg(idnc,'nsemble',nsemble)
    call ccnf_put_attg(idnc,'nsib',nsib)
    call ccnf_put_attg(idnc,'nsigmf',nsigmf)
    call ccnf_put_attg(idnc,'nspecial',nspecial)
    call ccnf_put_attg(idnc,'nstagu',nstagu)
    call ccnf_put_attg(idnc,'nt_adv',nt_adv)
    call ccnf_put_attg(idnc,'ntaft',ntaft)
    call ccnf_put_attg(idnc,'ntbar',ntbar)
    call ccnf_put_attg(idnc,'ntsea',ntsea)
    call ccnf_put_attg(idnc,'ntsur',ntsur)
    call ccnf_put_attg(idnc,'nud_aero',nud_aero)
    call ccnf_put_attg(idnc,'nud_hrs',nud_hrs)
    call ccnf_put_attg(idnc,'nud_ouv',nud_ouv)
    call ccnf_put_attg(idnc,'nud_p',nud_p)
    call ccnf_put_attg(idnc,'nud_period',nud_period)
    call ccnf_put_attg(idnc,'nud_q',nud_q)
    call ccnf_put_attg(idnc,'nud_sfh',nud_sfh)
    call ccnf_put_attg(idnc,'nud_sss',nud_sss)    
    call ccnf_put_attg(idnc,'nud_sst',nud_sst)
    call ccnf_put_attg(idnc,'nud_t',nud_t)
    call ccnf_put_attg(idnc,'nud_uv',nud_uv)
    call ccnf_put_attg(idnc,'nudu_hrs',nudu_hrs)
    call ccnf_put_attg(idnc,'nurban',nurban)
    call ccnf_put_attg(idnc,'nvmix',nvmix)
    call ccnf_put_attg(idnc,'ol',ol)
    call ccnf_put_attg(idnc,'panfg',panfg)
    call ccnf_put_attg(idnc,'panzo',panzo)
    call ccnf_put_attg(idnc,'precon',precon)
    call ccnf_put_attg(idnc,'rescrn',rescrn)
    call ccnf_put_attg(idnc,'restol',restol)
    call ccnf_put_attg(idnc,'rhsat',rhsat)
    call ccnf_put_attg(idnc,'sigramphigh',sigramphigh)
    call ccnf_put_attg(idnc,'sigramplow',sigramplow)
    call ccnf_put_attg(idnc,'snmin',snmin)
    call ccnf_put_attg(idnc,'tbave',tbave)
    call ccnf_put_attg(idnc,'tblock',tblock)
    call ccnf_put_attg(idnc,'tss_sh',tss_sh)
    call ccnf_put_attg(idnc,'vmodmin',vmodmin)
    call ccnf_put_attg(idnc,'zobgin',zobgin)

    ! radiation and aerosol
    call ccnf_put_attg(idnc,'aeroindir',aeroindir)
    call ccnf_put_attg(idnc,'bpyear',bpyear)
    call ccnf_put_attg(idnc,'carbmtn',carbmtn)
    call ccnf_put_attg(idnc,'carbonradmethod',carbonradmethod)
    call ccnf_put_attg(idnc,'ch_dust',ch_dust)
    call ccnf_put_attg(idnc,'dustradmethod',dustradmethod)
    call ccnf_put_attg(idnc,'iceradmethod',iceradmethod)
    call ccnf_put_attg(idnc,'liqradmethod',liqradmethod)
    call ccnf_put_attg(idnc,'lwem_form',lwem_form)
    call ccnf_put_attg(idnc,'mins_rad',mins_rad)
    call ccnf_put_attg(idnc,'o3_time_interpolate',o3_time_interpolate)
    call ccnf_put_attg(idnc,'o3_vert_interpolate',o3_vert_interpolate)
    call ccnf_put_attg(idnc,'qgmin',qgmin)
    call ccnf_put_attg(idnc,'saltlargemtn',saltlargemtn)
    call ccnf_put_attg(idnc,'saltsmallmtn',saltsmallmtn)
    call ccnf_put_attg(idnc,'seasaltradmethod',seasaltradmethod)
    call ccnf_put_attg(idnc,'so4mtn',so4mtn)
    call ccnf_put_attg(idnc,'so4radmethod',so4radmethod)
    call ccnf_put_attg(idnc,'sw_diff_streams',sw_diff_streams)
    call ccnf_put_attg(idnc,'sw_resolution',sw_resolution)
    call ccnf_put_attg(idnc,'zvolcemi',zvolcemi)
    
    ! convection and cloud microphysics
    call ccnf_put_attg(idnc,'acon',acon)
    call ccnf_put_attg(idnc,'alflnd',alflnd)
    call ccnf_put_attg(idnc,'alfsea',alfsea)
    call ccnf_put_attg(idnc,'bcon',bcon)
    call ccnf_put_attg(idnc,'cldh_lnd',cldh_lnd)
    call ccnf_put_attg(idnc,'cldl_lnd',cldl_lnd)
    call ccnf_put_attg(idnc,'cldm_lnd',cldm_lnd)
    call ccnf_put_attg(idnc,'cldh_sea',cldh_sea)
    call ccnf_put_attg(idnc,'cldl_sea',cldl_sea)
    call ccnf_put_attg(idnc,'cldm_sea',cldm_sea)
    call ccnf_put_attg(idnc,'convfact',convfact)
    call ccnf_put_attg(idnc,'convtime',convtime)
    call ccnf_put_attg(idnc,'detrain',detrain)
    call ccnf_put_attg(idnc,'detrainx',detrainx)
    call ccnf_put_attg(idnc,'dsig2',dsig2)
    call ccnf_put_attg(idnc,'dsig4',dsig4)
    call ccnf_put_attg(idnc,'entrain',entrain)
    call ccnf_put_attg(idnc,'fldown',fldown)
    call ccnf_put_attg(idnc,'iterconv',iterconv)
    call ccnf_put_attg(idnc,'ksc',ksc)
    call ccnf_put_attg(idnc,'kscmom',kscmom)
    call ccnf_put_attg(idnc,'kscsea',kscsea)
    call ccnf_put_attg(idnc,'ldr',ldr)
    call ccnf_put_attg(idnc,'mbase',mbase)
    call ccnf_put_attg(idnc,'mdelay',mdelay)
    call ccnf_put_attg(idnc,'methdetr',methdetr)
    call ccnf_put_attg(idnc,'methprec',methprec)
    call ccnf_put_attg(idnc,'nbase',nbase)
    call ccnf_put_attg(idnc,'ncldia',nclddia)
    call ccnf_put_attg(idnc,'ncloud',ncloud)
    call ccnf_put_attg(idnc,'ncvcloud',ncvcloud)
    call ccnf_put_attg(idnc,'ncvmix',ncvmix)
    call ccnf_put_attg(idnc,'nevapcc',nevapcc)
    call ccnf_put_attg(idnc,'nevapls',nevapls)
    call ccnf_put_attg(idnc,'nkuo',nkuo)
    call ccnf_put_attg(idnc,'nmr',nmr)
    call ccnf_put_attg(idnc,'nrhcrit',nrhcrit)
    call ccnf_put_attg(idnc,'nstab_cld',nstab_cld)
    call ccnf_put_attg(idnc,'nuvconv',nuvconv)
    call ccnf_put_attg(idnc,'rcm',rcm)
    call ccnf_put_attg(idnc,'rcrit_l',rcrit_l)
    call ccnf_put_attg(idnc,'rcrit_s',rcrit_s)
    call ccnf_put_attg(idnc,'rhcv',rhcv)
    call ccnf_put_attg(idnc,'rhmois',rhmois)
    call ccnf_put_attg(idnc,'rhsat',rhsat)
    call ccnf_put_attg(idnc,'shaltime',shaltime)
    call ccnf_put_attg(idnc,'sig_ct',sig_ct)        
    call ccnf_put_attg(idnc,'sigcb',sigcb)
    call ccnf_put_attg(idnc,'sigksct',sigcll)
    call ccnf_put_attg(idnc,'sigkscb',sigkscb)
    call ccnf_put_attg(idnc,'sigksct',sigksct)
    call ccnf_put_attg(idnc,'tied_con',tied_con)
    call ccnf_put_attg(idnc,'tied_over',tied_over)
    call ccnf_put_attg(idnc,'tied_rh',tied_rh)

    ! boundary layer turbulence and gravity wave
    call ccnf_put_attg(idnc,'alphaj',alphaj)    
    call ccnf_put_attg(idnc,'amxlsq',amxlsq)
    call ccnf_put_attg(idnc,'b1',b1)
    call ccnf_put_attg(idnc,'b2',b2)
    call ccnf_put_attg(idnc,'be',be)
    call ccnf_put_attg(idnc,'buoymeth',buoymeth)
    call ccnf_put_attg(idnc,'ce0',ce0)
    call ccnf_put_attg(idnc,'ce1',ce1)
    call ccnf_put_attg(idnc,'ce2',ce2)
    call ccnf_put_attg(idnc,'ce3',ce3)
    call ccnf_put_attg(idnc,'cm0',cm0)
    call ccnf_put_attg(idnc,'cq',cq)
    call ccnf_put_attg(idnc,'dtrc0',dtrc0)
    call ccnf_put_attg(idnc,'ent_min',ent_min)
    call ccnf_put_attg(idnc,'ent0',ent0)
    call ccnf_put_attg(idnc,'ent1',ent1)
    call ccnf_put_attg(idnc,'entc0',entc0)
    call ccnf_put_attg(idnc,'ezmin',ezmin)
    call ccnf_put_attg(idnc,'fc2',fc2)
    call ccnf_put_attg(idnc,'helim',helim)
    call ccnf_put_attg(idnc,'m0',m0)
    call ccnf_put_attg(idnc,'maxdts',maxdts)
    call ccnf_put_attg(idnc,'maxl',maxl)
    call ccnf_put_attg(idnc,'mineps',mineps)
    call ccnf_put_attg(idnc,'minl',minl)
    call ccnf_put_attg(idnc,'mintke',mintke)
    call ccnf_put_attg(idnc,'ngwd',ngwd)
    call ccnf_put_attg(idnc,'qcmf',qcmf)
    call ccnf_put_attg(idnc,'sigbot_gwd',sigbot_gwd)    
    call ccnf_put_attg(idnc,'stabmeth',stabmeth)
    call ccnf_put_attg(idnc,'tke_umin',tke_umin)
    call ccnf_put_attg(idnc,'tkecduv',tkecduv)
    call ccnf_put_attg(idnc,'tkemeth',tkemeth)

    ! land, urban and carbon
    call ccnf_put_attg(idnc,'ateb_ac_coolcap',ateb_ac_coolcap)
    call ccnf_put_attg(idnc,'ateb_ac_copmax',ateb_ac_copmax)
    call ccnf_put_attg(idnc,'ateb_ac_deltat',ateb_ac_deltat)
    call ccnf_put_attg(idnc,'ateb_ac_heatcap',ateb_ac_heatcap)
    call ccnf_put_attg(idnc,'ateb_ac_smooth',ateb_ac_smooth)
    call ccnf_put_attg(idnc,'ateb_acfactor',ateb_acfactor)
    call ccnf_put_attg(idnc,'ateb_alpha',ateb_alpha)
    call ccnf_put_attg(idnc,'ateb_behavmeth',ateb_behavmeth)   
    call ccnf_put_attg(idnc,'ateb_conductmeth',ateb_conductmeth)
    call ccnf_put_attg(idnc,'ateb_conductmeth',ateb_conductmeth)
    call ccnf_put_attg(idnc,'ateb_cvcoeffmeth',ateb_cvcoeffmeth)
    call ccnf_put_attg(idnc,'ateb_infilmeth',ateb_infilmeth)
    call ccnf_put_attg(idnc,'ateb_intairtmeth',ateb_intairtmeth)
    call ccnf_put_attg(idnc,'ateb_intmassmeth',ateb_intmassmeth)
    call ccnf_put_attg(idnc,'ateb_lweff',ateb_lweff)
    call ccnf_put_attg(idnc,'ateb_maxrdsn',ateb_maxrdsn)
    call ccnf_put_attg(idnc,'ateb_maxrdwater',ateb_maxrdwater)
    call ccnf_put_attg(idnc,'ateb_maxrfsn',ateb_maxrfsn)
    call ccnf_put_attg(idnc,'ateb_maxrfwater',ateb_maxrfwater)
    call ccnf_put_attg(idnc,'ateb_maxsnowalpha',ateb_maxsnowalpha)
    call ccnf_put_attg(idnc,'ateb_maxsnowden',ateb_maxsnowden)
    call ccnf_put_attg(idnc,'ateb_maxvwatf',ateb_maxvwatf)
    call ccnf_put_attg(idnc,'ateb_minsnowalpha',ateb_minsnowalpha)
    call ccnf_put_attg(idnc,'ateb_minsnowden',ateb_minsnowden)
    call ccnf_put_attg(idnc,'ateb_ncyits',ateb_ncyits)
    call ccnf_put_attg(idnc,'ateb_nfgits',ateb_nfgits)
    call ccnf_put_attg(idnc,'ateb_nrefl',ateb_nrefl)
    call ccnf_put_attg(idnc,'ateb_refheight',ateb_refheight)
    call ccnf_put_attg(idnc,'ateb_resmeth',ateb_resmeth)
    call ccnf_put_attg(idnc,'ateb_scrnmeth',ateb_scrnmeth)
    call ccnf_put_attg(idnc,'ateb_snowemiss',ateb_snowemiss)
    call ccnf_put_attg(idnc,'ateb_soilunder',ateb_soilunder)
    call ccnf_put_attg(idnc,'ateb_statsmeth',ateb_statsmeth)
    call ccnf_put_attg(idnc,'ateb_tol',ateb_tol)
    call ccnf_put_attg(idnc,'ateb_useonewall',ateb_useonewall)
    call ccnf_put_attg(idnc,'ateb_vegmode',ateb_vegmode)
    call ccnf_put_attg(idnc,'ateb_wbrelaxc',ateb_wbrelaxc)
    call ccnf_put_attg(idnc,'ateb_wbrelaxr',ateb_wbrelaxr)
    call ccnf_put_attg(idnc,'ateb_zocanyon',ateb_zocanyon)
    call ccnf_put_attg(idnc,'ateb_zohmeth',ateb_zohmeth)
    call ccnf_put_attg(idnc,'ateb_zomratio',ateb_zomratio)
    call ccnf_put_attg(idnc,'ateb_zoroof',ateb_zoroof)
    call ccnf_put_attg(idnc,'ateb_zosnow',ateb_zosnow)
    call ccnf_put_attg(idnc,'cable_climate',cable_climate)
    call ccnf_put_attg(idnc,'cable_litter',cable_litter)
    call ccnf_put_attg(idnc,'cable_pop',cable_pop)    
    call ccnf_put_attg(idnc,'ccycle',ccycle)
    call ccnf_put_attg(idnc,'fwsoil_switch',fwsoil_switch)
    call ccnf_put_attg(idnc,'gs_switch',gs_switch)
    call ccnf_put_attg(idnc,'proglai',proglai)
    call ccnf_put_attg(idnc,'progvcmax',progvcmax)
    call ccnf_put_attg(idnc,'smrf_switch',smrf_switch)
    call ccnf_put_attg(idnc,'strf_switch',strf_switch)
    call ccnf_put_attg(idnc,'siburbanfrac',siburbanfrac)
    call ccnf_put_attg(idnc,'soil_struc',soil_struc)
    
    ! ocean
    call ccnf_put_attg(idnc,'alphavis_seaice',alphavis_seaice)
    call ccnf_put_attg(idnc,'alphanir_seaice',alphanir_seaice)
    call ccnf_put_attg(idnc,'basinmd',basinmd)
    call ccnf_put_attg(idnc,'factchseaice',factchseaice)
    call ccnf_put_attg(idnc,'mindep',mindep)
    call ccnf_put_attg(idnc,'minwater',minwater)
    call ccnf_put_attg(idnc,'mlo_rtest',mlo_rtest)
    call ccnf_put_attg(idnc,'mlodiff',mlodiff)
    call ccnf_put_attg(idnc,'mlojacobi',mlojacobi)
    call ccnf_put_attg(idnc,'mlosigma',mlosigma)
    call ccnf_put_attg(idnc,'mxd',mxd)
    call ccnf_put_attg(idnc,'oclosure',oclosure)
    call ccnf_put_attg(idnc,'ocneps',ocneps)
    call ccnf_put_attg(idnc,'ocnsmag',ocnsmag)
    call ccnf_put_attg(idnc,'otaumode',otaumode)
    call ccnf_put_attg(idnc,'rivercoeff',rivercoeff)
    call ccnf_put_attg(idnc,'rivermd',rivermd)
    call ccnf_put_attg(idnc,'usepice',usepice)
    call ccnf_put_attg(idnc,'usetide',usetide)
    call ccnf_put_attg(idnc,'zomode',zomode)
    call ccnf_put_attg(idnc,'zoseaice',zoseaice)
    
  else
    if ( myid==0 ) write(6,'(" outcdf itype,idnc,iarch,cdffile=",i5,i8,i5," ",a80)') itype,idnc,iarch,cdffile
  endif ! ( iarch=1 ) ..else..
endif ! (myid==0.or.local)
      
! openhist writes some fields so needs to be called by all processes
call openhist(iarch,itype,dima,dimo,cpdim,c2pdim,c91pdim,c31pdim,c20ydim,c5ddim,cadim,  &
              local,idnc,ixp,iyp,idlev,idms,idoc,idproc,idgpnode,idgpoff,               &
              idcp,idc2p,idc91p,idc31p,idc20y,idc5d,                                    &
              psl_in,u_in,v_in,t_in,q_in)

if ( myid==0 .or. local ) then
  if ( ktau==ntau .or. itype==-1 ) then
    if ( myid==0 ) then
      if ( itype==1 ) then  
        write(6,*) "closing netCDF ofile idnc=",idnc
      else
        write(6,*) "closing netCDF restart idnc=",idnc
      end if  
    end if
    !if ( procformat ) then
    !  call init_iobuffer(idnc,itype)
    !end if
    call ccnf_close(idnc)
  endif
endif    ! (myid==0.or.local)

! save history data for next call
if ( itype==1 ) then
    iarch_hist = iarch 
    idnc_hist = idnc
end if

return
end subroutine cdfout
      
!--------------------------------------------------------------
! CREATE ATTRIBUTES AND WRITE OUTPUT
subroutine openhist(iarch,itype,dima,odim,cpdim,c2pdim,c91pdim,c31pdim,c20ydim,c5ddim,cadim,  &
                    local,idnc,ixp,iyp,idlev,idms,idoc,idproc,idgpnode,idgpoff,               &
                    idcp,idc2p,idc91p,idc31p,idc20y,idc5d,                                    &
                    psl_in,u_in,v_in,t_in,q_in)

use aerointerface                                ! Aerosol interface
use aerosolldr                                   ! LDR prognostic aerosols
use arrays_m                                     ! Atmosphere dyamics prognostic arrays
use ateb, only : atebsaved, urbtemp              ! Urban
use cable_ccam, only : savetile, savetiledef, &  ! CABLE interface
                       cable_pop,POP_NPATCH,  &
                       POP_NCOHORT,           &
                       cable_climate,ccycle
use casadimension, only : mplant, mlitter, msoil ! CASA dimensions
use carbpools_m                                  ! Carbon pools
use cc_mpi                                       ! CC MPI routines
use cfrac_m                                      ! Cloud fraction
use cloudmod                                     ! Prognostic strat cloud
use const_phys                                   ! Physical constants
use dates_m                                      ! Date data
use daviesnudge                                  ! Far-field nudging
use dpsdt_m                                      ! Vertical velocity
use extraout_m                                   ! Additional diagnostics
use filnames_m                                   ! Filenames
use gdrag_m                                      ! Gravity wave drag
use histave_m                                    ! Time average arrays
use infile                                       ! Input file routines
use latlong_m                                    ! Lat/lon coordinates
use liqwpar_m                                    ! Cloud water mixing ratios
use map_m                                        ! Grid map arrays
use mlo, only : wlev,mlosave,mlodiag,      &     ! Ocean physics and prognostic arrays
                mloexpdep,mloexport,wrtemp
use mlodynamics                                  ! Ocean dynamics
use mlodynamicsarrays_m                          ! Ocean dynamics data
use morepbl_m                                    ! Additional boundary layer diagnostics
use newmpar_m                                    ! Grid parameters
use nharrs_m                                     ! Non-hydrostatic atmosphere arrays
use nsibd_m                                      ! Land-surface arrays
use parm_m                                       ! Model configuration
use parmdyn_m                                    ! Dynamics parameters
use pbl_m                                        ! Boundary layer arrays
use prec_m                                       ! Precipitation
use raddiag_m                                    ! Radiation diagnostic
use riverarrays_m                                ! River data
use savuvt_m                                     ! Saved dynamic arrays
use savuv1_m                                     ! Saved dynamic arrays
use screen_m                                     ! Screen level diagnostics
use sigs_m                                       ! Atmosphere sigma levels
use soil_m                                       ! Soil and surface data
use soilsnow_m                                   ! Soil, snow and surface data
use soilv_m                                      ! Soil parameters
use tkeeps, only : tke,eps,cm0,mintke,mineps     ! TKE-EPS boundary layer
use tracermodule, only : writetrpm               ! Tracer routines
use tracers_m                                    ! Tracer data
use vegpar_m                                     ! Vegetation arrays
use vvel_m                                       ! Additional vertical velocity
use work2_m                                      ! Diagnostic arrays
use xarrs_m, only : pslx                         ! Saved dynamic arrays

implicit none

include 'kuocom.h'                               ! Convection parameters
include 'version.h'                              ! Model version data

integer, intent(in) :: iarch, itype
integer, intent(in) :: ixp, iyp, idlev, idms, idoc, idproc, idgpnode, idgpoff
integer, intent(in) :: cpdim, c2pdim, c91pdim, c31pdim, c20ydim, c5ddim, cadim
integer, intent(in) :: idcp, idc2p, idc91p, idc31p, idc20y, idc5d
integer i, idkdate, idktau, idktime, idmtimer, idnteg, idnter
integer idv, iq, j, k, n, igas, idnc
integer idum, cptype
integer asize, osize, jsize, ksize, dproc, d4
integer csize, c2size, c3size, c4size, c5size, c6size, c7size
integer, dimension(5), intent(in) :: dima
integer, dimension(5), intent(in) :: odim
integer, dimension(4) :: dimj
integer, dimension(3) :: dimk
integer, dimension(5) :: dimc
integer, dimension(6) :: dimc2
integer, dimension(5) :: dimc3
integer, dimension(5) :: dimc4
integer, dimension(5) :: dimc5
integer, dimension(5) :: dimc6
integer, dimension(5) :: dimc7
integer, dimension(:), allocatable :: vnode_dat
integer, dimension(:), allocatable :: procnode, procoffset
real, dimension(:,:), allocatable :: xpnt2
real, dimension(:,:), allocatable :: ypnt2
real, dimension(:), allocatable :: xpnt
real, dimension(:), allocatable :: ypnt
real, dimension(:), allocatable :: cabledata
real, dimension(:), intent(in) :: psl_in
real, dimension(:,:), intent(in) :: u_in, v_in, t_in, q_in
real, dimension(ifull) :: aa
real, dimension(ifull) :: ocndep, ocnheight
real, dimension(ifull) :: qtot, tv
real, dimension(ms) :: zsoil
real, dimension(ifull,10) :: micdwn
real, dimension(ifull,kl) :: tmpry
real, dimension(ifull,kl) :: rhoa
real, dimension(ifull,wlev) :: oo
real, dimension(ifull,wlev,8) :: mlodwn
real, dimension(ifull,3:6) :: ocndwn
real scale_factor
character(len=50) expdesc
character(len=50) lname
character(len=21) mnam, nnam
character(len=20) vname
character(len=3) trnum
logical, intent(in) :: local
logical lwrite, lave, lrad, lday
logical lwrite_0, lave_0, lrad_0, lday_0 ! includes the zeroth time-step when using restart
logical l3hr

! flags to control output
lwrite   = ktau>0
lwrite_0 = lwrite.or.lrestart
lave     = mod(ktau,nperavg)==0.or.ktau==ntau
lave     = lave.and.lwrite
lave_0   = mod(ktau,nperavg)==0.or.ktau==ntau
lave_0   = lave_0.and.lwrite_0
lrad     = mod(ktau,kountr)==0.or.ktau==ntau
lrad     = lrad.and.lwrite
lrad_0   = mod(ktau,kountr)==0.or.ktau==ntau
lrad_0   = lrad_0.and.lwrite_0
lday     = mod(ktau,nperday)==0.or.ktau==ntau
lday     = lday.and.lwrite
lday_0   = mod(ktau,nperday)==0.or.ktau==ntau
lday_0   = lday_0.and.lwrite_0
l3hr = (real(nwt)*dt>10800.)

! compression
cptype = itype
if ( hp_output==1 ) then
  cptype = -1
end if

! dima is for 4-D atm (3 dimensions+time)
! odim is for 4-D ocn (3 dimensions+time)
! dimj is for 3-D (2 dimensions+time)
! dimk is for 2-D (2 dimension without time)
! dimc is for cable POP npatch (3 dimensions+time)
if ( procformat ) then
  dimj(1:2) = dima(1:2)
  dimj(3:4) = dima(4:5)
  dimk(1:2) = dima(1:2)
  dimk(3)   = dima(4)
  dimc(1:5) = dima(1:5)
  dimc(3)   = cpdim
  dimc2(1:2) = dima(1:2)
  dimc2(3)   = cpdim
  dimc2(4)   = c2pdim
  dimc2(5:6) = dima(4:5)
  dimc3(1:5) = dima(1:5)
  dimc3(3)   = c91pdim
  dimc4(1:5) = dima(1:5)
  dimc4(3)   = c31pdim
  dimc5(1:5) = dima(1:5)
  dimc5(3)   = c20ydim
  dimc6(1:5) = dima(1:5)
  dimc6(3)   = c5ddim
  dimc7(1:5) = dima(1:5)
  dimc7(3)   = cadim
  dproc = 4
  d4 = 5
  asize = 5
  osize = 5
  jsize = 4
  ksize = 3
  csize = 5
  c2size = 6
  c3size = 5
  c4size = 5
  c5size = 5
  c6size = 5
  c7size = 5
  !call init_iobuffer(idnc,itype)
else
  dimj(1:2) = dima(1:2)
  dimj(3)   = dima(4)
  dimk(1:2) = dima(1:2)
  dimc(1:4) = dima(1:4)
  dimc(3)   = cpdim
  dimc2(1:2) = dima(1:2)
  dimc2(3)   = cpdim
  dimc2(4)   = c2pdim
  dimc2(5)   = dima(4)
  dimc3(1:4) = dima(1:4)
  dimc3(3)   = c91pdim
  dimc4(1:4) = dima(1:4)
  dimc4(3)   = c31pdim
  dimc5(1:4) = dima(1:4)
  dimc5(3)   = c20ydim
  dimc6(1:4) = dima(1:4)
  dimc6(3)   = c5ddim
  dimc7(1:4) = dima(1:4)
  dimc7(3)   = cadim
  dproc = -1 ! ?
  d4 = 4
  asize = 4
  osize = 4
  jsize = 3
  ksize = 2
  csize = 4
  c2size = 5
  c3size = 4
  c4size = 4
  c5size = 4
  c6size = 4
  c7size = 4
end if

if( myid==0 .or. local ) then

! if this is the first archive, set up some global attributes
  if ( iarch==1 ) then

!   Create global attributes
!   Model run number
    if ( myid==0 ) then
      write(6,*) 'dima=',dima(1:asize)
      write(6,*) 'nrun=',nrun
    end if
    call ccnf_put_attg(idnc,'nrun',nrun)

!   Experiment description
    expdesc = 'CCAM model run'
    call ccnf_put_attg(idnc,'expdesc',expdesc)

!   Model version
    call ccnf_put_attg(idnc,'version',version)

    if ( local ) then
      !call ccnf_put_attg(idnc,'processor_num',myid)
      call ccnf_put_attg(idnc,'nproc',nproc)
      if ( procformat ) then
        !call ccnf_put_attg(idnc,'nnodes',vleader_nproc)
        call ccnf_put_attg(idnc,'procmode',vnode_nproc)
      end if
      if ( uniform_decomp ) then
        call ccnf_put_attg(idnc,'decomp','uniform1')
      else
        call ccnf_put_attg(idnc,'decomp','face')
      end if
    endif           

!       Sigma levels
    if ( myid==0 ) then
      write(6,*) 'sig=',sig
    end if
    call ccnf_put_attg(idnc,'sigma',sig)

    lname = 'year-month-day at start of run'
    call ccnf_def_var(idnc,'kdate','int',1,dima(d4:d4),idkdate)
    call ccnf_put_att(idnc,idkdate,'long_name',lname)

    lname = 'hour-minute at start of run'
    call ccnf_def_var(idnc,'ktime','int',1,dima(d4:d4),idktime)
    call ccnf_put_att(idnc,idktime,'long_name',lname)

    lname = 'timer (hrs)'
    call ccnf_def_var(idnc,'timer','float',1,dima(d4:d4),idnter)
    call ccnf_put_att(idnc,idnter,'long_name',lname)

    lname = 'mtimer (mins)'
    call ccnf_def_var(idnc,'mtimer','int',1,dima(d4:d4),idmtimer)
    call ccnf_put_att(idnc,idmtimer,'long_name',lname)

    lname = 'timeg (UTC)'
    call ccnf_def_var(idnc,'timeg','float',1,dima(d4:d4),idnteg)
    call ccnf_put_att(idnc,idnteg,'long_name',lname)

    lname = 'number of time steps from start'
    call ccnf_def_var(idnc,'ktau','int',1,dima(d4:d4),idktau)
    call ccnf_put_att(idnc,idktau,'long_name',lname)

    lname = 'down'
    call ccnf_def_var(idnc,'sigma','float',1,dima(3:3),idv)
    call ccnf_put_att(idnc,idv,'positive',lname)

    lname = 'atm stag direction'
    call ccnf_def_var(idnc,'nstag','int',1,dima(d4:d4),idv)
    call ccnf_put_att(idnc,idv,'long_name',lname)

    lname = 'atm unstag direction'
    call ccnf_def_var(idnc,'nstagu','int',1,dima(d4:d4),idv)
    call ccnf_put_att(idnc,idv,'long_name',lname)

    lname = 'atm stag offset'
    call ccnf_def_var(idnc,'nstagoff','int',1,dima(d4:d4),idv)
    call ccnf_put_att(idnc,idv,'long_name',lname)

    if ( (nmlo<0.and.nmlo>=-9) .or. (nmlo>0.and.nmlo<=9.and.itype==-1) ) then
      lname = 'ocn stag offset'
      call ccnf_def_var(idnc,'nstagoffmlo','int',1,dima(d4:d4),idv)
      call ccnf_put_att(idnc,idv,'long_name',lname)     
    end if

    if ( myid==0 ) then
      write(6,*) 'define attributes of variables'
    end if

    ! For time invariant surface fields
    lname = 'Surface geopotential'
    call attrib(idnc,dimk,ksize,'zht',lname,'m2/s2',-1000.,90.e3,0,-1)
    lname = 'Std Dev of surface height'
    call attrib(idnc,dimk,ksize,'he',lname,'m',0.,90.e3,0,-1)
    lname = 'Map factor'
    call attrib(idnc,dimk,ksize,'map',lname,'none',.001,1500.,0,cptype)
    lname = 'Coriolis factor'
    call attrib(idnc,dimk,ksize,'cor',lname,'1/sec',-1.5e-4,1.5e-4,0,cptype)
    if ( save_urban ) then
      lname = 'Urban fraction'
      call attrib(idnc,dimk,ksize,'sigmu',lname,'none',0.,3.25,0,cptype)
    end if
    lname = 'Soil type'
    call attrib(idnc,dimk,ksize,'soilt',lname,'none',-65.,65.,0,cptype)
    if ( save_land ) then
      lname = 'Vegetation type'
      call attrib(idnc,dimk,ksize,'vegt',lname,'none',0.,65.,0,cptype)
    end if

    if ( (nmlo<0.and.nmlo>=-9.and.save_ocean) .or. (nmlo>0.and.nmlo<=9.and.itype==-1) ) then
      lname = 'Water bathymetry'
      call attrib(idnc,dimk,ksize,'ocndepth',lname,'m',0.,32500.,0,cptype)
    end if
    if ( nriver==-1 .or. (nriver==1.and.itype==-1) ) then
      lname = 'x-component river '
      call attrib(idnc,dimk,ksize,'uriver',lname,'m/s',-6.5,6.5,0,cptype)
      lname = 'y-component river '
      call attrib(idnc,dimk,ksize,'vriver',lname,'m/s',-6.5,6.5,0,cptype)
    end if

!   For time varying surface fields
    if ( save_land ) then
      if ( nsib==6 .or. nsib==7 ) then
        lname = 'Stomatal resistance'
        call attrib(idnc,dimj,jsize,'rs',lname,'none',0.,1000.,0,cptype)
      else
        lname = 'Minimum stomatal resistance'
        call attrib(idnc,dimk,ksize,'rsmin',lname,'none',0.,1000.,0,cptype)
      end if
      lname = 'Vegetation fraction'
      call attrib(idnc,dimj,jsize,'sigmf',lname,'none',0.,3.25,0,cptype)
    end if
    lname ='Scaled Log Surface pressure'
    call attrib(idnc,dimj,jsize,'psf',lname,'none',-1.3,0.2,0,cptype)
    lname ='Mean sea level pressure'
    call attrib(idnc,dimj,jsize,'pmsl',lname,'hPa',800.,1200.,0,cptype)
    if ( save_land .or. save_ocean ) then
      lname = 'Surface roughness'
      call attrib(idnc,dimj,jsize,'zolnd',lname,'m',0.,65.,0,-1) ! -1=long
    end if
    if ( save_land ) then
      lname = 'Leaf area index'
      call attrib(idnc,dimj,jsize,'lai',lname,'none',0.,32.5,0,cptype)
    end if
    lname = 'Surface temperature'
    call attrib(idnc,dimj,jsize,'tsu',lname,'K',100.,425.,0,cptype)
    if ( save_land .or. save_ocean ) then
      lname = 'Pan temperature'
      call attrib(idnc,dimj,jsize,'tpan',lname,'K',100.,425.,0,cptype)
    end if
    lname = 'Precipitation'
    call attrib(idnc,dimj,jsize,'rnd',lname,'mm/day',0.,1300.,0,-1)  ! -1=long
    lname = 'Convective precipitation'
    call attrib(idnc,dimj,jsize,'rnc',lname,'mm/day',0.,1300.,0,-1)  ! -1=long
    lname = 'Snowfall'
    call attrib(idnc,dimj,jsize,'sno',lname,'mm/day',0.,1300.,0,-1)  ! -1=long
    lname = 'Graupelfall'
    call attrib(idnc,dimj,jsize,'grpl',lname,'mm/day',0.,1300.,0,-1) ! -1=long    
    if ( save_land ) then
      lname = 'Runoff'
      call attrib(idnc,dimj,jsize,'runoff',lname,'mm/day',0.,1300.,0,-1) ! -1=long
      lname = 'Surface runoff'
      call attrib(idnc,dimj,jsize,'mrros',lname,'mm/day',0.,1300.,0,-1) ! -1=long
    end if
    if ( save_land .or. save_ocean ) then
      lname = 'Surface albedo'
      call attrib(idnc,dimj,jsize,'alb',lname,'none',0.,1.,0,cptype)
    end if
    !if ( save_land ) then
    !  lname = 'Fraction of canopy that is wet'
    !  call attrib(idnc,dimj,jsize,'fwet',lname,'none',0.,1.,0,cptype)
    !end if

    lname = 'Snow depth (liquid water)'
    call attrib(idnc,dimj,jsize,'snd',lname,'mm',0.,6500.,0,-1)  ! -1=long
    lname = 'Soil temperature lev 1'
    call attrib(idnc,dimj,jsize,'tgg1',lname,'K',100.,425.,0,cptype)
    lname = 'Soil temperature lev 2'
    call attrib(idnc,dimj,jsize,'tgg2',lname,'K',100.,425.,0,cptype)
    lname = 'Soil temperature lev 3'
    call attrib(idnc,dimj,jsize,'tgg3',lname,'K',100.,425.,0,cptype)
    lname = 'Soil temperature lev 4'
    call attrib(idnc,dimj,jsize,'tgg4',lname,'K',100.,425.,0,cptype)
    lname = 'Soil temperature lev 5'
    call attrib(idnc,dimj,jsize,'tgg5',lname,'K',100.,425.,0,cptype)
    lname = 'Soil temperature lev 6'
    call attrib(idnc,dimj,jsize,'tgg6',lname,'K',100.,425.,0,cptype)
 
    if ( (nmlo<0.and.nmlo>=-9) .or. (nmlo>0.and.nmlo<=9.and.itype==-1) ) then
      lname = 'water surface height'
      call attrib(idnc,dimj,jsize,'ocheight',lname,'m',-130.,130.,0,cptype)  
      if ( itype==-1 ) then
        lname = 'Snow/Sea-ice temperature lev 1'
        call attrib(idnc,dimj,jsize,'tggsn1',lname,'K',100.,425.,0,cptype)
        lname = 'Snow/Sea-ice temperature lev 2'
        call attrib(idnc,dimj,jsize,'tggsn2',lname,'K',100.,425.,0,cptype)
        lname = 'Snow/Sea-ice temperature lev 3'
        call attrib(idnc,dimj,jsize,'tggsn3',lname,'K',100.,425.,0,cptype)
        lname = 'Sea-ice temperature lev 4'
        call attrib(idnc,dimj,jsize,'tggsn4',lname,'K',100.,425.,0,cptype)
        lname = 'Sea-ice heat store'
        call attrib(idnc,dimj,jsize,'sto',lname,'J/m2',0.,1.3e10,0,cptype)
      end if
      lname = 'x-component sea-ice velocity'
      call attrib(idnc,dimj,jsize,'uic',lname,'m/s',-65.,65.,0,cptype)
      lname = 'y-component sea-ice velocity'
      call attrib(idnc,dimj,jsize,'vic',lname,'m/s',-65.,65.,0,cptype)
    end if
    
    if ( nriver==-1 .or. (nriver==1.and.itype==-1) ) then
      lname = 'River water depth'
      call attrib(idnc,dimj,jsize,'swater',lname,'mm',0.,6.5E3,0,-1) ! -1 = long
      lname = 'River discharge'
      call attrib(idnc,dimj,jsize,'sdischarge',lname,'m3/s',0.,6.5E3,0,-1) ! -1 = long
    end if

    if ( itype==-1 ) then
      lname = 'Soil moisture 1'
      call attrib(idnc,dimj,jsize,'wb1',lname,'m3/m3',0.,1.,0,cptype)
      lname = 'Soil moisture 2'
      call attrib(idnc,dimj,jsize,'wb2',lname,'m3/m3',0.,1.,0,cptype)
      lname = 'Soil moisture 3'
      call attrib(idnc,dimj,jsize,'wb3',lname,'m3/m3',0.,1.,0,cptype)
      lname = 'Soil moisture 4'
      call attrib(idnc,dimj,jsize,'wb4',lname,'m3/m3',0.,1.,0,cptype)
      lname = 'Soil moisture 5'
      call attrib(idnc,dimj,jsize,'wb5',lname,'m3/m3',0.,1.,0,cptype)
      lname = 'Soil moisture 6'
      call attrib(idnc,dimj,jsize,'wb6',lname,'m3/m3',0.,1.,0,cptype)
    else
      lname = 'Wetness fraction layer 1' ! 5. for frozen sand
      call attrib(idnc,dimj,jsize,'wetfrac1',lname,'none',-6.5,6.5,0,cptype)
      lname = 'Wetness fraction layer 2'
      call attrib(idnc,dimj,jsize,'wetfrac2',lname,'none',-6.5,6.5,0,cptype)
      lname = 'Wetness fraction layer 3'
      call attrib(idnc,dimj,jsize,'wetfrac3',lname,'none',-6.5,6.5,0,cptype)
      lname = 'Wetness fraction layer 4'
      call attrib(idnc,dimj,jsize,'wetfrac4',lname,'none',-6.5,6.5,0,cptype)
      lname = 'Wetness fraction layer 5'
      call attrib(idnc,dimj,jsize,'wetfrac5',lname,'none',-6.5,6.5,0,cptype)
      lname = 'Wetness fraction layer 6'
      call attrib(idnc,dimj,jsize,'wetfrac6',lname,'none',-6.5,6.5,0,cptype)
    end if
     
    ! PH - Add wetfac to output for mbase=-19 option
    if ( save_land ) then
      lname = 'Surface wetness fraction'
      call attrib(idnc,dimj,jsize,'wetfac',lname,'none',-6.5,6.5,0,cptype)
    end if

    lname = 'Sea ice depth'
    call attrib(idnc,dimj,jsize,'siced',lname,'m',0.,65.,0,-1)
    lname = 'Sea ice fraction'
    call attrib(idnc,dimj,jsize,'fracice',lname,'none',0.,6.5,0,cptype)
    lname = '10m wind speed'
    call attrib(idnc,dimj,jsize,'u10',lname,'m/s',0.,130.,0,cptype)
    if ( save_cloud ) then
      lname = 'Maximum CAPE'
      call attrib(idnc,dimj,jsize,'cape_max',lname,'J/kg',0.,20000.,0,cptype)
      lname = 'Average CAPE'
      call attrib(idnc,dimj,jsize,'cape_ave',lname,'J/kg',0.,20000.,0,cptype)    
    end if
    
    if ( itype/=-1 .and. save_maxmin ) then
      lname = 'Maximum precip rate in a timestep'
      call attrib(idnc,dimj,jsize,'maxrnd',lname,'mm/day',0.,2600.,1,-1) ! -1=long
      lname = 'Maximum screen temperature'
      call attrib(idnc,dimj,jsize,'tmaxscr',lname,'K',100.,425.,1,cptype)
      lname = 'Minimum screen temperature'
      call attrib(idnc,dimj,jsize,'tminscr',lname,'K',100.,425.,1,cptype)
      lname = 'Maximum screen relative humidity'
      call attrib(idnc,dimj,jsize,'rhmaxscr',lname,'%',0.,200.,1,cptype)
      lname = 'Minimum screen relative humidity'
      call attrib(idnc,dimj,jsize,'rhminscr',lname,'%',0.,200.,1,cptype)
      lname = 'x-component max 10m wind'
      call attrib(idnc,dimj,jsize,'u10max',lname,'m/s',-99.,99.,1,cptype)
      lname = 'y-component max 10m wind'
      call attrib(idnc,dimj,jsize,'v10max',lname,'m/s',-99.,99.,1,cptype)
      lname = 'Maximum 10m wind speed'
      call attrib(idnc,dimj,jsize,'sfcWindmax',lname,'m/s',0.,199.,1,cptype)
      lname = 'x-component max level_1 wind'
      call attrib(idnc,dimj,jsize,'u1max',lname,'m/s',-99.,99.,1,cptype)
      lname = 'y-component max level_1 wind'
      call attrib(idnc,dimj,jsize,'v1max',lname,'m/s',-99.,99.,1,cptype)
      lname = 'x-component max level_2 wind'
      call attrib(idnc,dimj,jsize,'u2max',lname,'m/s',-99.,99.,1,cptype)
      lname = 'y-component max level_2 wind'
      call attrib(idnc,dimj,jsize,'v2max',lname,'m/s',-99.,99.,1,cptype)
      if ( l3hr ) then
        lname = '3hr precipitation'
        call attrib(idnc,dimj,jsize,'rnd03',lname,'mm',0.,1300.,1,cptype)
        lname = '6hr precipitation'
        call attrib(idnc,dimj,jsize,'rnd06',lname,'mm',0.,1300.,1,cptype)
        lname = '9hr precipitation'
        call attrib(idnc,dimj,jsize,'rnd09',lname,'mm',0.,1300.,1,cptype)
        lname = '12hr precipitation'
        call attrib(idnc,dimj,jsize,'rnd12',lname,'mm',0.,1300.,1,cptype)
        lname = '15hr precipitation'
        call attrib(idnc,dimj,jsize,'rnd15',lname,'mm',0.,1300.,1,cptype)
        lname = '18hr precipitation'
        call attrib(idnc,dimj,jsize,'rnd18',lname,'mm',0.,1300.,1,cptype)
        lname = '21hr precipitation'
        call attrib(idnc,dimj,jsize,'rnd21',lname,'mm',0.,1300.,1,cptype)
      end if
      lname = '24hr precipitation'
      call attrib(idnc,dimj,jsize,'rnd24',lname,'mm',0.,1300.,1,cptype)
      if ( nextout>=2 .and. l3hr ) then  ! 6-hourly u10, v10, tscr, rh1
        mnam ='x-component 10m wind '
        nnam ='y-component 10m wind '
        call attrib(idnc,dimj,jsize,'u10_06',mnam//'6hr','m/s',-99.,99.,1,cptype)
        call attrib(idnc,dimj,jsize,'v10_06',nnam//'6hr','m/s',-99.,99.,1,cptype)
        call attrib(idnc,dimj,jsize,'u10_12',mnam//'12hr','m/s',-99.,99.,1,cptype)
        call attrib(idnc,dimj,jsize,'v10_12',nnam//'12hr','m/s',-99.,99.,1,cptype)
        call attrib(idnc,dimj,jsize,'u10_18',mnam//'18hr','m/s',-99.,99.,1,cptype)
        call attrib(idnc,dimj,jsize,'v10_18',nnam//'18hr','m/s',-99.,99.,1,cptype)
        call attrib(idnc,dimj,jsize,'u10_24',mnam//'24hr','m/s',-99.,99.,1,cptype)
        call attrib(idnc,dimj,jsize,'v10_24',nnam//'24hr','m/s',-99.,99.,1,cptype)
        mnam ='tscrn 3-hrly'
        nnam ='rhum level_1 3-hrly'
        call attrib(idnc,dimj,jsize,'tscr_06',mnam//'6hr', 'K',100.,425.,1,cptype)
        call attrib(idnc,dimj,jsize,'tscr_12',mnam//'12hr','K',100.,425.,1,cptype)
        call attrib(idnc,dimj,jsize,'tscr_18',mnam//'18hr','K',100.,425.,1,cptype)
        call attrib(idnc,dimj,jsize,'tscr_24',mnam//'24hr','K',100.,425.,1,cptype)
        call attrib(idnc,dimj,jsize,'rh1_06', nnam//'6hr', '%',-9.,200.,1,cptype)
        call attrib(idnc,dimj,jsize,'rh1_12', nnam//'12hr','%',-9.,200.,1,cptype)
        call attrib(idnc,dimj,jsize,'rh1_18', nnam//'18hr','%',-9.,200.,1,cptype)
        call attrib(idnc,dimj,jsize,'rh1_24', nnam//'24hr','%',-9.,200.,1,cptype)
      endif     ! (nextout>=2)
      if ( nextout>=3 .and. l3hr ) then  ! also 3-hourly u10, v10, tscr, rh1
        call attrib(idnc,dimj,jsize,'tscr_03',mnam//'3hr', 'K',100.,425.,1,cptype)
        call attrib(idnc,dimj,jsize,'tscr_09',mnam//'9hr', 'K',100.,425.,1,cptype)
        call attrib(idnc,dimj,jsize,'tscr_15',mnam//'15hr','K',100.,425.,1,cptype)
        call attrib(idnc,dimj,jsize,'tscr_21',mnam//'21hr','K',100.,425.,1,cptype)
        call attrib(idnc,dimj,jsize,'rh1_03', nnam//'3hr', '%',-9.,200.,1,cptype)
        call attrib(idnc,dimj,jsize,'rh1_09', nnam//'9hr', '%',-9.,200.,1,cptype)
        call attrib(idnc,dimj,jsize,'rh1_15', nnam//'15hr','%',-9.,200.,1,cptype)
        call attrib(idnc,dimj,jsize,'rh1_21', nnam//'21hr','%',-9.,200.,1,cptype)
        mnam ='x-component 10m wind '
        nnam ='y-component 10m wind '
        call attrib(idnc,dimj,jsize,'u10_03',mnam//'3hr','m/s',-99.,99.,1,cptype)
        call attrib(idnc,dimj,jsize,'v10_03',nnam//'3hr','m/s',-99.,99.,1,cptype)
        call attrib(idnc,dimj,jsize,'u10_09',mnam//'9hr','m/s',-99.,99.,1,cptype)
        call attrib(idnc,dimj,jsize,'v10_09',nnam//'9hr','m/s',-99.,99.,1,cptype)
        call attrib(idnc,dimj,jsize,'u10_15',mnam//'15hr','m/s',-99.,99.,1,cptype)
        call attrib(idnc,dimj,jsize,'v10_15',nnam//'15hr','m/s',-99.,99.,1,cptype)
        call attrib(idnc,dimj,jsize,'u10_21',mnam//'21hr','m/s',-99.,99.,1,cptype)
        call attrib(idnc,dimj,jsize,'v10_21',nnam//'21hr','m/s',-99.,99.,1,cptype)
      endif     ! (nextout>=3)
    end if
    !lname = 'Average screen temperature'
    !call attrib(idnc,dimj,jsize,'tscr_ave',lname,'K',100.,425.,0,cptype)
    if ( save_cloud .or. itype==-1 ) then
      lname = 'Avg cloud base'
      call attrib(idnc,dimj,jsize,'cbas_ave',lname,'sigma',0.,1.1,0,cptype)
      lname = 'Avg cloud top'
      call attrib(idnc,dimj,jsize,'ctop_ave',lname,'sigma',0.,1.1,0,cptype)
    end if
    if ( itype/=-1 ) then  
      if ( save_land .or. save_ocean ) then
        lname = 'Avg dew flux'
        call attrib(idnc,dimj,jsize,'dew_ave',lname,'W/m2',-100.,1000.,0,cptype)
        lname = 'Avg evaporation'
        call attrib(idnc,dimj,jsize,'evap',lname,'mm',-100.,100.,0,-1)         ! -1 = long
        lname = 'Avg potential "pan" evaporation'
        call attrib(idnc,dimj,jsize,'epan_ave',lname,'W/m2',-1000.,10.e3,0,cptype)
        lname = 'Avg potential evaporation'
        call attrib(idnc,dimj,jsize,'epot_ave',lname,'W/m2',-1000.,10.e3,0,cptype)
        lname = 'Avg latent heat flux'
        call attrib(idnc,dimj,jsize,'eg_ave',lname,'W/m2',-3000.,3000.,0,-1)   ! -1 = long
        lname = 'Avg sensible heat flux'
        call attrib(idnc,dimj,jsize,'fg_ave',lname,'W/m2',-3000.,3000.,0,-1)   ! -1 = long
        lname = 'Avg net radiation'
        call attrib(idnc,dimj,jsize,'rnet_ave',lname,'none',-3000.,3000.,0,-1) ! -1 = long
        lname = 'Avg flux into tgg1 layer'
        call attrib(idnc,dimj,jsize,'ga_ave',lname,'W/m2',-1000.,1000.,0,-1)   ! -1 = long
      end if
      if ( save_radiation ) then
        lname = 'Avg ice water path'
        call attrib(idnc,dimj,jsize,'iwp_ave',lname,'kg/m2',0.,6.,0,cptype)
        lname = 'Avg liquid water path'
        call attrib(idnc,dimj,jsize,'lwp_ave',lname,'kg/m2',0.,6.,0,cptype)
      end if
    end if
    if ( save_cloud ) then
      lname = 'Low cloud ave'
      call attrib(idnc,dimj,jsize,'cll',lname,'frac',0.,1.,0,cptype)
      lname = 'Mid cloud ave'
      call attrib(idnc,dimj,jsize,'clm',lname,'frac',0.,1.,0,cptype)
      lname = 'Hi cloud ave'
      call attrib(idnc,dimj,jsize,'clh',lname,'frac',0.,1.,0,cptype)
      lname = 'Total cloud ave'
      call attrib(idnc,dimj,jsize,'cld',lname,'frac',0.,1.,0,cptype)
    end if
    if ( save_land .or. itype==-1 ) then
      lname = 'Avg soil moisture 1'
      call attrib(idnc,dimj,jsize,'wb1_ave',lname,'m3/m3',0.,1.,0,cptype)
      lname = 'Avg soil moisture 2'
      call attrib(idnc,dimj,jsize,'wb2_ave',lname,'m3/m3',0.,1.,0,cptype)
      lname = 'Avg soil moisture 3'
      call attrib(idnc,dimj,jsize,'wb3_ave',lname,'m3/m3',0.,1.,0,cptype)
      lname = 'Avg soil moisture 4'
      call attrib(idnc,dimj,jsize,'wb4_ave',lname,'m3/m3',0.,1.,0,cptype)
      lname = 'Avg soil moisture 5'
      call attrib(idnc,dimj,jsize,'wb5_ave',lname,'m3/m3',0.,1.,0,cptype)
      lname = 'Avg soil moisture 6'
      call attrib(idnc,dimj,jsize,'wb6_ave',lname,'m3/m3',0.,1.,0,cptype)
      lname = 'Avg soil ice 1'
      call attrib(idnc,dimj,jsize,'wbice1_ave',lname,'m3/m3',0.,1.,0,cptype)
      lname = 'Avg soil ice 2'
      call attrib(idnc,dimj,jsize,'wbice2_ave',lname,'m3/m3',0.,1.,0,cptype)
      lname = 'Avg soil ice 3'
      call attrib(idnc,dimj,jsize,'wbice3_ave',lname,'m3/m3',0.,1.,0,cptype)
      lname = 'Avg soil ice 4'
      call attrib(idnc,dimj,jsize,'wbice4_ave',lname,'m3/m3',0.,1.,0,cptype)
      lname = 'Avg soil ice 5'
      call attrib(idnc,dimj,jsize,'wbice5_ave',lname,'m3/m3',0.,1.,0,cptype)
      lname = 'Avg soil ice 6'
      call attrib(idnc,dimj,jsize,'wbice6_ave',lname,'m3/m3',0.,1.,0,cptype)
      lname = 'Snow melt'
      call attrib(idnc,dimj,jsize,'snm',lname,'mm/day',0.,1300.,0,-1) ! -1 = long
    end if
    if ( itype/=-1 ) then  
      !if ( save_land .or. save_ocean ) then
      !  lname = 'Avg surface temperature'
      !  call attrib(idnc,dimj,jsize,'tsu_ave',lname,'K',100.,425.,0,cptype)
      !  lname = 'Avg albedo'
      !  call attrib(idnc,dimj,jsize,'alb_ave',lname,'none',0.,1.,0,cptype)
      !end if
      !lname = 'Avg mean sea level pressure'
      !call attrib(idnc,dimj,jsize,'pmsl_ave',lname,'hPa',800.,1200.,0,cptype)
      if ( abs(nmlo)>0.and.abs(nmlo)<=9.and.save_ocean ) then
        lname = 'Mixed layer depth'
        call attrib(idnc,dimj,jsize,'mixdepth',lname,'m',0.,1300.,0,cptype)
      end if
    end if
    lname = 'Screen temperature'
    call attrib(idnc,dimj,jsize,'tscrn',lname,'K',100.,425.,0,cptype)
    lname = 'Screen mixing ratio'
    call attrib(idnc,dimj,jsize,'qgscrn',lname,'kg/kg',0.,.06,0,cptype)
    if ( itype/=-1 ) then
      lname = 'Screen relative humidity'
      call attrib(idnc,dimj,jsize,'rhscrn',lname,'%',0.,200.,0,cptype)
      lname = 'Screen level wind speed'
      call attrib(idnc,dimj,jsize,'uscrn',lname,'m/s',0.,65.,0,cptype)
      if ( save_radiation ) then
        lname = 'Net radiation'
        call attrib(idnc,dimj,jsize,'rnet',lname,'W/m2',-3000.,3000.,0,cptype)
      end if
      if ( save_land .or. save_ocean ) then
        lname = 'Potential "pan" evaporation'
        call attrib(idnc,dimj,jsize,'epan',lname,'W/m2',-1000.,10.e3,0,cptype)
      end if
    end if
    if ( save_land .or. save_ocean .or. itype==-1 ) then
      lname = 'Latent heat flux'
      call attrib(idnc,dimj,jsize,'eg',lname,'W/m2',-3000.,3000.,0,cptype)
      lname = 'Sensible heat flux'
      call attrib(idnc,dimj,jsize,'fg',lname,'W/m2',-3000.,3000.,0,cptype)
      lname = 'x-component wind stress'
      call attrib(idnc,dimj,jsize,'taux',lname,'N/m2',-50.,50.,0,cptype)
      lname = 'y-component wind stress'
      call attrib(idnc,dimj,jsize,'tauy',lname,'N/m2',-50.,50.,0,cptype)
    end if
    if ( itype/=-1 ) then
      if ( nextout>=1 ) then
        if ( myid==0 ) write(6,*) 'nextout=',nextout
        if ( save_radiation ) then
          lname = 'LW at TOA'
          call attrib(idnc,dimj,jsize,'rtu_ave',lname,'W/m2',0.,800.,0,-1) ! -1 = long
          lname = 'Clear sky LW at TOA'
          call attrib(idnc,dimj,jsize,'rtc_ave',lname,'W/m2',0.,800.,0,cptype)
          lname = 'LW downwelling at ground'
          call attrib(idnc,dimj,jsize,'rgdn_ave',lname,'W/m2',-500.,1.e3,0,-1) ! -1 = long
          lname = 'LW net at ground (+ve up)'
          call attrib(idnc,dimj,jsize,'rgn_ave',lname,'W/m2',-500.,1000.,0,-1) ! -1 = long
          lname = 'Clear sky LW at ground'
          call attrib(idnc,dimj,jsize,'rgc_ave',lname,'W/m2',-500.,1000.,0,cptype)
          lname = 'Solar in at TOA'
          call attrib(idnc,dimj,jsize,'sint_ave',lname,'W/m2',0.,1600.,0,-1) ! -1 = long
          lname = 'Solar out at TOA'
          call attrib(idnc,dimj,jsize,'sot_ave',lname,'W/m2',0.,1000.,0,-1)  ! -1 = long
          lname = 'Clear sky SW out at TOA'
          call attrib(idnc,dimj,jsize,'soc_ave',lname,'W/m2',0.,900.,0,cptype)
          lname = 'Solar downwelling at ground'
          call attrib(idnc,dimj,jsize,'sgdn_ave',lname,'W/m2',-500.,2.e3,0,-1) ! -1 = long
          lname = 'Solar net at ground (+ve down)'
          call attrib(idnc,dimj,jsize,'sgn_ave',lname,'W/m2',-500.,2000.,0,-1) ! -1 = long
          lname = 'Clear sky SW at ground (+ve down)'
          call attrib(idnc,dimj,jsize,'sgc_ave',lname,'W/m2',-500.,2000.,0,cptype)
          lname = 'Sunshine hours'
          call attrib(idnc,dimj,jsize,'sunhours',lname,'hrs',0.,24.,0,cptype)
          lname = 'Fraction of direct radiation'
          call attrib(idnc,dimj,jsize,'fbeam_ave',lname,'none',-3.25,3.25,0,cptype)
        end if
        lname = 'Surface pressure tendency'
        call attrib(idnc,dimj,jsize,'dpsdt',lname,'hPa/day',-400.,400.,0,cptype)
      endif     ! (nextout>=1)
    end if      ! itype/=-1
    if ( save_pbl .or. itype==-1 ) then
      lname = 'friction velocity'
      call attrib(idnc,dimj,jsize,'ustar',lname,'m/s',0.,10.,0,cptype)
      if ( rescrn>0 ) then
        lname = 'Flux temperature'
        call attrib(idnc,dimj,jsize,'tstar',lname,'K',-65.,65.,0,cptype)   
        lname = 'Flux water vapour'
        call attrib(idnc,dimj,jsize,'qstar',lname,'kg/kg',-0.0065,0.0065,0,cptype)  
        lname = 'Flux virtual potential temperature'
        call attrib(idnc,dimj,jsize,'thetavstar',lname,'K',-65.,65.,0,cptype)
      end if  
    end if
    
    lname = 'PBL depth'
    call attrib(idnc,dimj,jsize,'pblh',lname,'m',0.,13000.,0,cptype)

        
    ! AEROSOL OPTICAL DEPTHS ------------------------------------
    if ( nextout>=1 .and. abs(iaero)>=2 .and. nrad==5 .and. save_aerosols ) then
      lname = 'Total column small dust optical depth VIS'
      call attrib(idnc,dimj,jsize,'sdust_vis',lname,'none',0.,13.,0,cptype)
      !lname = 'Total column small dust optical depth NIR'
      !call attrib(idnc,dimj,jsize,'sdust_nir',lname,'none',0.,13.,0,cptype)
      !lname = 'Total column small dust optical depth LW'
      !call attrib(idnc,dimj,jsize,'sdust_lw',lname,'none',0.,13.,0,cptype)
      lname = 'Total column large dust optical depth VIS'
      call attrib(idnc,dimj,jsize,'ldust_vis',lname,'none',0.,13.,0,cptype)
      !lname = 'Total column large dust optical depth NIR'
      !call attrib(idnc,dimj,jsize,'ldust_nir',lname,'none',0.,13.,0,cptype)
      !lname = 'Total column large dust optical depth LW'
      !call attrib(idnc,dimj,jsize,'ldust_lw',lname,'none',0.,13.,0,cptype)
      lname = 'Total column sulfate optical depth VIS'
      call attrib(idnc,dimj,jsize,'so4_vis',lname,'none',0.,13.,0,cptype)
      !lname = 'Total column sulfate optical depth NIR'
      !call attrib(idnc,dimj,jsize,'so4_nir',lname,'none',0.,13.,0,cptype)
      !lname = 'Total column surfate optical depth LW'
      !call attrib(idnc,dimj,jsize,'so4_lw',lname,'none',0.,13.,0,cptype)
      lname = 'Total column aerosol optical depth VIS'
      call attrib(idnc,dimj,jsize,'aero_vis',lname,'none',0.,13.,0,cptype)
      !lname = 'Total column aerosol optical depth NIR'
      !call attrib(idnc,dimj,jsize,'aero_nir',lname,'none',0.,13.,0,cptype)
      !lname = 'Total column aerosol optical depth LW'
      !call attrib(idnc,dimj,jsize,'aero_lw',lname,'none',0.,13.,0,cptype)
      lname = 'Total column BC optical depth VIS'
      call attrib(idnc,dimj,jsize,'bc_vis',lname,'none',0.,13.,0,cptype)
      !lname = 'Total column BC optical depth NIR'
      !call attrib(idnc,dimj,jsize,'bc_nir',lname,'none',0.,13.,0,cptype)
      !lname = 'Total column BC optical depth LW'
      !call attrib(idnc,dimj,jsize,'bc_lw',lname,'none',0.,13.,0,cptype)
      lname = 'Total column OC optical depth VIS'
      call attrib(idnc,dimj,jsize,'oc_vis',lname,'none',0.,13.,0,cptype)
      !lname = 'Total column OC optical depth NIR'
      !call attrib(idnc,dimj,jsize,'oc_nir',lname,'none',0.,13.,0,cptype)
      !lname = 'Total column OC optical depth LW'
      !call attrib(idnc,dimj,jsize,'oc_lw',lname,'none',0.,13.,0,cptype)      
      lname = 'Total column seasalt optical depth VIS'
      call attrib(idnc,dimj,jsize,'ssalt_vis',lname,'none',0.,13.,0,cptype)
      !lname = 'Total column seasalt optical depth NIR'
      !call attrib(idnc,dimj,jsize,'ssalt_nir',lname,'none',0.,13.,0,cptype)
      !lname = 'Total column seasalt optical depth LW'
      !call attrib(idnc,dimj,jsize,'ssalt_lw',lname,'none',0.,13.,0,cptype)
      do k = 1,ndust
        write(lname,'("Dust emissions bin ",I1.1)') k
        write(vname,'("dust",I1.1,"e_ave")') k
        call attrib(idnc,dimj,jsize,vname,lname,'g/(m2 yr)',0.,13000.,0,cptype)  
      end do
      do k = 1,ndust
        write(lname,'("Dust dry deposition bin ",I1.1)') k  
        write(vname,'("dust",I1.1,"dd_ave")') k
        call attrib(idnc,dimj,jsize,vname,lname,'g/(m2 yr)',0.,13000.,0,cptype) 
      end do  
      do k = 1,ndust
        write(lname,'("Dust wet deposition bin ",I1.1)') k
        write(vname,'("dust",I1.1,"wd_ave")') k
        call attrib(idnc,dimj,jsize,vname,lname,'g/(m2 yr)',0.,13000.,0,cptype)
      end do
      do k = 1,ndust
        write(lname,'("Dust burden bin ",I1.1)') k
        write(vname,'("dust",I1.1,"b_ave")') k
        call attrib(idnc,dimj,jsize,vname,lname,'mg/m2',0.,1300.,0,cptype)
      end do  
      lname = 'Black carbon emissions'
      call attrib(idnc,dimj,jsize,'bce_ave',lname,'g/(m2 yr)',0.,390.,0,cptype)  
      lname = 'Black carbon dry deposition'
      call attrib(idnc,dimj,jsize,'bcdd_ave',lname,'g/(m2 yr)',0.,390.,0,cptype) 
      lname = 'Black carbon wet deposition'
      call attrib(idnc,dimj,jsize,'bcwd_ave',lname,'g/(m2 yr)',0.,390.,0,cptype)
      lname = 'Black carbon burden'
      call attrib(idnc,dimj,jsize,'bcb_ave',lname,'mg/m2',0.,130.,0,cptype)
      lname = 'Organic carbon emissions'
      call attrib(idnc,dimj,jsize,'oce_ave',lname,'g/(m2 yr)',0.,390.,0,cptype)  
      lname = 'Organic carbon dry deposition'
      call attrib(idnc,dimj,jsize,'ocdd_ave',lname,'g/(m2 yr)',0.,390.,0,cptype) 
      lname = 'Organic carbon wet deposition'
      call attrib(idnc,dimj,jsize,'ocwd_ave',lname,'g/(m2 yr)',0.,390.,0,cptype)
      lname = 'Organic carbon burden'
      call attrib(idnc,dimj,jsize,'ocb_ave',lname,'mg/m2',0.,130.,0,cptype)
      lname = 'DMS emissions'
      call attrib(idnc,dimj,jsize,'dmse_ave',lname,'gS/(m2 yr)',0.,390.,0,cptype) 
      lname = 'DMS to SO2 oxidation'
      call attrib(idnc,dimj,jsize,'dmsso2_ave',lname,'gS/(m2 yr)',0.,390.,0,cptype)
      lname = 'SO2 emissions'
      call attrib(idnc,dimj,jsize,'so2e_ave',lname,'gS/(m2 yr)',0.,390.,0,cptype) 
      lname = 'SO2 to SO4 oxidation'
      call attrib(idnc,dimj,jsize,'so2so4_ave',lname,'gS/(m2 yr)',0.,390.,0,cptype)
      lname = 'SO2 dry deposition'
      call attrib(idnc,dimj,jsize,'so2dd_ave',lname,'gS/(m2 yr)',0.,390.,0,cptype)
      lname = 'SO2 wet deposition'
      call attrib(idnc,dimj,jsize,'so2wd_ave',lname,'gS/(m2 yr)',0.,390.,0,cptype)
      lname = 'SO4 emissions'
      call attrib(idnc,dimj,jsize,'so4e_ave',lname,'gS/(m2 yr)',0.,390.,0,cptype)
      lname = 'SO4 dry deposition'
      call attrib(idnc,dimj,jsize,'so4dd_ave',lname,'gS/(m2 yr)',0.,390.,0,cptype) 
      lname = 'SO4 wet deposition'
      call attrib(idnc,dimj,jsize,'so4wd_ave',lname,'gS/(m2 yr)',0.,390.,0,cptype) 
      lname = 'DMS burden'
      call attrib(idnc,dimj,jsize,'dmsb_ave',lname,'mgS/m2',0.,13.,0,cptype) 
      lname = 'SO2 burden'
      call attrib(idnc,dimj,jsize,'so2b_ave',lname,'mgS/m2',0.,13.,0,cptype) 
      lname = 'SO4 burden'
      call attrib(idnc,dimj,jsize,'so4b_ave',lname,'mgS/m2',0.,13.,0,cptype) 
    end if

    ! CABLE -----------------------------------------------------
    if ( nsib==6 .or. nsib==7 ) then
      if ( nextout>=1 .or. itype==-1 ) then
        if ( ccycle/=0 ) then
          lname = 'Carbon leaf pool'
          call attrib(idnc,dimj,jsize,'cplant1',lname,'gC/m2',0.,6500.,1,cptype)
          lname = 'Nitrogen leaf pool'
          call attrib(idnc,dimj,jsize,'nplant1',lname,'gC/m2',0.,6500.,1,cptype)
          lname = 'Phosphor leaf pool'
          call attrib(idnc,dimj,jsize,'pplant1',lname,'gC/m2',0.,6500.,1,cptype)
          lname = 'Carbon wood pool'
          call attrib(idnc,dimj,jsize,'cplant2',lname,'gC/m2',0.,65000.,1,cptype)
          lname = 'Nitrogen wood pool'
          call attrib(idnc,dimj,jsize,'nplant2',lname,'gC/m2',0.,65000.,1,cptype)
          lname = 'Phosphor wood pool'
          call attrib(idnc,dimj,jsize,'pplant2',lname,'gC/m2',0.,65000.,1,cptype)
          lname = 'Carbon root pool'
          call attrib(idnc,dimj,jsize,'cplant3',lname,'gC/m2',0.,6500.,1,cptype)
          lname = 'Nitrogen root pool'
          call attrib(idnc,dimj,jsize,'nplant3',lname,'gC/m2',0.,6500.,1,cptype)
          lname = 'Phosphor root pool'
          call attrib(idnc,dimj,jsize,'pplant3',lname,'gC/m2',0.,6500.,1,cptype)
          lname = 'Carbon met pool'
          call attrib(idnc,dimj,jsize,'clitter1',lname,'gC/m2',0.,6500.,1,cptype)
          lname = 'Nitrogen met pool'
          call attrib(idnc,dimj,jsize,'nlitter1',lname,'gC/m2',0.,6500.,1,cptype)
          lname = 'Phosphor met pool'
          call attrib(idnc,dimj,jsize,'plitter1',lname,'gC/m2',0.,6500.,1,cptype)
          lname = 'Carbon str pool'
          call attrib(idnc,dimj,jsize,'clitter2',lname,'gC/m2',0.,6500.,1,cptype)
          lname = 'Nitrogen str pool'
          call attrib(idnc,dimj,jsize,'nlitter2',lname,'gC/m2',0.,6500.,1,cptype)
          lname = 'Phosphor str pool'
          call attrib(idnc,dimj,jsize,'plitter2',lname,'gC/m2',0.,6500.,1,cptype)
          lname = 'Carbon CWD pool'
          call attrib(idnc,dimj,jsize,'clitter3',lname,'gC/m2',0.,6500.,1,cptype)
          lname = 'Nitrogen CWD pool'
          call attrib(idnc,dimj,jsize,'nlitter3',lname,'gC/m2',0.,6500.,1,cptype)
          lname = 'Phosphor CWD pool'
          call attrib(idnc,dimj,jsize,'plitter3',lname,'gC/m2',0.,6500.,1,cptype)
          lname = 'Carbon mic pool'
          call attrib(idnc,dimj,jsize,'csoil1',lname,'gC/m2',0.,6500.,1,cptype)
          lname = 'Nitrogen mic pool'
          call attrib(idnc,dimj,jsize,'nsoil1',lname,'gC/m2',0.,6500.,1,cptype)
          lname = 'Phosphor mic pool'
          call attrib(idnc,dimj,jsize,'psoil1',lname,'gC/m2',0.,6500.,1,cptype)
          lname = 'Carbon slow pool'
          call attrib(idnc,dimj,jsize,'csoil2',lname,'gC/m2',0.,6500.,1,cptype)
          lname = 'Nitrogen slow pool'
          call attrib(idnc,dimj,jsize,'nsoil2',lname,'gC/m2',0.,6500.,1,cptype)
          lname = 'Phosphor slow pool'
          call attrib(idnc,dimj,jsize,'psoil2',lname,'gC/m2',0.,6500.,1,cptype)
          lname = 'Carbon pass pool'
          call attrib(idnc,dimj,jsize,'csoil3',lname,'gC/m2',0.,6500.,1,cptype)
          lname = 'Nitrogen pass pool'
          call attrib(idnc,dimj,jsize,'nsoil3',lname,'gC/m2',0.,6500.,1,cptype)
          lname = 'Phosphor pass pool'
          call attrib(idnc,dimj,jsize,'psoil3',lname,'gC/m2',0.,6500.,1,cptype)
          !lname = 'Prognostic LAI'
          !call attrib(idnc,dimj,jsize,'glai',lname,'none',0.,13.,0,cptype)
          if ( save_carbon ) then
            lname = 'Avg Net Ecosystem Exchange'
            call attrib(idnc,dimj,jsize,'fnee_ave',lname,'gC/m2/s',-3.25E-3,3.25E-3,0,cptype)
            lname = 'Avg Photosynthesis CO2 flux'
            call attrib(idnc,dimj,jsize,'fpn_ave',lname,'gC/m2/s',-3.25E-3,3.25E-3,0,cptype)
            lname = 'Avg primary production of C by veg'
            call attrib(idnc,dimj,jsize,'frday_ave',lname,'gC/m2/s',-3.25E-3,3.25E-3,0,cptype)
            lname = 'Avg Plant respiration CO2 flux'
            call attrib(idnc,dimj,jsize,'frp_ave',lname,'gC/m2/s',-3.25E-3,3.25E-3,0,cptype)
            lname = 'Avg Plant wood respiration CO2 flux'
            call attrib(idnc,dimj,jsize,'frpw_ave',lname,'gC/m2/s',-3.25E-3,3.25E-3,0,cptype)
            lname = 'Avg Plant root respiration CO2 flux'
            call attrib(idnc,dimj,jsize,'frpr_ave',lname,'gC/m2/s',-3.25E-3,3.25E-3,0,cptype)
            lname = 'Avg Soil respiration CO2 flux'
            call attrib(idnc,dimj,jsize,'frs_ave',lname,'gC/m2/s',-3.25E-3,3.25E-3,0,cptype)
            lname = 'Avg Net Primary Production C by veg'
            call attrib(idnc,dimj,jsize,'cnpp_ave',lname,'gC/m2/s',-3.25E-3,3.25E-3,0,cptype)
            lname = 'Avg Net Biosphere Production'
            call attrib(idnc,dimj,jsize,'cnbp_ave',lname,'gC/m2/s',-3.25E-3,3.25E-3,0,cptype)
            ! GPP - Gross Primary Production C by veg (=-fpn+frday)
            ! AutoResp - Autotrophic Respiration (=frp+frday)
            ! LeafResp - Leaf Respiration (=frday)
            ! HeteroResp - Heterotrophic Respiration (=frs)
            ! Plant Turnover
            ! Plant Turnover Leaf
            ! Plant Turnover Fine Root
            ! Plant Turnover Wood
            ! Plant Turnover Wood Dist
            ! Plant Turnover Wood Crowding
            ! Plant Turnover Wood Resource Lim
          end if
        end if
        if ( cable_climate==1 ) then
          lname = 'Climate ivegt'
          call attrib(idnc,dimj,jsize,'climate_ivegt',lname,'none',0.,65.,1,cptype)
          lname = 'Climate biome'
          call attrib(idnc,dimj,jsize,'climate_biome',lname,'none',0.,65.,1,cptype)
          lname = 'Climate average minimum annual temperature'
          call attrib(idnc,dimj,jsize,'climate_min20',lname,'K',-130.,130.,1,cptype)
          lname = 'Climate average maximum annual temperature'
          call attrib(idnc,dimj,jsize,'climate_max20',lname,'K',-130.,130.,1,cptype)
          lname = 'Climate average ratio of precip to PT evap'
          call attrib(idnc,dimj,jsize,'climate_alpha20',lname,'none',0.,13.,1,cptype)
          lname = 'Climate annual growing degree days above -5C'
          call attrib(idnc,dimj,jsize,'climate_agdd5',lname,'K',0.,13000.,1,cptype)
          lname = 'Climate growing moisture days'
          call attrib(idnc,dimj,jsize,'climate_gmd',lname,'none',0.,650.,1,cptype)
          lname = 'Climate average minimum annual moisture'
          call attrib(idnc,dimj,jsize,'climate_dmoist_min20',lname,'none',0.,13.,1,cptype)
          lname = 'Climate average maximum annual moisture'
          call attrib(idnc,dimj,jsize,'climate_dmoist_max20',lname,'none',0.,13.,1,cptype)
        end if
      end if
    end if

    ! URBAN -----------------------------------------------------
    if ( nurban/=0 .and. save_urban .and. itype/=-1 ) then
      lname = 'Urban anthropogenic flux'
      call attrib(idnc,dimj,jsize,'anth_ave',lname,'W/m2',0.,650.,0,cptype)
      lname = 'Urban electricity & gas flux'
      call attrib(idnc,dimj,jsize,'anth_elecgas_ave',lname,'W/m2',0.,650.,0,cptype)
      lname = 'Urban heating flux'
      call attrib(idnc,dimj,jsize,'anth_heat_ave',lname,'W/m2',0.,650.,0,cptype)
      lname = 'Urban cooling flux'
      call attrib(idnc,dimj,jsize,'anth_cool_ave',lname,'W/m2',0.,650.,0,cptype)      
      lname = 'Urban surface temperature'
      call attrib(idnc,dimj,jsize,'urbantas',lname,'K',100.,425.,0,cptype)
      lname = 'Maximum urban screen temperature'
      call attrib(idnc,dimj,jsize,'urbantasmax',lname,'K',100.,425.,1,cptype)
      lname = 'Minimum urban screen temperature'
      call attrib(idnc,dimj,jsize,'urbantasmin',lname,'K',100.,425.,1,cptype)
    end if    
    if ( (nurban<=-1.and.save_urban) .or. (nurban>=1.and.itype==-1) ) then
      lname = 'Roof temperature lev 1'
      call attrib(idnc,dimj,jsize,'rooftgg1',lname,'K',100.,425.,0,cptype)
      lname = 'Roof temperature lev 2'
      call attrib(idnc,dimj,jsize,'rooftgg2',lname,'K',100.,425.,0,cptype)
      lname = 'Roof temperature lev 3'
      call attrib(idnc,dimj,jsize,'rooftgg3',lname,'K',100.,425.,0,cptype)
      lname = 'Roof temperature lev 4'
      call attrib(idnc,dimj,jsize,'rooftgg4',lname,'K',100.,425.,0,cptype)
      lname = 'Roof temperature lev 5'
      call attrib(idnc,dimj,jsize,'rooftgg5',lname,'K',100.,425.,0,cptype)
      lname = 'East wall temperature lev 1'
      call attrib(idnc,dimj,jsize,'waletgg1',lname,'K',100.,425.,0,cptype)
      lname = 'East wall temperature lev 2'
      call attrib(idnc,dimj,jsize,'waletgg2',lname,'K',100.,425.,0,cptype)
      lname = 'East wall temperature lev 3'
      call attrib(idnc,dimj,jsize,'waletgg3',lname,'K',100.,425.,0,cptype)
      lname = 'East wall temperature lev 4'
      call attrib(idnc,dimj,jsize,'waletgg4',lname,'K',100.,425.,0,cptype)
      lname = 'East wall temperature lev 5'
      call attrib(idnc,dimj,jsize,'waletgg5',lname,'K',100.,425.,0,cptype)
      lname = 'West wall temperature lev 1'
      call attrib(idnc,dimj,jsize,'walwtgg1',lname,'K',100.,425.,0,cptype)
      lname = 'West wall temperature lev 2'
      call attrib(idnc,dimj,jsize,'walwtgg2',lname,'K',100.,425.,0,cptype)
      lname = 'West wall temperature lev 3'
      call attrib(idnc,dimj,jsize,'walwtgg3',lname,'K',100.,425.,0,cptype)
      lname = 'West wall temperature lev 4'
      call attrib(idnc,dimj,jsize,'walwtgg4',lname,'K',100.,425.,0,cptype)
      lname = 'West wall temperature lev 5'
      call attrib(idnc,dimj,jsize,'walwtgg5',lname,'K',100.,425.,0,cptype)
      lname = 'Road temperature lev 1'
      call attrib(idnc,dimj,jsize,'roadtgg1',lname,'K',100.,425.,0,cptype)
      lname = 'Road temperature lev 2'
      call attrib(idnc,dimj,jsize,'roadtgg2',lname,'K',100.,425.,0,cptype)
      lname = 'Road temperature lev 3'
      call attrib(idnc,dimj,jsize,'roadtgg3',lname,'K',100.,425.,0,cptype)
      lname = 'Road temperature lev 4'
      call attrib(idnc,dimj,jsize,'roadtgg4',lname,'K',100.,425.,0,cptype)
      lname = 'Road temperature lev 5'
      call attrib(idnc,dimj,jsize,'roadtgg5',lname,'K',100.,425.,0,cptype)
      lname = 'Slab temperature lev 1'
      call attrib(idnc,dimj,jsize,'slabtgg1',lname,'K',100.,425.,0,cptype)
      lname = 'Slab temperature lev 2'
      call attrib(idnc,dimj,jsize,'slabtgg2',lname,'K',100.,425.,0,cptype)
      lname = 'Slab temperature lev 3'
      call attrib(idnc,dimj,jsize,'slabtgg3',lname,'K',100.,425.,0,cptype)
      lname = 'Slab temperature lev 4'
      call attrib(idnc,dimj,jsize,'slabtgg4',lname,'K',100.,425.,0,cptype)
      lname = 'Slab temperature lev 5'
      call attrib(idnc,dimj,jsize,'slabtgg5',lname,'K',100.,425.,0,cptype)
      lname = 'Interior mass temperature lev 1'
      call attrib(idnc,dimj,jsize,'intmtgg1',lname,'K',100.,425.,0,cptype)
      lname = 'Interior mass temperature lev 2'
      call attrib(idnc,dimj,jsize,'intmtgg2',lname,'K',100.,425.,0,cptype)
      lname = 'Interior mass temperature lev 3'
      call attrib(idnc,dimj,jsize,'intmtgg3',lname,'K',100.,425.,0,cptype)
      lname = 'Interior mass temperature lev 4'
      call attrib(idnc,dimj,jsize,'intmtgg4',lname,'K',100.,425.,0,cptype)
      lname = 'Interior mass temperature lev 5'
      call attrib(idnc,dimj,jsize,'intmtgg5',lname,'K',100.,425.,0,cptype)
      lname = 'Urban room temperature'
      call attrib(idnc,dimj,jsize,'roomtgg1',lname,'K',100.,425.,0,cptype)  
      lname = 'Urban canyon soil moisture'
      call attrib(idnc,dimj,jsize,'urbnsmc',lname,'m3/m3',0.,1.3,0,cptype)
      lname = 'Urban roof soil moisture'
      call attrib(idnc,dimj,jsize,'urbnsmr',lname,'m3/m3',0.,1.3,0,cptype)
      lname = 'Urban roof water'
      call attrib(idnc,dimj,jsize,'roofwtr',lname,'mm',0.,1.3,0,cptype)
      lname = 'Urban road water'
      call attrib(idnc,dimj,jsize,'roadwtr',lname,'mm',0.,1.3,0,cptype)
      lname = 'Urban canyon leaf water'
      call attrib(idnc,dimj,jsize,'urbwtrc',lname,'mm',0.,1.3,0,cptype)
      lname = 'Urban roof leaf water'
      call attrib(idnc,dimj,jsize,'urbwtrr',lname,'mm',0.,1.3,0,cptype)
      lname = 'Urban roof snow (liquid water)'
      call attrib(idnc,dimj,jsize,'roofsnd',lname,'mm',0.,1.3,0,cptype)
      lname = 'Urban road snow (liquid water)'
      call attrib(idnc,dimj,jsize,'roadsnd',lname,'mm',0.,1.3,0,cptype)
      lname = 'Urban roof snow density'
      call attrib(idnc,dimj,jsize,'roofden',lname,'kg/m3',0.,650.,0,cptype)
      lname = 'Urban road snow density'
      call attrib(idnc,dimj,jsize,'roadden',lname,'kg/m3',0.,650.,0,cptype)
      lname = 'Urban roof snow albedo'
      call attrib(idnc,dimj,jsize,'roofsna',lname,'none',0.,1.3,0,cptype)
      lname = 'Urban road snow albedo'
      call attrib(idnc,dimj,jsize,'roadsna',lname,'none',0.,1.3,0,cptype)
    end if
        
    ! STANDARD 3D VARIABLES -------------------------------------
    if ( myid==0 ) then
      write(6,*) '3d variables'
    end if
    if ( itype/=-1 ) then
      if ( nextout>=4 .and. nllp==3 ) then   ! N.B. use nscrn=1 for hourly output
        lname = 'Delta latitude'
        call attrib(idnc,dima,asize,'del_lat',lname,'deg',-60.,60.,1,cptype)
        lname = 'Delta longitude'
        call attrib(idnc,dima,asize,'del_lon',lname,'deg',-180.,180.,1,cptype)
        lname = 'Delta pressure'
        call attrib(idnc,dima,asize,'del_p',lname,'hPa',-900.,900.,1,cptype)
      endif  ! (nextout>=4.and.nllp==3)
    end if
    lname = 'Air temperature'
    call attrib(idnc,dima,asize,'temp',lname,'K',100.,425.,0,cptype)
    lname = 'x-component wind'
    call attrib(idnc,dima,asize,'u',lname,'m/s',-150.,150.,0,cptype)
    lname = 'y-component wind'
    call attrib(idnc,dima,asize,'v',lname,'m/s',-150.,150.,0,cptype)
    lname = 'vertical velocity'
    call attrib(idnc,dima,asize,'omega',lname,'Pa/s',-65.,65.,0,cptype)
    lname = 'Water mixing ratio'
    call attrib(idnc,dima,asize,'mixr',lname,'kg/kg',0.,.065,0,cptype)
    if ( save_cloud ) then
      lname = 'Convective heating'
      call attrib(idnc,dima,asize,'convh_ave',lname,'K/day',-10.,20.,0,cptype)
    end if

    if ( (nmlo<0.and.nmlo>=-9) .or. (nmlo>0.and.nmlo<=9.and.itype==-1) ) then
      lname = "Ocean temperature"
      call attrib(idnc,odim,osize,"thetao",lname,'K',100.,425.,0,cptype)
      lname = "Ocean salinity"
      call attrib(idnc,odim,osize,"so",lname,'PSU',0.,130.,0,cptype)
      lname = "x-component current"
      call attrib(idnc,odim,osize,"uo",lname,'m/s',-65.,65.,0,cptype)
      lname = "y-component current"
      call attrib(idnc,odim,osize,"vo",lname,'m/s',-65.,65.,0,cptype)
      lname = "Ocean vertical velocity (+ve down)"
      call attrib(idnc,odim,osize,"wo",lname,'m/s',-6.5,6.5,0,cptype)
      lname = "Ocean Eddy Viscosity"
      call attrib(idnc,odim,osize,"kmo",lname,'m2/s',0.,10.,0,cptype)
      lname = "Ocean Eddy Diffusivity"
      call attrib(idnc,odim,osize,"kso",lname,'m2/s',0.,10.,0,cptype)
      lname = "Ocean Turbulent Kinetic Energy"
      call attrib(idnc,odim,osize,"tkeo",lname,'m2/s2',0.,65.,0,cptype)
      lname = "Ocean Eddy dissipation rate"
      call attrib(idnc,odim,osize,"epso",lname,'m2/s3',0.,6.5,0,cptype)
    end if
    
    ! CLOUD MICROPHYSICS --------------------------------------------
    if ( ldr/=0 .and. save_cloud ) then
      call attrib(idnc,dima,asize,'qfg','Frozen water','kg/kg',0.,.065,0,cptype)
      call attrib(idnc,dima,asize,'qlg','Liquid water','kg/kg',0.,.065,0,cptype)
      if ( ncloud>=2 .and. itype==-1 ) then
        call attrib(idnc,dima,asize,'qrg','Rain',      'kg/kg',0.,.065,0,cptype)
      end if
      if ( ncloud>=3 .and. itype==-1 ) then
        call attrib(idnc,dima,asize,'qsng','Snow',     'kg/kg',0.,.065,0,cptype)
        call attrib(idnc,dima,asize,'qgrg','Graupel',  'kg/kg',0.,.065,0,cptype)
      end if
      call attrib(idnc,dima,asize,'cfrac','Cloud fraction',    'none',0.,1.,0,cptype)
      if ( ncloud>=2 .and. itype==-1 ) then
        call attrib(idnc,dima,asize,'rfrac','Rain fraction',   'none',0.,1.,0,cptype)
      end if
      if ( ncloud>=3 .and. itype==-1 ) then
        call attrib(idnc,dima,asize,'sfrac','Snow fraction',   'none',0.,1.,0,cptype)
        call attrib(idnc,dima,asize,'gfrac','Graupel fraction','none',0.,1.,0,cptype)
      end if
      if ( ncloud>=4 .and. itype==-1 ) then
        call attrib(idnc,dima,asize,'stratcf','Strat cloud fraction','none',0.,1.,0,cptype)
        call attrib(idnc,dima,asize,'strat_nt','Strat net temp tendency','K/s',0.,1.,0,cptype)
      end if
    end if
        
    ! TURBULENT MIXING ----------------------------------------------
    if ( nvmix==6 .and. ((nextout>=1.and.save_pbl).or.itype==-1) ) then
      call attrib(idnc,dima,asize,'tke','Turbulent Kinetic Energy','m2/s2',0.,65.,0,cptype)
      call attrib(idnc,dima,asize,'eps','Eddy dissipation rate','m2/s3',0.,6.5,0,cptype)
      !call attrib(idnc,dima,asize,'Km',"Eddy diffusivity","m2/s",0.,650.,0,cptype)
    end if

    ! TRACER --------------------------------------------------------
    if ( ngas>0 ) then
      if ( itype==-1 ) then ! restart
        do igas = 1,ngas
          write(trnum,'(i3.3)') igas
          lname = 'Tracer (inst.) '//trim(tracname(igas))
          call attrib(idnc,dima,asize,'tr'//trnum,lname,'ppm',0.,6.5E6,0,-1) ! -1 = long
        end do ! igas loop
      else                  ! history
        do igas = 1,ngas
          write(trnum,'(i3.3)') igas
          lname = 'Tracer (average) '//trim(tracname(igas))
          call attrib(idnc,dima,asize,'trav'//trnum,lname,'ppm',0.,6.5E6,0,-1) ! -1 = long
!         rml 14/5/10 option to write out local time afternoon averages
          if (writetrpm) call attrib(idnc,dima,asize,'trpm'//trnum,lname,'ppm',0.,6.5E6,0,-1) ! -1 = long
        end do ! igas loop
      end if
    end if   ! (ngas>0)

    ! AEROSOL ---------------------------------------------------
    if ( abs(iaero)>=2 ) then  
      call attrib(idnc,dima,asize,'dms','Dimethyl sulfide','kg/kg',0.,6.5E-7,0,cptype)
      call attrib(idnc,dima,asize,'so2','Sulfur dioxide','kg/kg',0.,6.5E-7,0,cptype)
      call attrib(idnc,dima,asize,'so4','Sulfate','kg/kg',0.,6.5E-7,0,cptype)
      call attrib(idnc,dima,asize,'bco','Black carbon hydrophobic','kg/kg',0.,6.5E-6,0,cptype)
      call attrib(idnc,dima,asize,'bci','Black carbon hydrophilic','kg/kg',0.,6.5E-6,0,cptype)
      call attrib(idnc,dima,asize,'oco','Organic aerosol hydrophobic','kg/kg',0.,6.5E-6,0,cptype)
      call attrib(idnc,dima,asize,'oci','Organic aerosol hydrophilic','kg/kg',0.,6.5E-6,0,cptype)
      call attrib(idnc,dima,asize,'dust1','Dust 0.1-1 micrometers','kg/kg',0.,6.5E-6,0,cptype)
      call attrib(idnc,dima,asize,'dust2','Dust 1-2 micrometers','kg/kg',0.,6.5E-6,0,cptype)
      call attrib(idnc,dima,asize,'dust3','Dust 2-3 micrometers','kg/kg',0.,6.5E-6,0,cptype)
      call attrib(idnc,dima,asize,'dust4','Dust 3-6 micrometers','kg/kg',0.,6.5E-6,0,cptype)
      if ( aeromode>=1 .and. itype==-1 ) then
        call attrib(idnc,dima,asize,'dms_s','Dissolved Dimethyl sulfide','kg/kg',0.,6.5E-7,0,cptype)
        call attrib(idnc,dima,asize,'so2_s','Dissolved Sulfur dioxide','kg/kg',0.,6.5E-7,0,cptype)
        call attrib(idnc,dima,asize,'so4_s','Dissolved Sulfate','kg/kg',0.,6.5E-7,0,cptype)
        call attrib(idnc,dima,asize,'bco_s','Dissolved Black carbon hydrophobic','kg/kg',0.,6.5E-6,0,cptype)
        call attrib(idnc,dima,asize,'bci_s','Dissolved Black carbon hydrophilic','kg/kg',0.,6.5E-6,0,cptype)
        call attrib(idnc,dima,asize,'oco_s','Dissolved Organic aerosol hydrophobic','kg/kg',0.,6.5E-6,0,cptype)
        call attrib(idnc,dima,asize,'oci_s','Dissolved Organic aerosol hydrophilic','kg/kg',0.,6.5E-6,0,cptype)
        call attrib(idnc,dima,asize,'dust1_s','Dissolved Dust 0.1-1 micrometers','kg/kg',0.,6.5E-6,0,cptype)
        call attrib(idnc,dima,asize,'dust2_s','Dissolved Dust 1-2 micrometers','kg/kg',0.,6.5E-6,0,cptype)
        call attrib(idnc,dima,asize,'dust3_s','Dissolved Dust 2-3 micrometers','kg/kg',0.,6.5E-6,0,cptype)
        call attrib(idnc,dima,asize,'dust4_s','Dissolved Dust 3-6 micrometers','kg/kg',0.,6.5E-6,0,cptype)
      end if
      if ( itype==-1 ) then
        call attrib(idnc,dima,asize,'seasalt1','Sea salt small','1/m3',0.,6.5E9,0,cptype)
        call attrib(idnc,dima,asize,'seasalt2','Sea salt large','1/m3',0.,6.5E7,0,cptype)
      end if  
      if ( save_aerosols ) then
        if ( iaero<=-2 ) then 
          call attrib(idnc,dima,asize,'cdn','Cloud droplet concentration','1/m3',1.E7,6.6E8,0,cptype)
        end if
      end if
    end if
    
    ! RESTART ---------------------------------------------------
    if ( itype==-1 ) then   ! extra stuff just written for restart file
      lname= 'Tendency of surface pressure'
      call attrib(idnc,dima,asize,'dpsldt',lname,'1/s',-6.,6.,0,cptype)        
      lname= 'NHS adjustment to geopotential height'
      call attrib(idnc,dima,asize,'zgnhs',lname,'m2/s2',-6.E5,6.E5,0,cptype)     
      lname= 'sdot: change in grid spacing per time step +.5'
      call attrib(idnc,dima,asize,'sdot',lname,'1/ts',-3.,3.,0,cptype) 
      lname= 'pslx: advective time rate of change of psl'
      call attrib(idnc,dima,asize,'pslx',lname,'1/s',-1.E-3,1.E-3,0,cptype)
      lname= 'savu'
      call attrib(idnc,dima,asize,'savu',lname,'m/s',-1.E2,1.E2,0,cptype)
      lname= 'savv'
      call attrib(idnc,dima,asize,'savv',lname,'m/s',-1.E2,1.E2,0,cptype)
      lname= 'savu1'
      call attrib(idnc,dima,asize,'savu1',lname,'m/s',-1.E2,1.E2,0,cptype)
      lname= 'savv1'
      call attrib(idnc,dima,asize,'savv1',lname,'m/s',-1.E2,1.E2,0,cptype)
      lname= 'savu2'
      call attrib(idnc,dima,asize,'savu2',lname,'m/s',-1.E2,1.E2,0,cptype)
      lname= 'savv2'
      call attrib(idnc,dima,asize,'savv2',lname,'m/s',-1.E2,1.E2,0,cptype)
      if ( abs(nmlo)>=3 .and. abs(nmlo)<=9 ) then
        lname = "old1_uo"
        call attrib(idnc,odim,osize,"old1_uo",lname,'m/s',-65.,65.,0,cptype)
        lname = "old1_vo"
        call attrib(idnc,odim,osize,"old1_vo",lname,'m/s',-65.,65.,0,cptype)
        lname = "old2_uo"
        call attrib(idnc,odim,osize,"old2_uo",lname,'m/s',-65.,65.,0,cptype)
        lname = "old2_vo"
        call attrib(idnc,odim,osize,"old2_vo",lname,'m/s',-65.,65.,0,cptype)
        lname = 'ipice'
        call attrib(idnc,dimj,jsize,'ipice',lname,'Pa',0.,1.E6,0,cptype)
      end if
      if ( nmlo/=0 .and. abs(nmlo)<=9 ) then
        lname = 'old1_uotop'
        call attrib(idnc,dimj,jsize,'old1_uotop',lname,'m/s',-65.,65.,0,cptype)
        lname = 'old1_votop'
        call attrib(idnc,dimj,jsize,'old1_votop',lname,'m/s',-65.,65.,0,cptype)
        lname = 'old1_uobot'
        call attrib(idnc,dimj,jsize,'old1_uobot',lname,'m/s',-65.,65.,0,cptype)
        lname = 'old1_vobot'
        call attrib(idnc,dimj,jsize,'old1_vobot',lname,'m/s',-65.,65.,0,cptype)
      end if
      lname = 'Soil ice lev 1'
      call attrib(idnc,dimj,jsize,'wbice1',lname,'m3/m3',0.,1.,0,cptype)
      lname = 'Soil ice lev 2'
      call attrib(idnc,dimj,jsize,'wbice2',lname,'m3/m3',0.,1.,0,cptype)
      lname = 'Soil ice lev 3'
      call attrib(idnc,dimj,jsize,'wbice3',lname,'m3/m3',0.,1.,0,cptype)
      lname = 'Soil ice lev 4'
      call attrib(idnc,dimj,jsize,'wbice4',lname,'m3/m3',0.,1.,0,cptype)
      lname = 'Soil ice lev 5'
      call attrib(idnc,dimj,jsize,'wbice5',lname,'m3/m3',0.,1.,0,cptype)
      lname = 'Soil ice lev 6'
      call attrib(idnc,dimj,jsize,'wbice6',lname,'m3/m3',0.,1.,0,cptype)
      if ( nmlo==0 .or. abs(nmlo)>9 ) then ! otherwise already defined above
        lname = 'Snow temperature lev 1'
        call attrib(idnc,dimj,jsize,'tggsn1',lname,'K',100.,425.,0,cptype)
        lname = 'Snow temperature lev 2'
        call attrib(idnc,dimj,jsize,'tggsn2',lname,'K',100.,425.,0,cptype)
        lname = 'Snow temperature lev 3'
        call attrib(idnc,dimj,jsize,'tggsn3',lname,'K',100.,425.,0,cptype)
      end if
      lname = 'Snow mass lev 1'
      call attrib(idnc,dimj,jsize,'smass1',lname,'K',0.,425.,0,cptype)
      lname = 'Snow mass lev 2'
      call attrib(idnc,dimj,jsize,'smass2',lname,'K',0.,425.,0,cptype)
      lname = 'Snow mass lev 3'
      call attrib(idnc,dimj,jsize,'smass3',lname,'K',0.,425.,0,cptype)
      lname = 'Snow density lev 1'
      call attrib(idnc,dimj,jsize,'ssdn1',lname,'K',0.,425.,0,cptype)
      lname = 'Snow density lev 2'
      call attrib(idnc,dimj,jsize,'ssdn2',lname,'K',0.,425.,0,cptype)
      lname = 'Snow density lev 3'
      call attrib(idnc,dimj,jsize,'ssdn3',lname,'K',0.,425.,0,cptype)
      lname = 'Snow age'
      call attrib(idnc,dimj,jsize,'snage',lname,'none',0.,20.,0,cptype)   
      lname = 'Snow flag'
      call attrib(idnc,dimj,jsize,'sflag',lname,'none',0.,4.,0,cptype)
      lname = 'Solar net at ground (+ve down)'
      call attrib(idnc,dimj,jsize,'sgsave',lname,'W/m2',-500.,2000.,0,cptype)
      
      if ( nsib==6 .or. nsib==7 ) then
        call savetiledef(idnc,local,dimj,jsize,dimc,csize,dimc2,c2size, &
                         dimc3,c3size,dimc4,c4size,dimc5,c5size,              &
                         dimc6,c6size,dimc7,c7size)
      end if
      
    endif  ! (itype==-1)
        
    if ( myid==0 ) write(6,*) 'finished defining attributes'
!   Leave define mode
    call ccnf_enddef(idnc)
    if ( myid==0 ) write(6,*) 'leave define mode'

    if ( procformat ) then
      ! procformat
      allocate(xpnt(il),xpnt2(il,vnode_nproc))
      do i = 1,ipan
        xpnt(i) = float(i + ioff)
      end do
      call ccmpi_gatherx(xpnt2,xpnt,0,comm_vnode)
      call ccnf_put_vara(idnc,ixp,(/1,1/),(/il,vnode_nproc/),xpnt2)
      deallocate(xpnt,xpnt2)
      allocate(ypnt(jl),ypnt2(jl,vnode_nproc))
      do n = 1,npan
        do j = 1,jpan
          i = j + (n-1)*jpan  
          ypnt(i) = float(j + joff + (n-noff)*il_g)
        end do
      end do
      call ccmpi_gatherx(ypnt2,ypnt,0,comm_vnode)
      call ccnf_put_vara(idnc,iyp,(/1,1/),(/jl,vnode_nproc/),ypnt2)
      deallocate(ypnt,ypnt2)
    elseif ( local ) then
      ! Set these to global indices (relative to panel 0 in uniform decomp)
      allocate(xpnt(il))
      do i = 1,ipan
        xpnt(i) = float(i + ioff)
      end do
      call ccnf_put_vara(idnc,ixp,1,il,xpnt(1:il))
      deallocate(xpnt)
      allocate(ypnt(jl))
      do n = 1,npan
        do j = 1,jpan
          i = j + (n-1)*jpan  
          ypnt(i) = float(j + joff + (n-noff)*il_g)
        end do
      end do
      call ccnf_put_vara(idnc,iyp,1,jl,ypnt(1:jl))
      deallocate(ypnt)
    else
      ! single file
      allocate(xpnt(il_g))
      do i = 1,il_g
        xpnt(i) = float(i)
      end do
      call ccnf_put_vara(idnc,ixp,1,il_g,xpnt(1:il_g))
      deallocate(xpnt)
      allocate(ypnt(jl_g))
      do j = 1,jl_g
        ypnt(j) = float(j)
      end do
      call ccnf_put_vara(idnc,iyp,1,jl_g,ypnt(1:jl_g))
      deallocate(ypnt)
    endif

    call ccnf_put_vara(idnc,idlev,1,kl,sig)
    call ccnf_put_vara(idnc,'sigma',1,kl,sig)

    zsoil(1)=0.5*zse(1)
    zsoil(2)=zse(1)+zse(2)*0.5
    do k = 3,ms
      zsoil(k)=sum(zse(1:k-1))+zse(k)*0.5
    end do
    call ccnf_put_vara(idnc,idms,1,ms,zsoil)
        
    if ( abs(nmlo)>0 .and. abs(nmlo)<=9 ) then
      call ccnf_put_vara(idnc,idoc,1,wlev,gosig)
    end if
    
    ! procformat
    if ( procformat ) then
      ! store local processor id in output file
      allocate(vnode_dat(vnode_nproc))
      call ccmpi_gatherx(vnode_dat,(/myid/),0,comm_vnode)
      call ccnf_put_vara(idnc,idproc,(/1/),(/vnode_nproc/),vnode_dat)
      deallocate(vnode_dat)
      !! store global processor id in output file number 000000
      !if ( myid==0 ) then
      !  allocate(procmap(nproc))
      !else
      !  allocate(procmap(1)) ! not used
      !end if
      !gprocrank = vnode_vleaderid*procmode + vnode_myid ! this is procmap_inv
      !call ccmpi_gatherx(procmap,(/gprocrank/),0,comm_world)
      !if ( myid==0 ) then
      !  call ccnf_put_vara(idnc,idgproc,(/1/),(/nproc/),procmap)  
      !end if
      !deallocate(procmap)
      ! store file id for a given processor number in output file number 000000
      if ( myid==0 ) then
        allocate( procnode(nproc) )
      else
        allocate( procnode(1) ) ! not used
      end if  
      call ccmpi_gatherx(procnode,(/vnode_vleaderid/),0,comm_world) ! this is procnode_inv
      if ( myid==0 ) then
        call ccnf_put_vara(idnc,idgpnode,(/1/),(/nproc/),procnode)  
      end if
      deallocate(procnode)
      ! store offset within a file for a given processor number in output file number 000000
      if ( myid==0 ) then
        allocate( procoffset(nproc) )
      else
        allocate( procoffset(1) ) ! not used
      end if
      call ccmpi_gatherx(procoffset,(/vnode_myid/),0,comm_world) ! this is procoffset_inv
      if ( myid==0 ) then
        call ccnf_put_vara(idnc,idgpoff,(/1/),(/nproc/),procoffset)  
      end if
      deallocate(procoffset)
    end if

    call ccnf_put_vara(idnc,'ds',1,ds)
    call ccnf_put_vara(idnc,'dt',1,dt)
    
    if ( itype==-1 ) then
      if ( cable_pop==1 ) then
        allocate( cabledata(POP_NPATCH) )
        do i = 1,POP_NPATCH
          cabledata(i) = real(i)
        end do  
        call ccnf_put_vara(idnc,idcp,1,POP_NPATCH,cabledata)
        deallocate( cabledata )
        allocate( cabledata(POP_NCOHORT) )
        do i = 1,POP_NCOHORT
          cabledata(i) = real(i)
        end do  
        call ccnf_put_vara(idnc,idc2p,1,POP_NCOHORT,cabledata)
        deallocate( cabledata )
      end if
      if ( cable_climate==1 ) then
        allocate( cabledata(91) )
        do i = 1,91
          cabledata(i) = real(i)
        end do  
        call ccnf_put_vara(idnc,idc91p,1,91,cabledata)
        deallocate( cabledata )
        allocate( cabledata(31) )
        do i = 1,31
          cabledata(i) = real(i)
        end do  
        call ccnf_put_vara(idnc,idc31p,1,31,cabledata)
        deallocate( cabledata )
        allocate( cabledata(20) )
        do i = 1,20
          cabledata(i) = real(i)
        end do
        call ccnf_put_vara(idnc,idc20y,1,20,cabledata)
        deallocate( cabledata )
        allocate( cabledata(120) )
        do i = 1,120
          cabledata(i) = real(i)
        end do
        call ccnf_put_vara(idnc,idc5d,1,120,cabledata)
        deallocate( cabledata )
      end if    
    end if    
    
  end if ! iarch==1
  ! -----------------------------------------------------------      

  ! set time to number of minutes since start 
  call ccnf_put_vara(idnc,'time',iarch,real(mtimer))
  call ccnf_put_vara(idnc,'timer',iarch,timer)   ! to be depreciated
  call ccnf_put_vara(idnc,'mtimer',iarch,mtimer) ! to be depreciated
  call ccnf_put_vara(idnc,'timeg',iarch,timeg)   ! to be depreciated
  call ccnf_put_vara(idnc,'ktau',iarch,ktau)     ! to be depreciated
  call ccnf_put_vara(idnc,'kdate',iarch,kdate)   ! to be depreciated
  call ccnf_put_vara(idnc,'ktime',iarch,ktime)   ! to be depreciated
  call ccnf_put_vara(idnc,'nstag',iarch,nstag)
  call ccnf_put_vara(idnc,'nstagu',iarch,nstagu)
  idum = mod(ktau-nstagoff,max(abs(nstagin),1))
  idum = -idum ! new_nstagoff = new_ktau - nstagoff - idum, where new_ktau=0
  call ccnf_put_vara(idnc,'nstagoff',iarch,idum)
  if ( (nmlo<0.and.nmlo>=-9) .or. (nmlo>0.and.nmlo<=9.and.itype==-1) ) then
    idum = mod(ktau-koff-nstagoffmlo,max(2*mstagf,1))
    idum = -koff - idum ! new_nstagoffmlo = new_ktau - koff - idum, where new_ktau=0
    call ccnf_put_vara(idnc,'nstagoffmlo',iarch,idum)
  end if
  if ( myid==0 ) then
    write(6,*) 'kdate,ktime,ktau=',kdate,ktime,ktau
    write(6,*) 'timer,timeg=',timer,timeg
  end if
  
elseif ( procformat ) then
    
  if ( iarch==1 ) then  
    allocate(xpnt(il),xpnt2(il,vnode_nproc))
    do i = 1,ipan
      xpnt(i) = float(i + ioff)
    end do
    call ccmpi_gatherx(xpnt2,xpnt,0,comm_vnode)
    deallocate(xpnt,xpnt2)
    allocate(ypnt(jl),ypnt2(jl,vnode_nproc))
    do n = 1,npan
      do j = 1,jpan
        i = j + (n-1)*jpan  
        ypnt(i) = float(j + joff + (n-noff)*il_g)
      end do
    end do
    call ccmpi_gatherx(ypnt2,ypnt,0,comm_vnode)
    deallocate(ypnt,ypnt2)
  
    allocate(vnode_dat(vnode_nproc))
    call ccmpi_gatherx(vnode_dat,(/myid/),0,comm_vnode)
    deallocate(vnode_dat)
    !allocate(procmap(1)) ! not used
    !gprocrank = vnode_vleaderid*procmode + vnode_myid ! this is procmap_inv
    !call ccmpi_gatherx(procmap,(/gprocrank/),0,comm_world)
    !deallocate(procmap)
    allocate(procnode(1)) ! not used
    call ccmpi_gatherx(procnode,(/vnode_vleaderid/),0,comm_world) ! this is procnode_inv
    deallocate(procnode)
    allocate(procoffset(1)) ! not used
    call ccmpi_gatherx(procoffset,(/vnode_myid/),0,comm_world) ! this is procoffset_inv
    deallocate(procoffset)
  end if
    
end if ! myid == 0 .or. local ..else..


! extract data from ocean model
if ( abs(nmlo)>=1 .and. abs(nmlo)<=9 ) then
  mlodwn(:,:,1:2) = 999. ! temp, sal
  mlodwn(:,:,3:4) = 0.   ! u, v
  mlodwn(:,:,5:8) = 0.   ! km, ks, tke & eps
  micdwn(:,1:7)   = 999. ! tggsn1-4, fracice, siced, snowd
  micdwn(:,8:10)  = 0.   ! sto, uic, vic
  ocndep(:)       = 0.   ! ocean depth
  ocnheight(:)    = 0.   ! free surface height
  call mlosave(mlodwn,ocndep,ocnheight,micdwn,0)
  ocnheight(:) = min(max(ocnheight(:), -130.), 130.)
  ocndwn(:,3:4) = 0. ! oldutop, oldvtop
  ocndwn(:,5:6) = 0. ! oldubot, oldvbot
  call mloexport(5,ocndwn(:,3),0,0)
  call mloexport(6,ocndwn(:,4),0,0)
  call mloexport(7,ocndwn(:,5),0,0)
  call mloexport(8,ocndwn(:,6),0,0)
end if


!**************************************************************
! WRITE TIME-INVARIANT VARIABLES
!**************************************************************

if ( ktau==0 .or. itype==-1 ) then  ! also for restart file
  call histwrt(zs,'zht',idnc,iarch,local,.true.)
  call histwrt(he,'he',idnc,iarch,local,.true.)
  call histwrt(em,'map',idnc,iarch,local,.true.)
  call histwrt(f,'cor',idnc,iarch,local,.true.)
  if ( save_urban ) then
    call histwrt(sigmu,'sigmu',idnc,iarch,local,.true.)
  end if
  aa(:) = real(isoilm_in(:))  ! use the raw soil data here to classify inland water bodies
  call histwrt(aa,'soilt',idnc,iarch,local,.true.) ! also defines land-sea mask
  if ( save_land ) then
    aa(:) = real(ivegt(:))
    call histwrt(aa,'vegt',idnc,iarch,local,.true.)
  end if
  if ( (nmlo<0.and.nmlo>=-9.and.save_ocean) .or. (nmlo>0.and.nmlo<=9.and.itype==-1) ) then
    call histwrt(ocndep,'ocndepth',idnc,iarch,local,.true.)
  end if
  if ( nriver==-1 .or. (nriver==1.and.itype==-1) ) then
    call rivervector(tmpry(:,1),tmpry(:,2))
    call histwrt(tmpry(:,1),'uriver',idnc,iarch,local,.true.)
    call histwrt(tmpry(:,2),'vriver',idnc,iarch,local,.true.)
  end if
endif ! (ktau==0.or.itype==-1) 

!**************************************************************
! WRITE 3D VARIABLES (2D + Time)
!**************************************************************

! BASIC -------------------------------------------------------
if ( save_land ) then
  if ( nsib==6 .or. nsib==7 ) then
    call histwrt(rsmin,'rs',idnc,iarch,local,lwrite_0)
  else if ( ktau==0 .or. itype==-1 ) then
    call histwrt(rsmin,'rsmin',idnc,iarch,local,.true.)
  end if
  call histwrt(sigmf,'sigmf',idnc,iarch,local,.true.)
end if
call histwrt(psl_in,'psf',idnc,iarch,local,.true.)
call mslp(aa,psl_in,zs,t_in)
aa(:) = aa(:)/100.
call histwrt(aa,'pmsl',idnc,iarch,local,.true.)
if ( save_land .or. save_ocean ) then
  if ( all(zo==0.) ) then
    call histwrt(zo,'zolnd',idnc,iarch,local,.false.)  
  else  
    call histwrt(zo,'zolnd',idnc,iarch,local,.true.)
  end if  
end if
if ( save_land ) then
  call histwrt(vlai,'lai',idnc,iarch,local,.true.)
end if
call histwrt(tss,'tsu',idnc,iarch,local,.true.)
if ( save_land .or. save_ocean ) then
  call histwrt(tpan,'tpan',idnc,iarch,local,.true.)
end if
! scale up precip,precc,sno,runoff to mm/day (soon reset to 0 in globpe)
! ktau in next line in case ntau (& thus ktau) < nwt 
scale_factor = real(nperday)/real(min(nwt,max(ktau,1)))
aa(:) = precip(1:ifull)*scale_factor 
call histwrt(aa,'rnd',idnc,iarch,local,lwrite_0)
aa(:) = precc(1:ifull)*scale_factor
call histwrt(aa,'rnc',idnc,iarch,local,lwrite_0)
aa(:) = sno(1:ifull)*scale_factor
call histwrt(aa,'sno',idnc,iarch,local,lwrite)
aa(:) = grpl(1:ifull)*scale_factor
call histwrt(aa,'grpl',idnc,iarch,local,lwrite)
if ( save_land ) then
  aa(:) = runoff(1:ifull)*scale_factor
  call histwrt(aa,'runoff',idnc,iarch,local,lwrite)
  aa(:) = runoff_surface(1:ifull)*scale_factor
  call histwrt(aa,'mrros',idnc,iarch,local,lwrite)
end if
if ( save_land .or. save_ocean ) then
  aa(:) = swrsave*albvisnir(:,1)+(1.-swrsave)*albvisnir(:,2)  
  call histwrt(aa,'alb',idnc,iarch,local,.true.)
end if
!if ( save_land ) then
!  call histwrt(fwet,'fwet',idnc,iarch,local,lwrite)
!end if

! MLO ---------------------------------------------------------      
! Export ocean data
if ( abs(nmlo)>=1 .and. abs(nmlo)<=9 ) then
  do k = 1,ms
    where (.not.land(1:ifull))
      tgg(:,k) = mlodwn(:,k,1)
    end where
  end do
  do k = 1,3
    where (.not.land(1:ifull))
      tggsn(:,k) = micdwn(:,k)
    end where
  end do
  where (.not.land(1:ifull))
    fracice = micdwn(:,5)
    sicedep = micdwn(:,6)
    snowd   = micdwn(:,7)*1000.
  end where
end if

call histwrt(snowd,'snd', idnc,iarch,local,.true.)  ! long write
do k=1,ms
  where ( tgg(:,k)<100. .and. itype==1 )
    aa(:) = tgg(:,k) + wrtemp
  elsewhere
    aa(:) = tgg(:,k)      ! Allows ocean temperatures to use a 290K offset
  end where
  write(vname,'("tgg",I1.1)') k
  call histwrt(aa,trim(vname),idnc,iarch,local,.true.)
  where ( tgg(:,k)<100. )
    tgg(:,k) = tgg(:,k) + wrtemp
  end where
end do

if ( abs(nmlo)>=1 .and. abs(nmlo)<=9 ) then
  if ( nmlo<0 .or. (nmlo>0.and.itype==-1) ) then
    call histwrt(ocnheight,'ocheight',idnc,iarch,local,.true.)
    if ( itype==-1 ) then
      call histwrt(tggsn(:,1),'tggsn1',idnc,iarch,local,.true.)
      call histwrt(tggsn(:,2),'tggsn2',idnc,iarch,local,.true.)
      call histwrt(tggsn(:,3),'tggsn3',idnc,iarch,local,.true.)
      call histwrt(micdwn(:,4),'tggsn4',idnc,iarch,local,.true.)
      call histwrt(micdwn(:,8),'sto',idnc,iarch,local,.true.)
    end if  
    call histwrt(micdwn(:,9),'uic',idnc,iarch,local,.true.)
    call histwrt(micdwn(:,10),'vic',idnc,iarch,local,.true.)
  end if
end if

if ( nriver==-1 .or. (nriver==1.and.itype==-1) ) then
  call histwrt(watbdy(1:ifull),'swater',idnc,iarch,local,.true.)
  call histwrt(river_discharge(1:ifull),'sdischarge',idnc,iarch,local,.true.)
end if

! SOIL --------------------------------------------------------
if ( itype==-1 ) then
  call histwrt(wb(:,1),'wb1',idnc,iarch,local,.true.)
  call histwrt(wb(:,2),'wb2',idnc,iarch,local,.true.)
  call histwrt(wb(:,3),'wb3',idnc,iarch,local,.true.)
  call histwrt(wb(:,4),'wb4',idnc,iarch,local,.true.)
  call histwrt(wb(:,5),'wb5',idnc,iarch,local,.true.)
  call histwrt(wb(:,6),'wb6',idnc,iarch,local,.true.)
else
  aa(:)=(wb(:,1)-swilt(isoilm))/(sfc(isoilm)-swilt(isoilm))
  call histwrt(aa,'wetfrac1',idnc,iarch,local,.true.)
  aa(:)=(wb(:,2)-swilt(isoilm))/(sfc(isoilm)-swilt(isoilm))
  call histwrt(aa,'wetfrac2',idnc,iarch,local,.true.)
  aa(:)=(wb(:,3)-swilt(isoilm))/(sfc(isoilm)-swilt(isoilm))
  call histwrt(aa,'wetfrac3',idnc,iarch,local,.true.)
  aa(:)=(wb(:,4)-swilt(isoilm))/(sfc(isoilm)-swilt(isoilm))
  call histwrt(aa,'wetfrac4',idnc,iarch,local,.true.)
  aa(:)=(wb(:,5)-swilt(isoilm))/(sfc(isoilm)-swilt(isoilm))
  call histwrt(aa,'wetfrac5',idnc,iarch,local,.true.)
  aa(:)=(wb(:,6)-swilt(isoilm))/(sfc(isoilm)-swilt(isoilm))
  call histwrt(aa,'wetfrac6',idnc,iarch,local,.true.)
end if
      
! Add wetfac to output for mbase=-19 option
if ( save_land ) then
  call histwrt(wetfac,'wetfac',idnc,iarch,local,.true.)
end if
      
! SEAICE ------------------------------------------------------       
call histwrt(sicedep,'siced',idnc,iarch,local,.true.)
call histwrt(fracice,'fracice',idnc,iarch,local,.true.)
     
! DIAGNOSTICS -------------------------------------------------
call histwrt(u10,'u10',idnc,iarch,local,.true.)
if ( save_cloud ) then
  call histwrt(cape_max,'cape_max',idnc,iarch,local,lwrite)
  call histwrt(cape_ave,'cape_ave',idnc,iarch,local,lwrite)
end if
      
if ( itype/=-1 .and. save_maxmin ) then  ! these not written to restart file
  aa=rndmax(:)*86400./dt ! scale up to mm/day
  call histwrt(aa,'maxrnd',idnc,iarch,local,lday)
  call histwrt(tmaxscr,'tmaxscr',idnc,iarch,local,lday)
  call histwrt(tminscr,'tminscr',idnc,iarch,local,lday)
  call histwrt(rhmaxscr,'rhmaxscr',idnc,iarch,local,lday)
  call histwrt(rhminscr,'rhminscr',idnc,iarch,local,lday)
  call histwrt(u10max,'u10max',idnc,iarch,local,lday)
  call histwrt(v10max,'v10max',idnc,iarch,local,lday)
  call histwrt(u10mx,'sfcWindmax',idnc,iarch,local,lave)
  call histwrt(u1max,'u1max',idnc,iarch,local,lday)
  call histwrt(v1max,'v1max',idnc,iarch,local,lday)
  call histwrt(u2max,'u2max',idnc,iarch,local,lday)
  call histwrt(v2max,'v2max',idnc,iarch,local,lday)
  ! if writes done more than once per day, 
  ! needed to augment accumulated 3-hourly rainfall in rnd06 to rnd21 
  ! to allow for intermediate zeroing of precip()
  ! but not needed from 17/9/03 with introduction of rnd24
  if (l3hr) then
    call histwrt(rnd_3hr(:,1),'rnd03',idnc,iarch,local,lday)
    call histwrt(rnd_3hr(:,2),'rnd06',idnc,iarch,local,lday)
    call histwrt(rnd_3hr(:,3),'rnd09',idnc,iarch,local,lday)
    call histwrt(rnd_3hr(:,4),'rnd12',idnc,iarch,local,lday)
    call histwrt(rnd_3hr(:,5),'rnd15',idnc,iarch,local,lday)
    call histwrt(rnd_3hr(:,6),'rnd18',idnc,iarch,local,lday)
    call histwrt(rnd_3hr(:,7),'rnd21',idnc,iarch,local,lday)
  end if
  call histwrt(rnd_3hr(:,8),'rnd24',idnc,iarch,local,lday)
  if ( nextout>=2 .and. l3hr ) then ! 6-hourly u10 & v10
    call histwrt( u10_3hr(:,2), 'u10_06',idnc,iarch,local,lday)
    call histwrt( v10_3hr(:,2), 'v10_06',idnc,iarch,local,lday)
    call histwrt( u10_3hr(:,4), 'u10_12',idnc,iarch,local,lday)
    call histwrt( v10_3hr(:,4), 'v10_12',idnc,iarch,local,lday)
    call histwrt( u10_3hr(:,6), 'u10_18',idnc,iarch,local,lday)
    call histwrt( v10_3hr(:,6), 'v10_18',idnc,iarch,local,lday)
    call histwrt( u10_3hr(:,8), 'u10_24',idnc,iarch,local,lday)
    call histwrt( v10_3hr(:,8), 'v10_24',idnc,iarch,local,lday)
    call histwrt(tscr_3hr(:,2),'tscr_06',idnc,iarch,local,lday)
    call histwrt(tscr_3hr(:,4),'tscr_12',idnc,iarch,local,lday)
    call histwrt(tscr_3hr(:,6),'tscr_18',idnc,iarch,local,lday)
    call histwrt(tscr_3hr(:,8),'tscr_24',idnc,iarch,local,lday)
    call histwrt( rh1_3hr(:,2), 'rh1_06',idnc,iarch,local,lday)
    call histwrt( rh1_3hr(:,4), 'rh1_12',idnc,iarch,local,lday)
    call histwrt( rh1_3hr(:,6), 'rh1_18',idnc,iarch,local,lday)
    call histwrt( rh1_3hr(:,8), 'rh1_24',idnc,iarch,local,lday)
  endif  ! (nextout>=2)
  if ( nextout>=3 .and. l3hr ) then  ! also 3-hourly u10 & v10
    call histwrt(tscr_3hr(:,1),'tscr_03',idnc,iarch,local,lday)
    call histwrt(tscr_3hr(:,3),'tscr_09',idnc,iarch,local,lday)
    call histwrt(tscr_3hr(:,5),'tscr_15',idnc,iarch,local,lday)
    call histwrt(tscr_3hr(:,7),'tscr_21',idnc,iarch,local,lday)
    call histwrt( rh1_3hr(:,1), 'rh1_03',idnc,iarch,local,lday)
    call histwrt( rh1_3hr(:,3), 'rh1_09',idnc,iarch,local,lday)
    call histwrt( rh1_3hr(:,5), 'rh1_15',idnc,iarch,local,lday)
    call histwrt( rh1_3hr(:,7), 'rh1_21',idnc,iarch,local,lday)
    call histwrt( u10_3hr(:,1), 'u10_03',idnc,iarch,local,lday)
    call histwrt( v10_3hr(:,1), 'v10_03',idnc,iarch,local,lday)
    call histwrt( u10_3hr(:,3), 'u10_09',idnc,iarch,local,lday)
    call histwrt( v10_3hr(:,3), 'v10_09',idnc,iarch,local,lday)
    call histwrt( u10_3hr(:,5), 'u10_15',idnc,iarch,local,lday)
    call histwrt( v10_3hr(:,5), 'v10_15',idnc,iarch,local,lday)
    call histwrt( u10_3hr(:,7), 'u10_21',idnc,iarch,local,lday)
    call histwrt( v10_3hr(:,7), 'v10_21',idnc,iarch,local,lday)
  endif  ! nextout>=3
end if
! only write these once per avg period
!call histwrt(tscr_ave,'tscr_ave',idnc,iarch,local,lave_0)
if ( save_cloud .or. itype==-1 ) then
  call histwrt(cbas_ave,'cbas_ave',idnc,iarch,local,lave_0)
  call histwrt(ctop_ave,'ctop_ave',idnc,iarch,local,lave_0)
end if
if ( itype/=-1 ) then  ! these not written to restart file
  if ( save_land .or. save_ocean ) then
    call histwrt(dew_ave,'dew_ave',idnc,iarch,local,lave)
    call histwrt(evap,'evap',idnc,iarch,local,lave)
    call histwrt(epan_ave,'epan_ave',idnc,iarch,local,lave)
    call histwrt(epot_ave,'epot_ave',idnc,iarch,local,lave)
    call histwrt(eg_ave,'eg_ave',idnc,iarch,local,lave)
    call histwrt(fg_ave,'fg_ave',idnc,iarch,local,lave)
    call histwrt(rnet_ave,'rnet_ave',idnc,iarch,local,lave)
    call histwrt(ga_ave,'ga_ave',idnc,iarch,local,lave)
  end if
  if ( save_radiation ) then
    call histwrt(riwp_ave,'iwp_ave',idnc,iarch,local,lave)
    call histwrt(rlwp_ave,'lwp_ave',idnc,iarch,local,lave)
  end if
  if ( save_cloud ) then
    call histwrt(cll_ave,'cll',idnc,iarch,local,lrad_0)
    call histwrt(clm_ave,'clm',idnc,iarch,local,lrad_0)
    call histwrt(clh_ave,'clh',idnc,iarch,local,lrad_0)
    call histwrt(cld_ave,'cld',idnc,iarch,local,lrad_0)
  end if
end if
if ( save_land .or. itype==-1 ) then
  call histwrt(wb_ave(:,1),'wb1_ave',idnc,iarch,local,lave_0)
  call histwrt(wb_ave(:,2),'wb2_ave',idnc,iarch,local,lave_0)
  call histwrt(wb_ave(:,3),'wb3_ave',idnc,iarch,local,lave_0)
  call histwrt(wb_ave(:,4),'wb4_ave',idnc,iarch,local,lave_0)
  call histwrt(wb_ave(:,5),'wb5_ave',idnc,iarch,local,lave_0)
  call histwrt(wb_ave(:,6),'wb6_ave',idnc,iarch,local,lave_0)
  call histwrt(wbice_ave(:,1),'wbice1_ave',idnc,iarch,local,lave_0)
  call histwrt(wbice_ave(:,2),'wbice2_ave',idnc,iarch,local,lave_0)
  call histwrt(wbice_ave(:,3),'wbice3_ave',idnc,iarch,local,lave_0)
  call histwrt(wbice_ave(:,4),'wbice4_ave',idnc,iarch,local,lave_0)
  call histwrt(wbice_ave(:,5),'wbice5_ave',idnc,iarch,local,lave_0)
  call histwrt(wbice_ave(:,6),'wbice6_ave',idnc,iarch,local,lave_0)
  scale_factor = real(nperday)/real(min(nwt,max(ktau,1)))
  aa(:) = snowmelt(1:ifull)*scale_factor
  call histwrt(aa,'snm',idnc,iarch,local,lwrite)
end if
if ( itype/=-1 ) then  ! these not written to restart file  
  !if ( save_land .or. save_ocean ) then
  !  call histwrt(tsu_ave,'tsu_ave',idnc,iarch,local,lave)
  !  call histwrt(alb_ave,'alb_ave',idnc,iarch,local,lrad)
  !end if
  !call histwrt(psl_ave,'pmsl_ave',idnc,iarch,local,lave)
  if ( abs(nmlo)>0.and.abs(nmlo)<=9.and.save_ocean ) then
    aa = 0.  
    call mlodiag(aa,0)  
    call histwrt(aa,'mixdepth',idnc,iarch,local,lave)
  end if
end if
call histwrt(tscrn,'tscrn',idnc,iarch,local,lwrite_0)
call histwrt(qgscrn,'qgscrn',idnc,iarch,local,lwrite_0)
if ( itype/=-1 ) then  ! these not written to restart file
  call histwrt(rhscrn,'rhscrn',idnc,iarch,local,lwrite)
  call histwrt(uscrn,'uscrn',idnc,iarch,local,lwrite)
  if ( save_radiation ) then
    call histwrt(rnet,'rnet',idnc,iarch,local,lwrite)
  end if
  if ( save_land .or. save_ocean ) then
    call histwrt(epan,'epan',idnc,iarch,local,lwrite)
  end if
endif    ! (itype/=-1)
if ( save_land .or. save_ocean .or. itype==-1 ) then
  call histwrt(eg,'eg',idnc,iarch,local,lwrite_0)
  call histwrt(fg,'fg',idnc,iarch,local,lwrite_0)
  call histwrt(taux,'taux',idnc,iarch,local,lwrite_0)
  call histwrt(tauy,'tauy',idnc,iarch,local,lwrite_0)
end if
if ( itype/=-1 ) then  ! these not written to restart file
  ! "extra" outputs
  if ( nextout>=1 ) then
    if ( save_radiation ) then
      call histwrt(rtu_ave,'rtu_ave',idnc,iarch,local,lrad)
      call histwrt(rtc_ave,'rtc_ave',idnc,iarch,local,lrad)
      call histwrt(rgdn_ave,'rgdn_ave',idnc,iarch,local,lrad)
      call histwrt(rgn_ave,'rgn_ave',idnc,iarch,local,lrad)
      call histwrt(rgc_ave,'rgc_ave',idnc,iarch,local,lrad)
      call histwrt(sint_ave,'sint_ave',idnc,iarch,local,lrad)
      call histwrt(sot_ave,'sot_ave',idnc,iarch,local,lrad)
      call histwrt(soc_ave,'soc_ave',idnc,iarch,local,lrad)
      call histwrt(sgdn_ave,'sgdn_ave',idnc,iarch,local,lave)
      call histwrt(sgn_ave,'sgn_ave',idnc,iarch,local,lave)
      call histwrt(sgc_ave,'sgc_ave',idnc,iarch,local,lrad)
      aa(:) = sunhours(:)/3600.
      call histwrt(aa,'sunhours',idnc,iarch,local,lave)
      call histwrt(fbeam_ave,'fbeam_ave',idnc,iarch,local,lrad)
    end if
    call histwrt(dpsdt,'dpsdt',idnc,iarch,local,lwrite)
  endif   ! nextout>=1
endif    ! (itype/=-1)
if ( save_pbl .or. itype==-1 ) then
  call histwrt(ustar,'ustar',idnc,iarch,local,lwrite_0)
  if ( rescrn>0 ) then
    call histwrt(tstar,'tstar',idnc,iarch,local,lwrite_0)
    call histwrt(qstar,'qstar',idnc,iarch,local,lwrite_0)
    call histwrt(thetavstar,'thetavstar',idnc,iarch,local,lwrite_0)
  end if
end if

! TURBULENT MIXING --------------------------------------------
call histwrt(pblh,'pblh',idnc,iarch,local,.true.)


! AEROSOL OPTICAL DEPTH ---------------------------------------
if ( nextout>=1 .and. abs(iaero)>=2 .and. nrad==5 .and. save_aerosols ) then
  call histwrt(opticaldepth(:,1,1),'sdust_vis',idnc,iarch,local,lwrite)
  !call histwrt(opticaldepth(:,1,2),'sdust_nir',idnc,iarch,local,lwrite)
  !call histwrt(opticaldepth(:,1,3),'sdust_lw',idnc,iarch,local,lwrite)
  call histwrt(opticaldepth(:,2,1),'ldust_vis',idnc,iarch,local,lwrite)
  !call histwrt(opticaldepth(:,2,2),'ldust_nir',idnc,iarch,local,lwrite)
  !call histwrt(opticaldepth(:,2,3),'ldust_lw',idnc,iarch,local,lwrite)
  call histwrt(opticaldepth(:,3,1),'so4_vis',idnc,iarch,local,lwrite)
  !call histwrt(opticaldepth(:,3,2),'so4_nir',idnc,iarch,local,lwrite)
  !call histwrt(opticaldepth(:,3,3),'so4_lw',idnc,iarch,local,lwrite)
  call histwrt(opticaldepth(:,4,1),'aero_vis',idnc,iarch,local,lwrite)
  !call histwrt(opticaldepth(:,4,2),'aero_nir',idnc,iarch,local,lwrite)
  !call histwrt(opticaldepth(:,4,3),'aero_lw',idnc,iarch,local,lwrite)
  call histwrt(opticaldepth(:,5,1),'bc_vis',idnc,iarch,local,lwrite)
  !call histwrt(opticaldepth(:,5,2),'bc_nir',idnc,iarch,local,lwrite)
  !call histwrt(opticaldepth(:,5,3),'bc_lw',idnc,iarch,local,lwrite)
  call histwrt(opticaldepth(:,6,1),'oc_vis',idnc,iarch,local,lwrite)
  !call histwrt(opticaldepth(:,6,2),'oc_nir',idnc,iarch,local,lwrite)
  !call histwrt(opticaldepth(:,6,3),'oc_lw',idnc,iarch,local,lwrite)
  call histwrt(opticaldepth(:,7,1),'ssalt_vis',idnc,iarch,local,lwrite)
  !call histwrt(opticaldepth(:,7,2),'ssalt_nir',idnc,iarch,local,lwrite)
  !call histwrt(opticaldepth(:,7,3),'ssalt_lw',idnc,iarch,local,lwrite)
  do k = 1,ndust
    aa = max(duste(:,k)*3.154e10,0.) ! g/m2/yr
    write(vname,'("dust",I1.1,"e_ave")') k
    call histwrt(aa,trim(vname),idnc,iarch,local,lave)
  end do  
  do k = 1,ndust
    aa=max(dustdd(:,k)*3.154e10,0.) ! g/m2/yr
    write(vname,'("dust",I1.1,"dd_ave")') k
    call histwrt(aa,trim(vname),idnc,iarch,local,lave)
  end do
  do k = 1,ndust
    aa=max(dustwd(:,k)*3.154e10,0.) ! g/m2/yr
    write(vname,'("dust",I1.1,"wd_ave")') k
    call histwrt(aa,trim(vname),idnc,iarch,local,lave)
  end do  
  do k = 1,ndust
    aa=max(dust_burden(:,k)*1.e6,0.) ! mg/m2
    write(vname,'("dust",I1.1,"b_ave")') k
    call histwrt(aa,trim(vname),idnc,iarch,local,lave)
  end do  
  aa=max(bce*3.154e10,0.) ! g/m2/yr
  call histwrt(aa,'bce_ave',idnc,iarch,local,lave)
  aa=max(bcdd*3.154e10,0.) ! g/m2/yr
  call histwrt(aa,'bcdd_ave',idnc,iarch,local,lave)
  aa=max(bcwd*3.154e10,0.) ! g/m2/yr
  call histwrt(aa,'bcwd_ave',idnc,iarch,local,lave)
  aa=max(bc_burden*1.e6,0.) ! mg/m2
  call histwrt(aa,'bcb_ave',idnc,iarch,local,lave)
  aa=max(oce*3.154e10,0.) ! g/m2/yr
  call histwrt(aa,'oce_ave',idnc,iarch,local,lave)
  aa=max(ocdd*3.154e10,0.) ! g/m2/yr
  call histwrt(aa,'ocdd_ave',idnc,iarch,local,lave)
  aa=max(ocwd*3.154e10,0.) ! g/m2/yr
  call histwrt(aa,'ocwd_ave',idnc,iarch,local,lave)
  aa=max(oc_burden*1.e6,0.) ! mg/m2
  call histwrt(aa,'ocb_ave',idnc,iarch,local,lave)
  aa=max(dmse*3.154e10,0.) ! gS/m2/yr (*1.938 for g/m2/yr)
  call histwrt(aa,'dmse_ave',idnc,iarch,local,lave)
  aa=max(dmsso2o*3.154e10,0.) ! gS/m2/yr
  call histwrt(aa,'dmsso2_ave',idnc,iarch,local,lave)
  aa=max(so2e*3.154e10,0.) ! gS/m2/yr (*2. for g/m2/yr)
  call histwrt(aa,'so2e_ave',idnc,iarch,local,lave)
  aa=max(so2so4o*3.154e10,0.) ! gS/m2/yr
  call histwrt(aa,'so2so4_ave',idnc,iarch,local,lave)
  aa=max(so2dd*3.154e10,0.) ! gS/m2/yr (*2. for g/m2/yr)
  call histwrt(aa,'so2dd_ave',idnc,iarch,local,lave)
  aa=max(so2wd*3.154e10,0.) ! gS/m2/yr (*2. for g/m2/yr)
  call histwrt(aa,'so2wd_ave',idnc,iarch,local,lave)
  aa=max(so4e*3.154e10,0.) ! gS/m2/yr (*3. for g/m2/yr)
  call histwrt(aa,'so4e_ave',idnc,iarch,local,lave)
  aa=max(so4dd*3.154e10,0.) ! gS/m2/yr (*3. for g/m2/yr)
  call histwrt(aa,'so4dd_ave',idnc,iarch,local,lave)
  aa=max(so4wd*3.154e10,0.) ! gS/m2/yr (*3. for g/m2/yr)
  call histwrt(aa,'so4wd_ave',idnc,iarch,local,lave)
  aa=max(dms_burden*1.e6,0.) ! mgS/m2
  call histwrt(aa,'dmsb_ave',idnc,iarch,local,lave)
  aa=max(so2_burden*1.e6,0.) ! mgS/m2
  call histwrt(aa,'so2b_ave',idnc,iarch,local,lave)
  aa=max(so4_burden*1.e6,0.) ! mgS/m2
  call histwrt(aa,'so4b_ave',idnc,iarch,local,lave)
end if

! CABLE -------------------------------------------------------
if ( nsib==6 .or. nsib==7 ) then
  if ( nextout>=1 .or. itype==-1 ) then
    if ( ccycle/=0 ) then
      do k=1,mplant
        write(vname,'("cplant",I1.1)') k
        call histwrt(cplant(:,k),vname,idnc,iarch,local,lday)
        write(vname,'("nplant",I1.1)') k
        call histwrt(niplant(:,k),vname,idnc,iarch,local,lday)
        write(vname,'("pplant",I1.1)') k
        call histwrt(pplant(:,k),vname,idnc,iarch,local,lday)
      end do
      do k=1,mlitter
        write(vname,'("clitter",I1.1)') k
        call histwrt(clitter(:,k),vname,idnc,iarch,local,lday)
        write(vname,'("nlitter",I1.1)') k
        call histwrt(nilitter(:,k),vname,idnc,iarch,local,lday)
        write(vname,'("plitter",I1.1)') k
        call histwrt(plitter(:,k),vname,idnc,iarch,local,lday)
      end do
      do k=1,msoil
        write(vname,'("csoil",I1.1)') k
        call histwrt(csoil(:,k),vname,idnc,iarch,local,lday)
        write(vname,'("nsoil",I1.1)') k
        call histwrt(nisoil(:,k),vname,idnc,iarch,local,lday)
        write(vname,'("psoil",I1.1)') k
        call histwrt(psoil(:,k),vname,idnc,iarch,local,lday)
      end do
      !call histwrt(glai,'glai',idnc,iarch,local,lday)
      if ( save_carbon ) then
        call histwrt(fnee_ave,'fnee_ave',idnc,iarch,local,lave)
        call histwrt(fpn_ave,'fpn_ave',idnc,iarch,local,lave)
        call histwrt(frd_ave,'frday_ave',idnc,iarch,local,lave)
        call histwrt(frp_ave,'frp_ave',idnc,iarch,local,lave)
        call histwrt(frpw_ave,'frpw_ave',idnc,iarch,local,lave)
        call histwrt(frpr_ave,'frpr_ave',idnc,iarch,local,lave)
        call histwrt(frs_ave,'frs_ave',idnc,iarch,local,lave)
        call histwrt(cnpp_ave,'cnpp_ave',idnc,iarch,local,lave)
        call histwrt(cnpp_ave,'cnbp_ave',idnc,iarch,local,lave)
      end if
    end if
    if ( cable_climate==1 ) then
      aa = real(climate_ivegt)  
      call histwrt(aa,'climate_ivegt',idnc,iarch,local,lday)
      aa = real(climate_biome)  
      call histwrt(aa,'climate_biome',idnc,iarch,local,lday)  
      call histwrt(climate_min20,'climate_min20',idnc,iarch,local,lday)  
      call histwrt(climate_max20,'climate_max20',idnc,iarch,local,lday)
      call histwrt(climate_alpha20,'climate_alpha20',idnc,iarch,local,lday)
      call histwrt(climate_agdd5,'climate_agdd5',idnc,iarch,local,lday)
      aa = real(climate_gmd)
      call histwrt(aa,'climate_gmd',idnc,iarch,local,lday)
      call histwrt(climate_dmoist_min20,'climate_dmoist_min20',idnc,iarch,local,lday)
      call histwrt(climate_dmoist_max20,'climate_dmoist_max20',idnc,iarch,local,lday)
    end if
  end if
endif   

! URBAN -------------------------------------------------------
if ( nurban/=0 .and. save_urban .and. itype/=-1 ) then
  call histwrt(anthropogenic_ave,'anth_ave',idnc,iarch,local,.true.) 
  call histwrt(anth_elecgas_ave,'anth_elecgas_ave',idnc,iarch,local,.true.) 
  call histwrt(anth_heating_ave,'anth_heat_ave',idnc,iarch,local,.true.) 
  call histwrt(anth_cooling_ave,'anth_cool_ave',idnc,iarch,local,.true.) 
  where ( sigmu>0. )
    aa = urban_tas
  elsewhere
    aa = tscrn
  end where
  call histwrt(aa,'urbantas',idnc,iarch,local,lave_0)
  where ( sigmu>0. )
    aa = tmaxurban
  elsewhere
    aa = tmaxscr
  end where
  call histwrt(aa,'urbantasmax',idnc,iarch,local,lday)
  where ( sigmu>0. )
    aa = tminurban
  elsewhere
    aa = tminscr
  end where
  call histwrt(aa,'urbantasmin',idnc,iarch,local,lday)
end if    
if ( (nurban<=-1.and.save_urban) .or. (nurban>=1.and.itype==-1) ) then
  do k = 1,5
    write(vname,'("rooftemp",I1.1)') k
    aa = 999.
    call atebsaved(aa,trim(vname),0,rawtemp=.true.)
    where ( aa<100. .and. itype==1 )
      aa = aa + urbtemp ! Allows urban temperatures to use a 290K offset
    end where  
    write(vname,'("rooftgg",I1.1)') k
    call histwrt(aa,trim(vname),idnc,iarch,local,.true.)
  end do  
  do k = 1,5
    write(vname,'("walletemp",I1.1)') k  
    aa = 999.
    call atebsaved(aa,trim(vname),0,rawtemp=.true.)
    where ( aa<100. .and. itype==1 )
      aa = aa + urbtemp ! Allows urban temperatures to use a 290K offset
    end where  
    write(vname,'("waletgg",I1.1)') k
    call histwrt(aa,trim(vname),idnc,iarch,local,.true.)
  end do  
  do k = 1,5
    write(vname,'("wallwtemp",I1.1)') k  
    aa = 999.
    call atebsaved(aa,vname,0,rawtemp=.true.)
    where ( aa<100. .and. itype==1 )
      aa = aa + urbtemp ! Allows urban temperatures to use a 290K offset
    end where  
    write(vname,'("walwtgg",I1.1)') k
    call histwrt(aa,trim(vname),idnc,iarch,local,.true.)
  end do  
  do k = 1,5
    write(vname,'("roadtemp",I1.1)') k  
    aa = 999.
    call atebsaved(aa,trim(vname),0,rawtemp=.true.)
    where ( aa<100. .and. itype==1 )
      aa = aa + urbtemp ! Allows urban temperatures to use a 290K offset
    end where  
    write(vname,'("roadtgg",I1.1)') k
    call histwrt(aa,trim(vname),idnc,iarch,local,.true.)
  end do
  do k = 1,5
    write(vname,'("slabtemp",I1.1)') k  
    aa = 999.
    call atebsaved(aa,trim(vname),0,rawtemp=.true.)
    where ( aa<100. .and. itype==1 )
      aa = aa + urbtemp ! Allows urban temperatures to use a 290K offset
    end where  
    write(vname,'("slabtgg",I1.1)') k
    call histwrt(aa,trim(vname),idnc,iarch,local,.true.)
  end do
  do k = 1,5
    write(vname,'("intmtemp",I1.1)') k  
    aa = 999.
    call atebsaved(aa,trim(vname),0,rawtemp=.true.)
    where ( aa<100. .and. itype==1 )
      aa = aa + urbtemp ! Allows urban temperatures to use a 290K offset
    end where  
    write(vname,'("intmtgg",I1.1)') k
    call histwrt(aa,trim(vname),idnc,iarch,local,.true.)
  end do
  aa = 999.
  call atebsaved(aa,"roomtemp",0)
  call histwrt(aa,'roomtgg1', idnc,iarch,local,.true.)
  aa = 999.
  call atebsaved(aa,"canyonsoilmoisture",0)
  call histwrt(aa,'urbnsmc', idnc,iarch,local,.true.)
  aa = 999.
  call atebsaved(aa,"roofsoilmoisture",0)
  call histwrt(aa,'urbnsmr', idnc,iarch,local,.true.)
  aa = 999.
  call atebsaved(aa,"roofsurfacewater",0)
  call histwrt(aa,'roofwtr', idnc,iarch,local,.true.)
  aa = 999.
  call atebsaved(aa,"roadsurfacewater",0)
  call histwrt(aa,'roadwtr', idnc,iarch,local,.true.)
  aa = 999.
  call atebsaved(aa,"canyonleafwater",0)
  call histwrt(aa,'urbwtrc', idnc,iarch,local,.true.)
  aa = 999.
  call atebsaved(aa,"roofleafwater",0)
  call histwrt(aa,'urbwtrr', idnc,iarch,local,.true.)
  aa = 999.
  call atebsaved(aa,"roofsnowdepth",0)
  call histwrt(aa,'roofsnd', idnc,iarch,local,.true.)
  aa = 999.
  call atebsaved(aa,"roadsnowdepth",0)
  call histwrt(aa,'roadsnd', idnc,iarch,local,.true.)
  aa = 999.
  call atebsaved(aa,"roofsnowdensity",0)
  call histwrt(aa,'roofden', idnc,iarch,local,.true.)
  aa = 999.
  call atebsaved(aa,"roadsnowdensity",0)
  call histwrt(aa,'roadden', idnc,iarch,local,.true.)
  aa = 999.
  call atebsaved(aa,"roofsnowalbedo",0)
  call histwrt(aa,'roofsna', idnc,iarch,local,.true.)
  aa = 999.
  call atebsaved(aa,"roadsnowalbedo",0)
  call histwrt(aa,'roadsna', idnc,iarch,local,.true.)
end if

! **************************************************************
! WRITE 4D VARIABLES (3D + Time)
! **************************************************************

if ( itype/=-1 ) then
  if ( nextout>=4 .and. nllp==3 ) then  
    do k=1,kl
      do iq=1,ifull        
        tr(iq,k,ngas+1)=tr(iq,k,ngas+1)-rlatt(iq)*180./pi
        tr(iq,k,ngas+2)=tr(iq,k,ngas+2)-rlongg(iq)*180./pi
        if(tr(iq,k,ngas+2)>180.)tr(iq,k,ngas+2)=tr(iq,k,ngas+2)-360.
        if(tr(iq,k,ngas+2)<-180.)tr(iq,k,ngas+2)=tr(iq,k,ngas+2)+360.
        tr(iq,k,ngas+3)=tr(iq,k,ngas+3)-.01*ps(iq)*sig(k)  ! in hPa
      enddo
    enddo
!   N.B. does not yet properly handle across Grenwich Meridion
    tmpry(:,1:kl)=tr(1:ifull,:,ngas+1)
    call histwrt(tmpry(:,1:kl),'del_lat',idnc,iarch,local,.true.)
    tmpry(:,1:kl)=tr(1:ifull,:,ngas+2)
    call histwrt(tmpry(:,1:kl),'del_lon',idnc,iarch,local,.true.)
    tmpry(:,1:kl)=tr(1:ifull,:,ngas+3)
    call histwrt(tmpry(:,1:kl),'del_p',idnc,iarch,local,.true.)
  endif  ! (nextout>=4.and.nllp==3)
end if

! ATMOSPHERE DYNAMICS ------------------------------------------
lwrite = (ktau>0)
call histwrt(t_in,'temp',idnc,iarch,local,.true.)
call histwrt(u_in,'u',idnc,iarch,local,.true.)
call histwrt(v_in,'v',idnc,iarch,local,.true.)
do k = 1,kl
  tmpry(1:ifull,k) = ps(1:ifull)*dpsldt(1:ifull,k)
enddo
call histwrt(tmpry(:,1:kl),'omega',idnc,iarch,local,lwrite_0)
call histwrt(q_in,'mixr',idnc,iarch,local,.true.)
if ( save_cloud ) then
  call histwrt(convh_ave,'convh_ave',idnc,iarch,local,lave)
end if

if ( abs(nmlo)>=1 .and. abs(nmlo)<=9 ) then
  if ( nmlo<0 .or. (nmlo>0.and.itype==-1) ) then
    do k = 1,wlev
      where ( mlodwn(:,k,1)<100. .and. itype==1 )
        oo(:,k) = mlodwn(:,k,1) + wrtemp
      elsewhere
        oo(:,k) = mlodwn(:,k,1)  
      end where
    end do  
<<<<<<< HEAD
    call histwrt(oo,"thetao",idnc,iarch,local,.true.)
    call histwrt(mlodwn(:,:,2),"so",idnc,iarch,local,.true.)
    call histwrt(mlodwn(:,:,3),"uo",idnc,iarch,local,.true.)
    call histwrt(mlodwn(:,:,4),"vo",idnc,iarch,local,.true.)
    call histwrt(w_ocn,"wo",idnc,iarch,local,.true.)
=======
    call histwrt4(oo,"thetao",idnc,iarch,local,.true.)
    call histwrt4(mlodwn(:,:,2),"so",idnc,iarch,local,.true.)
    call histwrt4(mlodwn(:,:,3),"uo",idnc,iarch,local,.true.)
    call histwrt4(mlodwn(:,:,4),"vo",idnc,iarch,local,.true.)
    call histwrt4(w_ocn,"wo",idnc,iarch,local,.true.)
    call histwrt4(mlodwn(:,:,5),"kmo",idnc,iarch,local,.true.)
    call histwrt4(mlodwn(:,:,6),"kso",idnc,iarch,local,.true.)
    call histwrt4(mlodwn(:,:,7),'tkeo',idnc,iarch,local,.true.)
    call histwrt4(mlodwn(:,:,8),'epso',idnc,iarch,local,.true.)
>>>>>>> d4119e2e
  end if
end if

! MICROPHYSICS ------------------------------------------------
if ( ldr/=0 .and. save_cloud ) then
  call histwrt(qfg,'qfg',idnc,iarch,local,.true.)
  call histwrt(qlg,'qlg',idnc,iarch,local,.true.)
  if ( ncloud>=2 .and. itype==-1 ) then
    call histwrt(qrg,'qrg',idnc,iarch,local,.true.)
  end if
  if ( ncloud>=3 .and. itype==-1 ) then
    call histwrt(qsng,'qsng',idnc,iarch,local,.true.)
    call histwrt(qgrg,'qgrg',idnc,iarch,local,.true.)
  end if
  call histwrt(cfrac,'cfrac',idnc,iarch,local,.true.)
  if ( ncloud>=2 .and. itype==-1 ) then
    call histwrt(rfrac,'rfrac',idnc,iarch,local,.true.)
  end if
  if ( ncloud>=3 .and. itype==-1 ) then
    call histwrt(sfrac,'sfrac',idnc,iarch,local,.true.)
    call histwrt(gfrac,'gfrac',idnc,iarch,local,.true.)
  end if
  if ( ncloud>=4 .and. itype==-1 ) then
    call histwrt(stratcloud,'stratcf',idnc,iarch,local,.true.)  
    call histwrt(nettend,'strat_nt',idnc,iarch,local,.true.)
  end if
endif
      
! TURBULENT MIXING --------------------------------------------
if ( nvmix==6 .and. ((nextout>=1.and.save_pbl).or.itype==-1) ) then
  call histwrt(tke,'tke',idnc,iarch,local,.true.)
  call histwrt(eps,'eps',idnc,iarch,local,.true.)
  !do k = 1,kl
  !  tmpry(:,k) = cm0*max(tke(1:ifull,k),mintke)**2/max(eps(1:ifull,k),mineps)
  !end do
  !call histwrt(tmpry,"Km",idnc,iarch,local,.true.)
end if

! TRACERS -----------------------------------------------------
if ( ngas>0 ) then
  if ( itype==-1 ) then ! restart
    do igas = 1,ngas
      write(trnum,'(i3.3)') igas
      call histwrt(tr(:,:,igas),    'tr'//trnum,  idnc,iarch,local,.true.)
    enddo ! igas loop
  else                  ! history
    do igas = 1,ngas
      write(trnum,'(i3.3)') igas
      !call histwrt(tr(:,:,igas),    'tr'//trnum,  idnc,iarch,local,.true.)
      call histwrt(traver(:,:,igas),'trav'//trnum,idnc,iarch,local,lave)
      ! rml 14/5/10 option to write out local time afternoon average
      if ( writetrpm ) then
        ! first divide by number of contributions to average
        do k = 1,kl
          trpm(1:ifull,k,igas) = trpm(1:ifull,k,igas)/float(npm)
        end do
        call histwrt(trpm(:,:,igas),'trpm'//trnum,idnc,iarch,local,.true.)
      endif
    enddo ! igas loop
    ! reset arrays
    if ( writetrpm ) then
      trpm = 0.
      npm  = 0
    endif
  end if
endif  ! (ngasc>0)

! AEROSOLS ----------------------------------------------------
if ( abs(iaero)>=2 ) then
  call histwrt(xtg(:,:,1), 'dms',  idnc,iarch,local,.true.)
  call histwrt(xtg(:,:,2), 'so2',  idnc,iarch,local,.true.)
  call histwrt(xtg(:,:,3), 'so4',  idnc,iarch,local,.true.)
  call histwrt(xtg(:,:,4), 'bco',  idnc,iarch,local,.true.)
  call histwrt(xtg(:,:,5), 'bci',  idnc,iarch,local,.true.)
  call histwrt(xtg(:,:,6), 'oco',  idnc,iarch,local,.true.)
  call histwrt(xtg(:,:,7), 'oci',  idnc,iarch,local,.true.)
  call histwrt(xtg(:,:,8), 'dust1',idnc,iarch,local,.true.)
  call histwrt(xtg(:,:,9), 'dust2',idnc,iarch,local,.true.)
  call histwrt(xtg(:,:,10),'dust3',idnc,iarch,local,.true.)
  call histwrt(xtg(:,:,11),'dust4',idnc,iarch,local,.true.)
  if ( aeromode>=1 .and. itype==-1 ) then
    call histwrt(xtg_solub(:,:,1), 'dms_s',  idnc,iarch,local,.true.)
    call histwrt(xtg_solub(:,:,2), 'so2_s',  idnc,iarch,local,.true.)
    call histwrt(xtg_solub(:,:,3), 'so4_s',  idnc,iarch,local,.true.)
    call histwrt(xtg_solub(:,:,4), 'bco_s',  idnc,iarch,local,.true.)
    call histwrt(xtg_solub(:,:,5), 'bci_s',  idnc,iarch,local,.true.)
    call histwrt(xtg_solub(:,:,6), 'oco_s',  idnc,iarch,local,.true.)
    call histwrt(xtg_solub(:,:,7), 'oci_s',  idnc,iarch,local,.true.)
    call histwrt(xtg_solub(:,:,8), 'dust1_s',idnc,iarch,local,.true.)
    call histwrt(xtg_solub(:,:,9), 'dust2_s',idnc,iarch,local,.true.)
    call histwrt(xtg_solub(:,:,10),'dust3_s',idnc,iarch,local,.true.)
    call histwrt(xtg_solub(:,:,11),'dust4_s',idnc,iarch,local,.true.) 
  end if
  if ( itype==-1 ) then
    call histwrt(ssn(:,:,1), 'seasalt1',idnc,iarch,local,.true.)
    call histwrt(ssn(:,:,2), 'seasalt2',idnc,iarch,local,.true.)
  end if  
  if ( save_aerosols ) then
    if ( iaero<=-2 ) then
      do k = 1,kl
        qtot(:)   = qg(1:ifull,k) + qlg(1:ifull,k) + qfg(1:ifull,k)
        tv(:)     = t(1:ifull,k)*(1.+1.61*qg(1:ifull,k)-qtot(:))   ! virtual temperature
        rhoa(:,k) = ps(1:ifull)*sig(k)/(rdry*tv(:))                ! density of air
      end do
      call aerodrop(1,ifull,tmpry(:,1:kl),rhoa)
      call histwrt(tmpry(:,1:kl),'cdn',idnc,iarch,local,.true.)
    end if
  end if
end if

!**************************************************************
! RESTART ONLY DATA
!**************************************************************

if ( itype==-1 ) then
  call histwrt(dpsldt,    'dpsldt',idnc,iarch,local,.true.)
  call histwrt(phi_nh,    'zgnhs', idnc,iarch,local,.true.)
  call histwrt(sdot(:,2:),'sdot',  idnc,iarch,local,.true.)
  call histwrt(pslx,      'pslx',  idnc,iarch,local,.true.)
  call histwrt(savu,      'savu',  idnc,iarch,local,.true.)
  call histwrt(savv,      'savv',  idnc,iarch,local,.true.)
  call histwrt(savu1,     'savu1', idnc,iarch,local,.true.)
  call histwrt(savv1,     'savv1', idnc,iarch,local,.true.)
  call histwrt(savu2,     'savu2', idnc,iarch,local,.true.)
  call histwrt(savv2,     'savv2', idnc,iarch,local,.true.)
  if ( abs(nmlo)>=3 .and. abs(nmlo)<=9 ) then
    call histwrt(oldu1,"old1_uo",idnc,iarch,local,.true.)
    call histwrt(oldv1,"old1_vo",idnc,iarch,local,.true.)
    call histwrt(oldu2,"old2_uo",idnc,iarch,local,.true.)
    call histwrt(oldv2,"old2_vo",idnc,iarch,local,.true.)
    call histwrt(ipice,'ipice',idnc,iarch,local,.true.)
  end if
  if ( nmlo/=0 .and. abs(nmlo)<=9 ) then
    call histwrt(ocndwn(:,3),'old1_uotop',idnc,iarch,local,.true.)
    call histwrt(ocndwn(:,4),'old1_votop',idnc,iarch,local,.true.)      
    call histwrt(ocndwn(:,5),'old1_uobot',idnc,iarch,local,.true.)
    call histwrt(ocndwn(:,6),'old1_vobot',idnc,iarch,local,.true.)      
  end if    
  call histwrt(wbice(:,1),'wbice1',idnc,iarch,local,.true.)
  call histwrt(wbice(:,2),'wbice2',idnc,iarch,local,.true.)
  call histwrt(wbice(:,3),'wbice3',idnc,iarch,local,.true.)
  call histwrt(wbice(:,4),'wbice4',idnc,iarch,local,.true.)
  call histwrt(wbice(:,5),'wbice5',idnc,iarch,local,.true.)
  call histwrt(wbice(:,6),'wbice6',idnc,iarch,local,.true.)
  if ( nmlo==0 ) then ! otherwise already written above
    call histwrt(tggsn(:,1),'tggsn1',idnc,iarch,local,.true.)
    call histwrt(tggsn(:,2),'tggsn2',idnc,iarch,local,.true.)
    call histwrt(tggsn(:,3),'tggsn3',idnc,iarch,local,.true.)
  end if
  call histwrt(smass(:,1),'smass1',idnc,iarch,local,.true.)
  call histwrt(smass(:,2),'smass2',idnc,iarch,local,.true.)
  call histwrt(smass(:,3),'smass3',idnc,iarch,local,.true.)
  call histwrt(ssdn(:,1), 'ssdn1', idnc,iarch,local,.true.)
  call histwrt(ssdn(:,2), 'ssdn2', idnc,iarch,local,.true.)
  call histwrt(ssdn(:,3), 'ssdn3', idnc,iarch,local,.true.)
  call histwrt(snage,     'snage', idnc,iarch,local,.true.)
  aa(:) = isflag(:)
  call histwrt(aa,    'sflag', idnc,iarch,local,.true.)
  call histwrt(sgsave,'sgsave',idnc,iarch,local,.true.)       
  
  if ( nsib==6 .or. nsib==7 ) then
    call savetile(idnc,local,iarch)
  end if
  
endif  ! (itype==-1)

! flush output buffers
if ( synchist ) then
  if ( myid==0 .or. local ) then
    call ccnf_sync(idnc)
  end if
end if

if ( myid==0 ) then
  write(6,*) "finished writing to ofile"    
end if

return
end subroutine openhist

!--------------------------------------------------------------
! HIGH FREQUENCY OUTPUT FILES
      
subroutine freqfile

use arrays_m                          ! Atmosphere dyamics prognostic arrays
use cc_mpi                            ! CC MPI routines
use dates_m                           ! Date data
use filnames_m                        ! Filenames
use infile                            ! Input file routines
use morepbl_m                         ! Additional boundary layer diagnostics
use newmpar_m                         ! Grid parameters
use parm_m                            ! Model configuration
use parmdyn_m                         ! Dynamics parameters
use parmgeom_m                        ! Coordinate data
use parmhdff_m                        ! Horizontal diffusion parameters
use parmhor_m                         ! Horizontal advection parameters
use raddiag_m                         ! Radiation diagnostic
use screen_m                          ! Screen level diagnostics
use sigs_m                            ! Atmosphere sigma levels
use tracers_m                         ! Tracer data
      
implicit none

include 'kuocom.h'                    ! Convection parameters

integer, parameter :: freqvars = 9  ! number of variables to write
integer, parameter :: nihead   = 54
integer, parameter :: nrhead   = 14
integer, dimension(nihead) :: nahead
integer, dimension(tblock) :: datedat
integer, dimension(:), allocatable :: vnode_dat
integer, dimension(:), allocatable :: procnode, procoffset
integer, dimension(5) :: adim
integer, dimension(4) :: sdim
integer, dimension(1) :: start,ncount,gpdim
integer, dimension(5) :: outdim
integer ixp,iyp,izp,tlen
integer icy,icm,icd,ich,icmi,ics,ti
integer i,j,n,fiarch
integer dproc, d4, asize, ssize, idnp, idgpn, idgpo
integer, save :: fncid = -1
integer, save :: idnt = 0
integer, save :: idkdate = 0
integer, save :: idktime = 0
integer, save :: idmtimer = 0
real, dimension(:,:,:), allocatable, save :: freqstore
real, dimension(ifull) :: umag, pmsl
real, dimension(:,:), allocatable :: xpnt2
real, dimension(:,:), allocatable :: ypnt2
real, dimension(:), allocatable :: xpnt
real, dimension(:), allocatable :: ypnt
real, dimension(1) :: zpnt
real, dimension(nrhead) :: ahead
real(kind=8), dimension(tblock) :: tpnt
logical, save :: first = .true.
logical :: local
character(len=1024) :: ffile
character(len=40) :: lname
character(len=33) :: grdtim
!character(len=20) :: timorg

call START_LOG(outfile_begin)

! localhist=.true. indicates that the output will be written in parallel.  procformat=.true.
! requires localhist=.true. to work.

! procformat=.true. indicates that procformat mode is active where one 'node' captian will
! write the output for that 'node' of processes.  Procformat supports virtual nodes, although
! they cannot be split across physical nodes.

! local=.true. if this process needs to write to a file

local = localhist .and. ((procformat.and.vnode_myid==0).or.(.not.procformat))
if ( procformat ) then
  dproc = 4
  d4    = 5
  asize = 5
  ssize = 4
else
  dproc = -1
  d4    = 4
  asize = 4
  ssize = 3
end if

! allocate arrays and open new file
if ( first ) then
  if ( myid==0 ) then
    write(6,*) "Initialise high frequency output"
  end if
  allocate(freqstore(ifull,tblock,freqvars))
  freqstore(:,:,:) = 0.
  if ( procformat ) then
    write(ffile,"(a,'.',i6.6)") trim(surfile), vnode_vleaderid
  elseif ( local ) then
    write(ffile,"(a,'.',i6.6)") trim(surfile), myid
  else
    ffile = surfile
  end if
  if ( myid==0 .or. local ) then
    call ccnf_create(ffile,fncid)
    ! Turn off the data filling
    call ccnf_nofill(fncid)
    ! Create dimensions
    if ( local ) then
      call ccnf_def_dim(fncid,'longitude',il,adim(1))
      call ccnf_def_dim(fncid,'latitude',jl,adim(2))
    else
      call ccnf_def_dim(fncid,'longitude',il_g,adim(1))
      call ccnf_def_dim(fncid,'latitude',jl_g,adim(2))
    endif
    call ccnf_def_dim(fncid,'lev',1,adim(3))
    if ( procformat ) then
      call ccnf_def_dim(fncid,'processor',vnode_nproc,adim(dproc)) 
      if ( myid==0 ) then
        call ccnf_def_dim(fncid,'gprocessor',nproc,gpdim(1)) 
      else
         gpdim(1)=0
      end if
    end if
    if ( unlimitedhist ) then
      call ccnf_def_dimu(fncid,'time',adim(d4))
    else
      tlen = ntau/tbave
      call ccnf_def_dim(fncid,'time',tlen,adim(d4))  
    end if
    ! Define coords.
    if ( procformat ) then
      outdim(1) = adim(1)
      outdim(2) = adim(dproc)
      call ccnf_def_var(fncid,'longitude','float',2,outdim(1:2),ixp)        
    else
      call ccnf_def_var(fncid,'longitude','float',1,adim(1:1),ixp)
    end if
    call ccnf_put_att(fncid,ixp,'point_spacing','even')
    call ccnf_put_att(fncid,ixp,'units','degrees_east')
    if ( procformat ) then
      outdim(1) = adim(2)
      outdim(2) = adim(dproc)
      call ccnf_def_var(fncid,'latitude','float',2,outdim(1:2),iyp)
    else
      call ccnf_def_var(fncid,'latitude','float',1,adim(2:2),iyp)
    end if
    call ccnf_put_att(fncid,iyp,'point_spacing','even')
    call ccnf_put_att(fncid,iyp,'units','degrees_north')
    call ccnf_def_var(fncid,'lev','float',1,adim(3:3),izp)
    call ccnf_put_att(fncid,izp,'positive','down')
    call ccnf_put_att(fncid,izp,'point_spacing','uneven')
    call ccnf_put_att(fncid,izp,'units','sigma_level')
    if ( procformat ) then
      call ccnf_def_var(fncid,'processor','float',1,adim(dproc:dproc),idnp)  
      if ( myid==0 ) then
        !call ccnf_def_var(fncid,'gprocessor','int',1,gpdim(1:1),idgp)
        call ccnf_def_var(fncid,'gprocnode','int',1,gpdim(1:1),idgpn)
        call ccnf_def_var(fncid,'gprocoffset','int',1,gpdim(1:1),idgpo)
      end if
    end if
    call ccnf_def_var(fncid,'time','double',1,adim(d4:d4),idnt)
    call ccnf_put_att(fncid,idnt,'point_spacing','even')
    icy=kdate/10000
    icm=max(1,min(12,(kdate-icy*10000)/100))
    icd=max(1,min(31,(kdate-icy*10000-icm*100)))
    if ( icy<100 ) then
      icy=icy+1900
    end if
    ich=ktime/100
    icmi=(ktime-ich*100)
    ics=0
    !write(timorg,'(i2.2,"-",a3,"-",i4.4,3(":",i2.2))') icd,month(icm),icy,ich,icmi,ics
    !call ccnf_put_att(fncid,idnt,'time_origin',timorg)
    write(grdtim,'("seconds since ",i4.4,"-",i2.2,"-",i2.2," ",2(i2.2,":"),i2.2)') icy,icm,icd,ich,icmi,ics
    call ccnf_put_att(fncid,idnt,'units',grdtim)
    if ( leap==0 ) then
      call ccnf_put_att(fncid,idnt,'calendar','noleap')
    end if
    call ccnf_def_var(fncid,'kdate','int',1,adim(d4:d4),idkdate)
    call ccnf_def_var(fncid,'ktime','int',1,adim(d4:d4),idktime)
    call ccnf_def_var(fncid,'mtimer','int',1,adim(d4:d4),idmtimer)
    ! header data
    ahead(1)=ds
    ahead(2)=0.  !difknbd
    ahead(3)=0.  ! was rhkuo for kuo scheme
    ahead(4)=0.  !du
    ahead(5)=rlong0     ! needed by cc2hist
    ahead(6)=rlat0      ! needed by cc2hist
    ahead(7)=schmidt    ! needed by cc2hist
    ahead(8)=0.  !stl2
    ahead(9)=0.  !relaxt
    ahead(10)=0.  !hourbd
    ahead(11)=tss_sh
    ahead(12)=vmodmin
    ahead(13)=av_vmod
    ahead(14)=epsp
    nahead(1)=il_g       ! needed by cc2hist
    nahead(2)=jl_g       ! needed by cc2hist
    nahead(3)=1          ! needed by cc2hist (turns off 3D fields)
    nahead(4)=5
    nahead(5)=0          ! nsd not used now
    nahead(6)=io_in
    nahead(7)=nbd
    nahead(8)=0          ! not needed now  
    nahead(9)=mex
    nahead(10)=mup
    nahead(11)=2 ! nem
    nahead(12)=mtimer
    nahead(13)=0         ! nmi
    nahead(14)=nint(dt)  ! needed by cc2hist
    nahead(15)=0         ! not needed now 
    nahead(16)=nhor
    nahead(17)=nkuo
    nahead(18)=khdif
    nahead(19)=kl        ! needed by cc2hist (was kwt)
    nahead(20)=0  !iaa
    nahead(21)=0  !jaa
    nahead(22)=-4
    nahead(23)=0       ! not needed now      
    nahead(24)=0  !lbd
    nahead(25)=nrun
    nahead(26)=0
    nahead(27)=khor
    nahead(28)=ksc
    nahead(29)=kountr
    nahead(30)=1 ! ndiur
    nahead(31)=0  ! spare
    nahead(32)=nhorps
    nahead(33)=0
    nahead(34)=ms        ! needed by cc2hist
    nahead(35)=ntsur
    nahead(36)=nrad
    nahead(37)=kuocb
    nahead(38)=nvmix
    nahead(39)=ntsea
    nahead(40)=0  
    nahead(41)=nextout
    nahead(42)=il
    nahead(43)=ntrac     ! needed by cc2hist
    nahead(44)=nsib
    nahead(45)=nrungcm
    nahead(46)=ncvmix
    nahead(47)=ngwd
    nahead(48)=lgwd
    nahead(49)=mup
    nahead(50)=nritch_t
    nahead(51)=ldr
    nahead(52)=nevapls
    nahead(53)=nevapcc
    nahead(54)=nt_adv
    call ccnf_put_attg(fncid,'real_header',ahead)
    call ccnf_put_attg(fncid,'int_header',nahead)
    if ( local ) then
      !call ccnf_put_attg(fncid,'processor_num',myid)
      call ccnf_put_attg(fncid,'nproc',nproc)
      if ( procformat ) then
        !call ccnf_put_attg(fncid,'nnodes',vleader_nproc) 
        call ccnf_put_attg(fncid,'procmode',vnode_nproc)
      end if
      if ( uniform_decomp ) then
        call ccnf_put_attg(fncid,'decomp','uniform1')
      else
        call ccnf_put_attg(fncid,'decomp','face')
      end if
    end if 
    ! define variables
    if ( procformat ) then
      sdim(1:2) = adim(1:2) 
      sdim(3:4) = adim(4:5)
    else
      sdim(1:2) = adim(1:2)
      sdim(3)   = adim(4)
    end if
    lname='x-component 10m wind'
    call attrib(fncid,sdim,ssize,'uas',lname,'m/s',-130.,130.,0,1)
    lname='y-component 10m wind'     
    call attrib(fncid,sdim,ssize,'vas',lname,'m/s',-130.,130.,0,1)
    lname='Screen temperature'     
    call attrib(fncid,sdim,ssize,'tscrn',lname,'K',100.,425.,0,1)
    lname='Screen relative humidity'     
    call attrib(fncid,sdim,ssize,'rhscrn',lname,'%',0.,200.,0,1)
    lname='Precipitation'
    call attrib(fncid,sdim,ssize,'rnd',lname,'mm/day',0.,1300.,0,-1)  ! -1=long
    lname='Snowfall'
    call attrib(fncid,sdim,ssize,'sno',lname,'mm/day',0.,1300.,0,-1)  ! -1=long
    lname='Graupelfall'
    call attrib(fncid,sdim,ssize,'grpl',lname,'mm/day',0.,1300.,0,-1) ! -1=long
    lname ='Mean sea level pressure'
    call attrib(fncid,sdim,ssize,'pmsl',lname,'hPa',800.,1200.,0,1)    
    lname ='Solar downwelling at ground'
    call attrib(fncid,sdim,ssize,'sgdn_ave',lname,'W/m2',-500.,2.e3,0,-1) ! -1 = long 

    ! end definition mode
    call ccnf_enddef(fncid)
    if ( procformat ) then
      ! procformat
      allocate(xpnt(il),xpnt2(il,vnode_nproc))
      do i = 1,ipan
        xpnt(i) = float(i + ioff)
      end do
      call ccmpi_gatherx(xpnt2,xpnt,0,comm_vnode)
      call ccnf_put_vara(fncid,ixp,(/1,1/),(/il,vnode_nproc/),xpnt2)
      deallocate(xpnt,xpnt2)
      allocate(ypnt(jl),ypnt2(jl,vnode_nproc))
      do n = 1,npan
        do j = 1,jpan
          i = j + (n-1)*jpan  
          ypnt(i) = float(j + joff + (n-noff)*il_g)
        end do
      end do
      call ccmpi_gatherx(ypnt2,ypnt,0,comm_vnode)
      call ccnf_put_vara(fncid,iyp,(/1,1/),(/jl,vnode_nproc/),ypnt2)
      deallocate(ypnt,ypnt2)
    else if ( local ) then
      ! Set these to global indices (relative to panel 0 in uniform decomp)
      allocate(xpnt(il))
      do i=1,ipan
        xpnt(i) = float(i) + ioff
      end do
      call ccnf_put_vara(fncid,ixp,1,il,xpnt(1:il))
      deallocate(xpnt)
      allocate(ypnt(jl))
      i=1
      do n=1,npan
        do j=1,jpan
          ypnt(i) = float(j) + joff + (n-noff)*il_g
          i=i+1
        end do
      end do
      call ccnf_put_vara(fncid,iyp,1,jl,ypnt(1:jl))
      deallocate(ypnt)
    else
      allocate(xpnt(il_g))
      do i=1,il_g
        xpnt(i) = float(i)
      end do
      call ccnf_put_vara(fncid,ixp,1,il_g,xpnt(1:il_g))
      deallocate(xpnt)
      allocate(ypnt(jl_g))
      do j=1,jl_g
        ypnt(j) = float(j)
      end do
      call ccnf_put_vara(fncid,iyp,1,jl_g,ypnt(1:jl_g))
      deallocate(xpnt)
    end if
    zpnt(1)=1.
    call ccnf_put_vara(fncid,izp,1,1,zpnt(1:1))
    
    if ( procformat ) then
      ! store local processor order in output file  
      allocate( vnode_dat(vnode_nproc) )  
      call ccmpi_gatherx(vnode_dat,(/myid/),0,comm_vnode)
      call ccnf_put_vara(fncid,idnp,(/1/),(/vnode_nproc/),vnode_dat)
      deallocate( vnode_dat )
      !! store global processor order in output file number 000000
      !if ( myid==0 ) then
      !  allocate( procmap(nproc) )
      !else
      !  allocate( procmap(1) ) ! not used  
      !end if
      !gprocrank = vnode_vleaderid*procmode + vnode_myid ! this is procmap_inv
      !call ccmpi_gatherx(procmap,(/gprocrank/),0,comm_world)
      !if ( myid==0 ) then
      !  call ccnf_put_vara(fncid,idgp,(/1/),(/nproc/),procmap)  
      !end if
      !deallocate(procmap)
      ! store file id for a given processor number in output file number 000000
      if ( myid==0 ) then
        allocate( procnode(nproc) )
      else
        allocate( procnode(1) ) ! not used
      end if  
      call ccmpi_gatherx(procnode,(/vnode_vleaderid/),0,comm_world) ! this is procnode_inv
      if ( myid==0 ) then
        call ccnf_put_vara(fncid,idgpn,(/1/),(/nproc/),procnode)  
      end if
      deallocate(procnode)
      ! store offset within a file for a given processor number in output file number 000000
      if ( myid==0 ) then
        allocate( procoffset(nproc) )
      else
        allocate( procoffset(1) ) ! not used
      end if
      call ccmpi_gatherx(procoffset,(/vnode_myid/),0,comm_world) ! this is procoffset_inv
      if ( myid==0 ) then
        call ccnf_put_vara(fncid,idgpo,(/1/),(/nproc/),procoffset)  
      end if
      deallocate(procoffset)
    end if
    
  else if ( procformat ) then
    
    allocate(xpnt(il),xpnt2(il,vnode_nproc))
    do i = 1,ipan
      xpnt(i) = float(i + ioff)
    end do
    call ccmpi_gatherx(xpnt2,xpnt,0,comm_vnode)
    deallocate(xpnt,xpnt2)
    allocate(ypnt(jl),ypnt2(jl,vnode_nproc))
    do n = 1,npan
      do j = 1,jpan
        i = j + (n-1)*jpan  
        ypnt(i) = float(j + joff + (n-noff)*il_g)
      end do
    end do
    call ccmpi_gatherx(ypnt2,ypnt,0,comm_vnode)
    deallocate(ypnt,ypnt2)
    
    allocate( vnode_dat(vnode_nproc) )
    call ccmpi_gatherx(vnode_dat,(/myid/),0,comm_vnode)
    deallocate( vnode_dat )
    !allocate(procmap(1)) ! not used
    !gprocrank = vnode_vleaderid*procmode + vnode_myid ! this is procmap_inv
    !call ccmpi_gatherx(procmap,(/gprocrank/),0,comm_world)
    !deallocate(procmap)
    allocate(procnode(1)) ! not used
    call ccmpi_gatherx(procnode,(/vnode_vleaderid/),0,comm_world) ! this is procnode_inv
    deallocate(procnode)
    allocate(procoffset(1)) ! not used
    call ccmpi_gatherx(procoffset,(/vnode_myid/),0,comm_world) ! this is procoffset_inv
    deallocate(procoffset)
    
  end if ! myid==0 .or. local ..else if ( procformat ) ..
  
  first=.false.
  if ( myid==0 ) write(6,*) "Finished initialising high frequency output"
 
end if

!if ( procformat ) then
!  call init_iobuffer(idnc,itype)
!end if

! store output
ti = mod(ktau,tblock*tbave)
if ( ti==0 ) ti = tblock*tbave
ti = (ti-1)/tbave + 1
umag = sqrt(u(1:ifull,1)*u(1:ifull,1)+v(1:ifull,1)*v(1:ifull,1))
call mslp(pmsl,psl,zs,t)
freqstore(1:ifull,ti,1) = freqstore(1:ifull,ti,1) + u10*u(1:ifull,1)/max(umag,1.E-6)
freqstore(1:ifull,ti,2) = freqstore(1:ifull,ti,2) + u10*v(1:ifull,1)/max(umag,1.E-6)
freqstore(1:ifull,ti,3) = freqstore(1:ifull,ti,3) + tscrn
freqstore(1:ifull,ti,4) = freqstore(1:ifull,ti,4) + rhscrn
freqstore(1:ifull,ti,5) = freqstore(1:ifull,ti,5) + condx*86400./dt
freqstore(1:ifull,ti,6) = freqstore(1:ifull,ti,6) + conds*86400./dt
freqstore(1:ifull,ti,7) = freqstore(1:ifull,ti,7) + condg*86400./dt
freqstore(1:ifull,ti,8) = freqstore(1:ifull,ti,8) + pmsl/100.
freqstore(1:ifull,ti,9) = freqstore(1:ifull,ti,9) + sgdn

! write data to file
if ( mod(ktau,tblock*tbave)==0 ) then
    
  if ( myid==0 .or. local ) then
    if ( myid==0 ) then
      write(6,*) "Write high frequency output"
    end if
    fiarch = ktau/tbave - tblock + 1
    start(1) = fiarch
    ncount(1) = tblock
    do i = 1,tblock
      tpnt(i)=real(ktau+(i-tblock)*tbave,8)*real(dt,8)
    end do
    call ccnf_put_vara(fncid,idnt,start,ncount,tpnt)
    do i = 1,tblock
      datedat(i) = kdate
    end do
    call ccnf_put_vara(fncid,idkdate,start,ncount,datedat)
    do i = 1,tblock
      datedat(i) = ktime
    end do
    call ccnf_put_vara(fncid,idktime,start,ncount,datedat)
    do i = 1,tblock
      datedat(i) = mtimer + nint(real((i-tblock)*tbave)*dt/60.)
    end do
    call ccnf_put_vara(fncid,idmtimer,start,ncount,datedat)
  end if

  ! record output
  freqstore(:,:,:) = freqstore(:,:,:)/real(tbave)
  call freqwrite(fncid,'uas',     fiarch,tblock,local,freqstore(:,:,1))
  call freqwrite(fncid,'vas',     fiarch,tblock,local,freqstore(:,:,2))
  call freqwrite(fncid,'tscrn',   fiarch,tblock,local,freqstore(:,:,3))
  call freqwrite(fncid,'rhscrn',  fiarch,tblock,local,freqstore(:,:,4))
  call freqwrite(fncid,'rnd',     fiarch,tblock,local,freqstore(:,:,5))
  call freqwrite(fncid,'sno',     fiarch,tblock,local,freqstore(:,:,6))
  call freqwrite(fncid,'grpl',    fiarch,tblock,local,freqstore(:,:,7))
  call freqwrite(fncid,'pmsl',    fiarch,tblock,local,freqstore(:,:,8))
  call freqwrite(fncid,'sgdn_ave',fiarch,tblock,local,freqstore(:,:,9))
  freqstore(:,:,:) = 0.

end if

if ( myid==0 .or. local ) then
  ! close file at end of run
  if ( ktau==ntau ) then
    !if ( procformat ) then
    !  call init_iobuffer(idnc,itype)
    !end if
    call ccnf_close(fncid)
  end if
end if
      
call END_LOG(outfile_end)
      
return
end subroutine freqfile

subroutine mslp(pmsl,psl,zs,t)

use cc_mpi, only : mydiag
use const_phys
use newmpar_m
use parm_m
use sigs_m

implicit none
! this one will ignore negative zs (i.e. over the ocean)

integer, parameter :: meth=1 ! 0 for original, 1 for other jlm - always now
integer, save :: lev = -1
real c,conr,con
real, dimension(ifull), intent(out) :: pmsl
real, dimension(ifull), intent(in) :: psl,zs
real, dimension(ifull) :: phi1,tsurf,tav,dlnps
real, dimension(:,:), intent(in) :: t
      
c=grav/stdlapse
conr=c/rdry
if ( lev<0 ) then
  lev=1
  do while (sig(lev+1)<=0.9)
    lev=lev+1
  end do
end if
con=sig(lev)**(rdry/c)/c
      
if ( meth==1 ) then
  phi1(:)=t(1:ifull,lev)*rdry*(1.-sig(lev))/sig(lev) ! phi of sig(lev) above sfce
  tsurf(:)=t(1:ifull,lev)+phi1(:)*stdlapse/grav
  tav(:)=tsurf(:)+zs(1:ifull)*.5*stdlapse/grav
  dlnps(:)=zs(1:ifull)/(rdry*tav(:))
  pmsl(:)=1.e5*exp(psl(:)+dlnps(:))
end if  ! (meth==1)
      
if ( nmaxpr==1 .and. mydiag ) then
  write(6,*) 'meth,lev,sig(lev) ',meth,lev,sig(lev)
  write(6,*) 'zs,t_lev,psl,pmsl ',zs(idjd),t(idjd,lev),psl(idjd),pmsl(idjd)
end if
      
return
end subroutine mslp

end module outcdf<|MERGE_RESOLUTION|>--- conflicted
+++ resolved
@@ -3139,23 +3139,15 @@
         oo(:,k) = mlodwn(:,k,1)  
       end where
     end do  
-<<<<<<< HEAD
     call histwrt(oo,"thetao",idnc,iarch,local,.true.)
     call histwrt(mlodwn(:,:,2),"so",idnc,iarch,local,.true.)
     call histwrt(mlodwn(:,:,3),"uo",idnc,iarch,local,.true.)
     call histwrt(mlodwn(:,:,4),"vo",idnc,iarch,local,.true.)
     call histwrt(w_ocn,"wo",idnc,iarch,local,.true.)
-=======
-    call histwrt4(oo,"thetao",idnc,iarch,local,.true.)
-    call histwrt4(mlodwn(:,:,2),"so",idnc,iarch,local,.true.)
-    call histwrt4(mlodwn(:,:,3),"uo",idnc,iarch,local,.true.)
-    call histwrt4(mlodwn(:,:,4),"vo",idnc,iarch,local,.true.)
-    call histwrt4(w_ocn,"wo",idnc,iarch,local,.true.)
-    call histwrt4(mlodwn(:,:,5),"kmo",idnc,iarch,local,.true.)
-    call histwrt4(mlodwn(:,:,6),"kso",idnc,iarch,local,.true.)
-    call histwrt4(mlodwn(:,:,7),'tkeo',idnc,iarch,local,.true.)
-    call histwrt4(mlodwn(:,:,8),'epso',idnc,iarch,local,.true.)
->>>>>>> d4119e2e
+    call histwrt(mlodwn(:,:,5),"kmo",idnc,iarch,local,.true.)
+    call histwrt(mlodwn(:,:,6),"kso",idnc,iarch,local,.true.)
+    call histwrt(mlodwn(:,:,7),'tkeo',idnc,iarch,local,.true.)
+    call histwrt(mlodwn(:,:,8),'epso',idnc,iarch,local,.true.)
   end if
 end if
 
