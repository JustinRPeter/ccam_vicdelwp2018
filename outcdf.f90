! Conformal Cubic Atmospheric Model
    
! Copyright 2015 Commonwealth Scientific Industrial Research Organisation (CSIRO)
    
! This file is part of the Conformal Cubic Atmospheric Model (CCAM)
!
! CCAM is free software: you can redistribute it and/or modify
! it under the terms of the GNU General Public License as published by
! the Free Software Foundation, either version 3 of the License, or
! (at your option) any later version.
!
! CCAM is distributed in the hope that it will be useful,
! but WITHOUT ANY WARRANTY; without even the implied warranty of
! MERCHANTABILITY or FITNESS FOR A PARTICULAR PURPOSE.  See the
! GNU General Public License for more details.
!
! You should have received a copy of the GNU General Public License
! along with CCAM.  If not, see <http://www.gnu.org/licenses/>.

!------------------------------------------------------------------------------

! CCAM netCDF output routines

! itype=1     write outfile history file (compressed)
! itype=-1    write restart file (uncompressed)
! localhist=f single processor output 
! localhist=t parallel output for each processor

module outcdf
    
private
public outfile, freqfile, mslp

character(len=3), dimension(12), parameter :: month = (/'jan','feb','mar','apr','may','jun','jul','aug','sep','oct','nov','dec'/)

contains

subroutine outfile(iout,rundate,nwrite,nstagin,jalbfix,nalpha,mins_rad)
      
use arrays_m
use cc_mpi
use pbl_m
use soilsnow_m ! tgg,wb,snowd
use tracers_m
      
implicit none
      
include 'newmpar.h'
include 'dates.h'    ! mtimer
include 'filnames.h' ! list of files, read in once only
include 'parm.h'

integer iout,nwrite,nstagin
integer, intent(in) :: jalbfix,nalpha,mins_rad
character(len=160) :: co2out,radonout,surfout
character(len=20) :: qgout
character(len=8) :: rundate

call START_LOG(outfile_begin)
      
if ( myid==0 ) then
  write(6,*) "ofile written for iout: ",iout
  write(6,*) "kdate,ktime,mtimer:     ",kdate,ktime,mtimer
end if

if ( nrungcm==-2 .or. nrungcm==-3 .or. nrungcm==-5 ) then
  if ( ktau==nwrite/2 .or. ktau==nwrite ) then
!        usually after first 24 hours, save soil variables for next run
    if ( ktau==nwrite ) then  ! 24 hour write
      if ( ktime==1200 ) then
        co2out=co2_12     ! 'co2.1200'
        radonout=radon_12 ! 'radon.1200'
        surfout=surf_12   ! 'current.1200'
        qgout='qg_12'
      else
        co2out=co2_00     !  'co2.0000'
        radonout=radon_00 ! 'radon.0000'
        surfout=surf_00   ! 'current.0000'
        qgout='qg_00'
      endif
    else                    ! 12 hour write
      if(ktime==1200)then
        co2out=co2_00     !  'co2.0000'
        radonout=radon_00 ! 'radon.0000'
        surfout=surf_00   ! 'current.0000'
        qgout='qg_00'
      else
        co2out=co2_12     ! 'co2.1200'
        radonout=radon_12 ! 'radon.1200'
        surfout=surf_12   ! 'current.1200'
        qgout='qg_12'
      endif
    endif               ! (ktau.eq.nwrite)
    if ( myid == 0 ) then
      write(6,*) "writing current soil & snow variables to ",surfout
      open(unit=77,file=surfout,form='formatted',status='unknown')
      write (77,*) kdate,ktime,' ktau = ',ktau
    end if
    call writeglobvar(77, wb, fmt='(14f6.3)')
    call writeglobvar(77, tgg, fmt='(12f7.2)')
    call writeglobvar(77, tss, fmt='(12f7.2)')
    call writeglobvar(77, snowd, fmt='(12f7.1)')
    call writeglobvar(77, sicedep, fmt='(12f7.1)')
    if ( myid == 0 ) close (77)
    if ( nrungcm==-2 .or. nrungcm==-5 ) then
      if ( myid == 0 ) then
        write(6,*) "writing special qgout file: ",qgout
        open(unit=77,file=qgout,form='unformatted',status='unknown')
      end if
      call writeglobvar(77, qg)
      if ( myid == 0 ) close (77)
    endif  ! (nrungcm.eq.-2.or.nrungcm.eq.-5)
  endif    ! (ktau.eq.nwrite/2.or.ktau.eq.nwrite)
endif      ! (nrungcm.eq.-2.or.nrungcm.eq.-3.or.nrungcm.eq.-5)

!---------------------------------------------------------------------------
if ( iout==19 ) then
  select case(io_rest)  
    case(1)  ! for netCDF 
      if ( myid==0 ) write(6,*) "restart write of data to netCDF"
      call cdfout(rundate,-1,nstagin,jalbfix,nalpha,mins_rad)
    case(3)
      write(6,*) "Error, restart binary output not supported"
      call ccmpi_abort(-1)
  end select
else
  select case(io_out)
    case(1)
      call cdfout(rundate,1,nstagin,jalbfix,nalpha,mins_rad)
    case(3)
      write(6,*) "Error, history binary output not supported"
      call ccmpi_abort(-1)
  end select
end if

call END_LOG(outfile_end)
      
return
end subroutine outfile

    
!--------------------------------------------------------------
! CONFIGURE DIMENSIONS FOR OUTPUT NETCDF FILES
subroutine cdfout(rundate,itype,nstagin,jalbfix,nalpha,mins_rad)

use aerosolldr                        ! LDR prognostic aerosols
use cable_ccam, only : proglai        ! CABLE
use cc_mpi                            ! CC MPI routines
use cloudmod                          ! Prognostic cloud fraction
use infile                            ! Input file routines
use liqwpar_m                         ! Cloud water mixing ratios
use mlo, only : mindep              & ! Ocean physics and prognostic arrays
    ,minwater,mxd,zomode,zoseaice   &
    ,factchseaice
use mlodynamics                       ! Ocean dynamics
use parmhdff_m                        ! Horizontal diffusion parameters
use seaesfrad_m                       ! SEA-ESF radiation
use tkeeps                            ! TKE-EPS boundary layer
use tracers_m                         ! Tracer data

implicit none

include 'newmpar.h'                   ! Grid parameters
include 'dates.h'                     ! Date data
include 'filnames.h'                  ! Filenames
include 'kuocom.h'                    ! Convection parameters
include 'parm.h'                      ! Model configuration
include 'parmdyn.h'                   ! Dynamics parameters
include 'parmgeom.h'                  ! Coordinate data
include 'parmhor.h'                   ! Horizontal advection parameters
include 'parmsurf.h'                  ! Surface parameters

integer ixp,iyp,idlev,idnt,idms,idoc
integer leap
common/leap_yr/leap                   ! Leap year (1 to allow leap years)
integer nbarewet,nsigmf
common/nsib/nbarewet,nsigmf

integer, parameter :: nihead=54
integer, parameter :: nrhead=14
integer, dimension(nihead) :: nahead
#ifdef procformat
integer, dimension(5), save :: dima,dims,dimo
#else
integer, dimension(4), save :: dima,dims,dimo
#endif
integer, intent(in) :: jalbfix,nalpha,mins_rad
integer itype, nstagin
#ifdef procformat
integer xdim,ydim,zdim,tdim,msdim,ocdim,pdim
#else
integer xdim,ydim,zdim,tdim,msdim,ocdim
#endif
integer icy, icm, icd, ich, icmi, ics, idv
integer namipo3, tlen
integer, save :: idnc=0, iarch=0
real, dimension(nrhead) :: ahead
character(len=180) cdffile
character(len=33) grdtim
character(len=20) timorg
character(len=8) rundate

! Determine file names depending on output
if ( myid==0 .or. localhist ) then
  ! File setup follows
  if ( itype==1 ) then
    ! itype=1 outfile
    iarch=iarch+1
    if ( localhist ) then
#ifdef procformat
      write(cdffile,"(a,'.',i6.6)") trim(ofile), myid_leader
#else
      write(cdffile,"(a,'.',i6.6)") trim(ofile), myid
#endif
    else
      cdffile=ofile
    endif
  else
    ! itype=-1 restfile
    iarch=1
    if ( localhist ) then
      write(cdffile,"(a,'.',i6.6)") trim(restfile), myid
    else
      cdffile=restfile
    endif
    idnc=0
  endif ! ( itype==1)then

  ! Open new file
  if( iarch==1 )then
    if ( myid==0 ) write(6,'(" nccre of itype,cdffile=",i5," ",a80)') itype,cdffile
    call ccnf_create(cdffile,idnc)
    ! Turn off the data filling
    call ccnf_nofill(idnc)
    ! Create dimensions, lon, runtopo.shlat
    if( localhist ) then
      call ccnf_def_dim(idnc,'longitude',il,xdim)
      call ccnf_def_dim(idnc,'latitude',jl,ydim)
    else
      call ccnf_def_dim(idnc,'longitude',il_g,xdim)
      call ccnf_def_dim(idnc,'latitude',jl_g,ydim)
    endif
    call ccnf_def_dim(idnc,'lev',kl,zdim)
    call ccnf_def_dim(idnc,'zsoil',ms,msdim)
    if ( abs(nmlo)>0. .and. abs(nmlo)<=9 ) then
      call ccnf_def_dim(idnc,'olev',ol,ocdim)
    else
      ocdim=0
    end if
    if ( unlimitedhist ) then
      call ccnf_def_dimu(idnc,'time',tdim)
    else
      tlen=ntau+1
      call ccnf_def_dim(idnc,'time',tlen,tdim)
    end if
#ifdef procformat
    if(localhist)then
      call ccnf_def_dim(idnc,'processor',nproc_node,pdim)
    else
      call ccnf_def_dim(idnc,'processor',1,pdim)
    end if
#endif
    if ( myid==0 ) then
#ifdef procformat
      write(6,*) "xdim,ydim,zdim,tdim,pdim"
      write(6,*)  xdim,ydim,zdim,tdim,pdim
#else
      write(6,*) "xdim,ydim,zdim,tdim"
      write(6,*)  xdim,ydim,zdim,tdim
#endif
    end if

#ifdef procformat
    ! atmosphere dimensions
    dima = (/ xdim, ydim, zdim, pdim, tdim /)

    ! soil dimensions
    dims = (/ xdim, ydim, msdim, pdim, tdim /)

    ! ocean dimensions
    dimo = (/ xdim, ydim, ocdim, pdim, tdim /)
#else
    ! atmosphere dimensions
    dima = (/ xdim, ydim, zdim, tdim /)

    ! soil dimensions
    dims = (/ xdim, ydim, msdim, tdim /)

    ! ocean dimensions
    dimo = (/ xdim, ydim, ocdim, tdim /)
#endif

    ! Define coords.
#ifdef procformat
    call ccnf_def_var(idnc,'longitude','float',2,(/ dima(1),dima(4) /),ixp)
#else
    call ccnf_def_var(idnc,'longitude','float',1,dima(1:1),ixp)
<<<<<<< HEAD
#endif
    call ccnf_put_att(idnc,ixp,'point_spacing',4,'even')
    call ccnf_put_att(idnc,ixp,'units',12,'degrees_east')
#ifdef procformat
    call ccnf_def_var(idnc,'latitude','float',2,(/ dima(2),dima(4) /),iyp)
#else
    call ccnf_def_var(idnc,'latitude','float',1,dima(2:2),iyp)
#endif
    call ccnf_put_att(idnc,iyp,'point_spacing',4,'even')
    call ccnf_put_att(idnc,iyp,'units',13,'degrees_north')
=======
    call ccnf_put_att(idnc,ixp,'point_spacing','even')
    call ccnf_put_att(idnc,ixp,'units','degrees_east')
    call ccnf_def_var(idnc,'latitude','float',1,dima(2:2),iyp)
    call ccnf_put_att(idnc,iyp,'point_spacing','even')
    call ccnf_put_att(idnc,iyp,'units','degrees_north')
>>>>>>> e2e1019c
    if ( myid==0 ) write(6,*) 'ixp,iyp=',ixp,iyp

    call ccnf_def_var(idnc,'lev','float',1,dima(3:3),idlev)
    call ccnf_put_att(idnc,idlev,'positive','down')
    call ccnf_put_att(idnc,idlev,'point_spacing','uneven')
    call ccnf_put_att(idnc,idlev,'units','sigma_level')
    call ccnf_put_att(idnc,idlev,'long_name','sigma_level')
    if (myid==0) write(6,*) 'idlev=',idlev

    call ccnf_def_var(idnc,'zsoil','float',1,dims(3:3),idms)
    call ccnf_put_att(idnc,idms,'point_spacing','uneven')
    call ccnf_put_att(idnc,idms,'units','m')
    if (myid==0) write(6,*) 'idms=',idms
        
    if (abs(nmlo)>0.and.abs(nmlo)<=9) then
      call ccnf_def_var(idnc,'olev','float',1,dimo(3:3),idoc)
      call ccnf_put_att(idnc,idoc,'point_spacing','uneven')
      call ccnf_put_att(idnc,idoc,'units','sigma_level')
      if (myid==0) write(6,*) 'idoc=',idoc
    end if

#ifdef procformat
    call ccnf_def_var(idnc,'time','float',1,dima(5:5),idnt)
#else
    call ccnf_def_var(idnc,'time','float',1,dima(4:4),idnt)
<<<<<<< HEAD
#endif
    call ccnf_put_att(idnc,idnt,'point_spacing',4,'even')
=======
    call ccnf_put_att(idnc,idnt,'point_spacing','even')
>>>>>>> e2e1019c
    if (myid==0) then
      write(6,*) 'tdim,idnc=',tdim,idnc
      write(6,*) 'idnt=',idnt
      write(6,*) 'kdate,ktime,ktau=',kdate,ktime,ktau
    end if

    icy=kdate/10000
    icm=max(1,min(12,(kdate-icy*10000)/100))
    icd=max(1,min(31,(kdate-icy*10000-icm*100)))
    if ( icy<100 ) icy=icy+1900
    ich=ktime/100
    icmi=(ktime-ich*100)
    ics=0
    write(timorg,'(i2.2,"-",a3,"-",i4.4,3(":",i2.2))') icd,month(icm),icy,ich,icmi,ics
    call ccnf_put_att(idnc,idnt,'time_origin',timorg)
    write(grdtim,'("minutes since ",i4.4,"-",i2.2,"-",i2.2," ",2(i2.2,":"),i2.2)') icy,icm,icd,ich,icmi,ics
    call ccnf_put_att(idnc,idnt,'units',grdtim)
    if ( leap==0 ) then
      call ccnf_put_att(idnc,idnt,'calendar','noleap')
    end if
    if ( myid==0 ) then
      write(6,*) 'timorg=',timorg
      write(6,*) 'grdtim=',grdtim
    end if

!   create the attributes of the header record of the file
    nahead(1)=il_g       ! needed by cc2hist
    nahead(2)=jl_g       ! needed by cc2hist
    nahead(3)=kl         ! needed by cc2hist
    nahead(4)=5
    nahead(5)=0          ! nsd not used now
    nahead(6)=io_in
    nahead(7)=nbd
    nahead(8)=0          ! not needed now  
    nahead(9)=mex
    nahead(10)=mup
    nahead(11)=2 ! nem
    nahead(12)=mtimer
    nahead(13)=0         ! nmi
    nahead(14)=nint(dt)  ! needed by cc2hist
    nahead(15)=0         ! not needed now 
    nahead(16)=nhor
    nahead(17)=nkuo
    nahead(18)=khdif
    nahead(19)=kl        ! needed by cc2hist (was kwt)
    nahead(20)=0  !iaa
    nahead(21)=0  !jaa
    nahead(22)=-4
    nahead(23)=0       ! not needed now      
    nahead(24)=0  !lbd
    nahead(25)=nrun
    nahead(26)=0
    nahead(27)=khor
    nahead(28)=ksc
    nahead(29)=kountr
    nahead(30)=1 ! ndiur
    nahead(31)=0  ! spare
    nahead(32)=nhorps
    nahead(33)=nsoil
    nahead(34)=ms        ! needed by cc2hist
    nahead(35)=ntsur
    nahead(36)=nrad
    nahead(37)=kuocb
    nahead(38)=nvmix
    nahead(39)=ntsea
    nahead(40)=0    
    nahead(41)=nextout
    nahead(42)=ilt
    nahead(43)=ntrac     ! needed by cc2hist
    nahead(44)=nsib
    nahead(45)=nrungcm
    nahead(46)=ncvmix
    nahead(47)=ngwd
    nahead(48)=lgwd
    nahead(49)=mup
    nahead(50)=nritch_t
    nahead(51)=ldr
    nahead(52)=nevapls
    nahead(53)=nevapcc
    nahead(54)=nt_adv
    ahead(1)=ds
    ahead(2)=0.  !difknbd
    ahead(3)=0.  ! was rhkuo for kuo scheme
    ahead(4)=0.  !du
    ahead(5)=rlong0     ! needed by cc2hist
    ahead(6)=rlat0      ! needed by cc2hist
    ahead(7)=schmidt    ! needed by cc2hist
    ahead(8)=0.  !stl2
    ahead(9)=0.  !relaxt
    ahead(10)=0.  !hourbd
    ahead(11)=tss_sh
    ahead(12)=vmodmin
    ahead(13)=av_vmod
    ahead(14)=epsp
    if ( myid==0 ) then
      write(6,'(" nahead=",(20i4))') nahead
      write(6,*) "ahead=",ahead
    end if
    call ccnf_put_attg(idnc,'int_header',nahead)
    call ccnf_put_attg(idnc,'real_header',ahead)
    call ccnf_put_attg(idnc,'date_header',rundate)
    call ccnf_def_var(idnc,'ds','float',idv)
    call ccnf_def_var(idnc,'dt','float',idv)

    ! store CCAM parameters
    call ccnf_put_attg(idnc,'aeroindir',aeroindir)
    call ccnf_put_attg(idnc,'alphaj',alphaj)
    if (amipo3) then
      namipo3=1
    else
      namipo3=0
    end if
    call ccnf_put_attg(idnc,'amipo3',namipo3)
    call ccnf_put_attg(idnc,'av_vmod',av_vmod)
    call ccnf_put_attg(idnc,'bpyear',bpyear)
    call ccnf_put_attg(idnc,'ccycle',ccycle)
    call ccnf_put_attg(idnc,'ch_dust',ch_dust)
    call ccnf_put_attg(idnc,'charnock',charnock)
    call ccnf_put_attg(idnc,'chn10',chn10)
    call ccnf_put_attg(idnc,'epsf',epsf)
    call ccnf_put_attg(idnc,'epsp',epsp)
    call ccnf_put_attg(idnc,'epsu',epsu)
    call ccnf_put_attg(idnc,'factchseaice',factchseaice)
    call ccnf_put_attg(idnc,'fc2',fc2)
    call ccnf_put_attg(idnc,'helim',helim)
    call ccnf_put_attg(idnc,'helmmeth',helmmeth)
    call ccnf_put_attg(idnc,'iaero',iaero)    
    call ccnf_put_attg(idnc,'jalbfix',jalbfix)
    call ccnf_put_attg(idnc,'kblock',kblock)
    call ccnf_put_attg(idnc,'kbotdav',kbotdav)
    call ccnf_put_attg(idnc,'kbotmlo',kbotmlo)
    call ccnf_put_attg(idnc,'khdif',khdif)
    call ccnf_put_attg(idnc,'khor',khor)
    call ccnf_put_attg(idnc,'knh',knh)
    call ccnf_put_attg(idnc,'ktopdav',ktopdav)
    call ccnf_put_attg(idnc,'ktopmlo',ktopmlo)
    call ccnf_put_attg(idnc,'leap',leap)
    call ccnf_put_attg(idnc,'lgwd',lgwd)
    call ccnf_put_attg(idnc,'m_fly',m_fly)
    call ccnf_put_attg(idnc,'mbd',mbd)
    call ccnf_put_attg(idnc,'mex',mex)
    call ccnf_put_attg(idnc,'mfix',mfix)
    call ccnf_put_attg(idnc,'mfix_aero',mfix_aero)
    call ccnf_put_attg(idnc,'mfix_qg',mfix_qg)
    call ccnf_put_attg(idnc,'mfix_tr',mfix_tr)
    call ccnf_put_attg(idnc,'mh_bs',mh_bs)
    call ccnf_put_attg(idnc,'mindep',mindep)
    call ccnf_put_attg(idnc,'minwater',minwater)
    call ccnf_put_attg(idnc,'mloalpha',mloalpha)
    call ccnf_put_attg(idnc,'mlodiff',mlodiff)
    call ccnf_put_attg(idnc,'mup',mup)
    call ccnf_put_attg(idnc,'mxd',mxd)
    call ccnf_put_attg(idnc,'nalpha',nalpha)
    call ccnf_put_attg(idnc,'namip',namip)
    call ccnf_put_attg(idnc,'nbarewet',nbarewet)
    call ccnf_put_attg(idnc,'nbd',nbd)
    call ccnf_put_attg(idnc,'newrough',newrough)
    call ccnf_put_attg(idnc,'newtop',newtop)
    call ccnf_put_attg(idnc,'newztsea',newztsea)
    call ccnf_put_attg(idnc,'nglacier',nglacier)
    call ccnf_put_attg(idnc,'ngwd',ngwd)
    call ccnf_put_attg(idnc,'nh',nh)
    call ccnf_put_attg(idnc,'nhor',nhor)
    call ccnf_put_attg(idnc,'nhorjlm',nhorjlm)
    call ccnf_put_attg(idnc,'nhorps',nhorps)
    call ccnf_put_attg(idnc,'nhstest',nhstest)
    call ccnf_put_attg(idnc,'nlocal',nlocal)
    call ccnf_put_attg(idnc,'nmlo',nmlo)
    call ccnf_put_attg(idnc,'nmr',nmr)
    call ccnf_put_attg(idnc,'nplens',nplens)
    call ccnf_put_attg(idnc,'nrad',nrad)
    call ccnf_put_attg(idnc,'nritch_t',nritch_t)
    call ccnf_put_attg(idnc,'nsemble',nsemble)
    call ccnf_put_attg(idnc,'nsib',nsib)
    call ccnf_put_attg(idnc,'nsigmf',nsigmf)
    call ccnf_put_attg(idnc,'nspecial',nspecial)
    call ccnf_put_attg(idnc,'nstagu',nstagu)
    call ccnf_put_attg(idnc,'nt_adv',nt_adv)
    call ccnf_put_attg(idnc,'ntaft',ntaft)
    call ccnf_put_attg(idnc,'ntbar',ntbar)
    call ccnf_put_attg(idnc,'ntsea',ntsea)
    call ccnf_put_attg(idnc,'ntsur',ntsur)
    call ccnf_put_attg(idnc,'nud_hrs',nud_hrs)
    call ccnf_put_attg(idnc,'nud_ouv',nud_ouv)
    call ccnf_put_attg(idnc,'nud_p',nud_p)
    call ccnf_put_attg(idnc,'nud_q',nud_q)
    call ccnf_put_attg(idnc,'nud_sfh',nud_sfh)
    call ccnf_put_attg(idnc,'nud_sss',nud_sss)    
    call ccnf_put_attg(idnc,'nud_sst',nud_sst)
    call ccnf_put_attg(idnc,'nud_t',nud_t)
    call ccnf_put_attg(idnc,'nud_uv',nud_uv)
    call ccnf_put_attg(idnc,'nudu_hrs',nudu_hrs)
    call ccnf_put_attg(idnc,'nurban',nurban)
    call ccnf_put_attg(idnc,'nvmix',nvmix)
    call ccnf_put_attg(idnc,'ocneps',ocneps)
    call ccnf_put_attg(idnc,'ocnsmag',ocnsmag)
    call ccnf_put_attg(idnc,'ol',ol)
    call ccnf_put_attg(idnc,'panfg',panfg)
    call ccnf_put_attg(idnc,'panzo',panzo)
    call ccnf_put_attg(idnc,'precon',precon)
    call ccnf_put_attg(idnc,'proglai',proglai)
    call ccnf_put_attg(idnc,'qgmin',qgmin)
    call ccnf_put_attg(idnc,'rescrn',rescrn)
    call ccnf_put_attg(idnc,'restol',restol)
    call ccnf_put_attg(idnc,'rhsat',rhsat)
    call ccnf_put_attg(idnc,'sigbot_gwd',sigbot_gwd)
    call ccnf_put_attg(idnc,'snmin',snmin)
    call ccnf_put_attg(idnc,'tbave',tbave)
    call ccnf_put_attg(idnc,'tblock',tblock)
    call ccnf_put_attg(idnc,'tss_sh',tss_sh)
    call ccnf_put_attg(idnc,'vmodmin',vmodmin)
    call ccnf_put_attg(idnc,'zobgin',zobgin)
    call ccnf_put_attg(idnc,'zomode',zomode)
    call ccnf_put_attg(idnc,'zoseaice',zoseaice)
    call ccnf_put_attg(idnc,'zvolcemi',zvolcemi)

    call ccnf_put_attg(idnc,'mins_rad',mins_rad)
    call ccnf_put_attg(idnc,'sw_diff_streams',sw_diff_streams)
    call ccnf_put_attg(idnc,'sw_resolution',sw_resolution)
    
    call ccnf_put_attg(idnc,'acon',acon)
    call ccnf_put_attg(idnc,'alflnd',alflnd)
    call ccnf_put_attg(idnc,'alfsea',alfsea)
    call ccnf_put_attg(idnc,'bcon',bcon)
    call ccnf_put_attg(idnc,'convfact',convfact)
    call ccnf_put_attg(idnc,'convtime',convtime)
    call ccnf_put_attg(idnc,'detrain',detrain)
    call ccnf_put_attg(idnc,'dsig2',dsig2)
    call ccnf_put_attg(idnc,'entrain',entrain)
    call ccnf_put_attg(idnc,'fldown',fldown)
    call ccnf_put_attg(idnc,'iterconv',iterconv)
    call ccnf_put_attg(idnc,'ksc',ksc)
    call ccnf_put_attg(idnc,'kscmom',kscmom)
    call ccnf_put_attg(idnc,'kscsea',kscsea)
    call ccnf_put_attg(idnc,'ldr',ldr)
    call ccnf_put_attg(idnc,'mbase',mbase)
    call ccnf_put_attg(idnc,'mdelay',mdelay)
    call ccnf_put_attg(idnc,'methdetr',methdetr)
    call ccnf_put_attg(idnc,'methprec',methprec)
    call ccnf_put_attg(idnc,'nbase',nbase)
    call ccnf_put_attg(idnc,'ncldia',nclddia)
    call ccnf_put_attg(idnc,'ncloud',ncloud)
    call ccnf_put_attg(idnc,'ncvcloud',ncvcloud)
    call ccnf_put_attg(idnc,'nevapcc',nevapcc)
    call ccnf_put_attg(idnc,'nevapls',nevapls)
    call ccnf_put_attg(idnc,'nkuo',nkuo)
    call ccnf_put_attg(idnc,'nuvconv',nuvconv)
    call ccnf_put_attg(idnc,'rhcv',rhcv)
    call ccnf_put_attg(idnc,'tied_con',tied_con)
    call ccnf_put_attg(idnc,'tied_over',tied_over)

    call ccnf_put_attg(idnc,'b1',b1)
    call ccnf_put_attg(idnc,'b2',b2)
    call ccnf_put_attg(idnc,'be',be)
    call ccnf_put_attg(idnc,'buoymeth',buoymeth)
    call ccnf_put_attg(idnc,'ce0',ce0)
    call ccnf_put_attg(idnc,'ce1',ce1)
    call ccnf_put_attg(idnc,'ce2',ce2)
    call ccnf_put_attg(idnc,'ce3',ce3)
    call ccnf_put_attg(idnc,'cm0',cm0)
    call ccnf_put_attg(idnc,'cq',cq)
    call ccnf_put_attg(idnc,'drrc0',dtrc0)
    call ccnf_put_attg(idnc,'dtrn0',dtrn0)
    call ccnf_put_attg(idnc,'ent0',ent0)
    call ccnf_put_attg(idnc,'icm1',icm1)
    call ccnf_put_attg(idnc,'m0',m0)
    call ccnf_put_attg(idnc,'maxdts',maxdts)
    call ccnf_put_attg(idnc,'maxl',maxl)
    call ccnf_put_attg(idnc,'mineps',mineps)
    call ccnf_put_attg(idnc,'minl',minl)
    call ccnf_put_attg(idnc,'mintke',mintke)

  else
    if ( myid==0 ) write(6,'(" outcdf itype,idnc,iarch,cdffile=",i5,i8,i5," ",a80)') itype,idnc,iarch,cdffile
  endif ! ( iarch=1 ) ..else..
endif ! (myid==0.or.localhist)
      
! openhist writes some fields so needs to be called by all processes
call openhist(iarch,itype,dima,localhist,idnc,nstagin,ixp,iyp,idlev,idms,idoc)

if ( myid==0 .or. localhist ) then
  if ( ktau==ntau ) then
    if ( myid==0 ) write(6,*) "closing netCDF file idnc=",idnc      
    call ccnf_close(idnc)
  endif
endif    ! (myid==0.or.local)

return
end subroutine cdfout
      
!--------------------------------------------------------------
! CREATE ATTRIBUTES AND WRITE OUTPUT
subroutine openhist(iarch,itype,idim,local,idnc,nstagin,ixp,iyp,idlev,idms,idoc)

#ifdef procformat
use mpi
#endif
use aerointerface                                ! Aerosol interface
use aerosolldr                                   ! LDR prognostic aerosols
use arrays_m                                     ! Atmosphere dyamics prognostic arrays
use ateb, only : atebsave                        ! Urban
use cable_ccam, only : savetile, savetiledef     ! CABLE interface
use cable_def_types_mod, only : ncs, ncp         ! CABLE dimensions
use casadimension, only : mplant, mlitter, msoil ! CASA dimensions
use carbpools_m                                  ! Carbon pools
use cc_mpi                                       ! CC MPI routines
use cfrac_m                                      ! Cloud fraction
use cloudmod                                     ! Prognostic strat cloud
use dpsdt_m                                      ! Vertical velocity
use extraout_m                                   ! Additional diagnostics
use gdrag_m                                      ! Gravity wave drag
use histave_m                                    ! Time average arrays
use infile                                       ! Input file routines
use latlong_m                                    ! Lat/lon coordinates
use liqwpar_m                                    ! Cloud water mixing ratios
use map_m                                        ! Grid map arrays
use mlo, only : wlev,mlosave,mlodiag, &          ! Ocean physics and prognostic arrays
                mloexpdep,wrtemp
use mlodynamics                                  ! Ocean dynamics
use morepbl_m                                    ! Additional boundary layer diagnostics
use nharrs_m                                     ! Non-hydrostatic atmosphere arrays
use nsibd_m                                      ! Land-surface arrays
use pbl_m                                        ! Boundary layer arrays
use prec_m                                       ! Precipitation
use raddiag_m                                    ! Radiation diagnostic
use river                                        ! River routing
use savuvt_m                                     ! Saved dynamic arrays
use savuv1_m                                     ! Saved dynamic arrays
use screen_m                                     ! Screen level diagnostics
use sigs_m                                       ! Atmosphere sigma levels
use soil_m                                       ! Soil and surface data
use soilsnow_m                                   ! Soil, snow and surface data
use tkeeps, only : tke,eps,zidry                 ! TKE-EPS boundary layer
use tracermodule, only : tracname,writetrpm      ! Tracer routines
use tracers_m                                    ! Tracer data
use vegpar_m                                     ! Vegetation arrays
use vvel_m                                       ! Additional vertical velocity
use work2_m                                      ! Diagnostic arrays
use xarrs_m, only : pslx                         ! Saved dynamic arrays

implicit none

include 'newmpar.h'                              ! Grid parameters
include 'const_phys.h'                           ! Physical constants
include 'dates.h'                                ! Date data
include 'filnames.h'                             ! Filenames
include 'kuocom.h'                               ! Convection parameters
include 'parm.h'                                 ! Model configuration
include 'parmdyn.h'                              ! Dynamics parameters
include 'soilv.h'                                ! Soil parameters
include 'version.h'                              ! Model version data

integer ixp,iyp,idlev,idms,idoc
integer i, idkdate, idktau, idktime, idmtimer, idnteg, idnter
integer idv, iq, j, k, n, igas, idnc
integer iarch, itype, nstagin, idum
#ifdef procformat
integer, dimension(5), intent(in) :: idim
integer, dimension(4) :: jdim
integer :: ierr
#else
integer, dimension(4), intent(in) :: idim
integer, dimension(3) :: jdim
<<<<<<< HEAD
#endif
integer, dimension(2) :: iduma
integer :: d2, d3, d4
=======
>>>>>>> e2e1019c
real, dimension(ms) :: zsoil
real, dimension(il_g) :: xpnt
real, dimension(jl_g) :: ypnt
#ifdef procformat
real, dimension(il,nproc) :: gxpnt
real, dimension(jl,nproc) :: gypnt
#endif
real, dimension(ifull) :: aa
real, dimension(ifull) :: ocndep,ocnheight
real, dimension(ifull) :: qtot, tv
real, dimension(ifull,kl) :: tmpry,rhoa
real, dimension(ifull,wlev,4) :: mlodwn
real, dimension(ifull,11) :: micdwn
real, dimension(ifull,28) :: atebdwn
character(len=50) expdesc
character(len=50) lname
character(len=21) mnam,nnam
character(len=8) vname
character(len=3) trnum
logical, intent(in) :: local
logical lwrite,lave,lrad,lday
logical l3hr

lwrite=ktau>0
lave=mod(ktau,nperavg)==0.or.ktau==ntau
lave=lave.and.ktau>0
lrad=mod(ktau,kountr)==0.or.ktau==ntau
lrad=lrad.and.ktau>0
lday=mod(ktau,nperday)==0.or.ktau==ntau
lday=lday.and.ktau>0
l3hr=(real(nwt)*dt>10800.)

! idim is for 4-D (3 dimensions+time)
! jdim is for 3-D (2 dimensions+time)
jdim(1:2)=idim(1:2)
#ifdef procformat
jdim(3:4)=idim(4:5)
d2=3
d3=4
d4=5
#else
jdim(3)=idim(4)
d2=2
d3=3
d4=4
#endif

if( myid==0 .or. local ) then

! if this is the first archive, set up some global attributes
  if ( iarch==1 ) then

!   Create global attributes
!   Model run number
    if ( myid==0 ) then
      write(6,*) 'idim=',idim
      write(6,*) 'nrun=',nrun
    end if
    call ccnf_put_attg(idnc,'nrun',nrun)

!   Experiment description
    expdesc = 'CCAM model run'
    call ccnf_put_attg(idnc,'expdesc',expdesc)

!   Model version
    call ccnf_put_attg(idnc,'version',version)

    if ( local ) then
      call ccnf_put_attg(idnc,'processor_num',myid)
      call ccnf_put_attg(idnc,'nproc',nproc)
#ifdef uniform_decomp
      call ccnf_put_attg(idnc,'decomp','uniform1')
#else
      call ccnf_put_attg(idnc,'decomp','face')
#endif
    endif           

!       Sigma levels
    if ( myid==0 ) write(6,*) 'sig=',sig
    call ccnf_put_attg(idnc,'sigma',sig)

    lname = 'year-month-day at start of run'
<<<<<<< HEAD
    call ccnf_def_var(idnc,'kdate','int',1,idim(d4:d4),idkdate)
    call ccnf_put_att(idnc,idkdate,'long_name',len_trim(lname),lname)

    lname = 'hour-minute at start of run'
    call ccnf_def_var(idnc,'ktime','int',1,idim(d4:d4),idktime)
    call ccnf_put_att(idnc,idktime,'long_name',len_trim(lname),lname)

    lname = 'timer (hrs)'
    call ccnf_def_var(idnc,'timer','float',1,idim(d4:d4),idnter)
    call ccnf_put_att(idnc,idnter,'long_name',len_trim(lname),lname)

    lname = 'mtimer (mins)'
    call ccnf_def_var(idnc,'mtimer','int',1,idim(d4:d4),idmtimer)
    call ccnf_put_att(idnc,idmtimer,'long_name',len_trim(lname),lname)

    lname = 'timeg (UTC)'
    call ccnf_def_var(idnc,'timeg','float',1,idim(d4:d4),idnteg)
    call ccnf_put_att(idnc,idnteg,'long_name',len_trim(lname),lname)

    lname = 'number of time steps from start'
    call ccnf_def_var(idnc,'ktau','int',1,idim(d4:d4),idktau)
    call ccnf_put_att(idnc,idktau,'long_name',len_trim(lname),lname)
=======
    call ccnf_def_var(idnc,'kdate','int',1,idim(4:4),idkdate)
    call ccnf_put_att(idnc,idkdate,'long_name',lname)

    lname = 'hour-minute at start of run'
    call ccnf_def_var(idnc,'ktime','int',1,idim(4:4),idktime)
    call ccnf_put_att(idnc,idktime,'long_name',lname)

    lname = 'timer (hrs)'
    call ccnf_def_var(idnc,'timer','float',1,idim(4:4),idnter)
    call ccnf_put_att(idnc,idnter,'long_name',lname)

    lname = 'mtimer (mins)'
    call ccnf_def_var(idnc,'mtimer','int',1,idim(4:4),idmtimer)
    call ccnf_put_att(idnc,idmtimer,'long_name',lname)

    lname = 'timeg (UTC)'
    call ccnf_def_var(idnc,'timeg','float',1,idim(4:4),idnteg)
    call ccnf_put_att(idnc,idnteg,'long_name',lname)

    lname = 'number of time steps from start'
    call ccnf_def_var(idnc,'ktau','int',1,idim(4:4),idktau)
    call ccnf_put_att(idnc,idktau,'long_name',lname)
>>>>>>> e2e1019c

    lname = 'down'
    call ccnf_def_var(idnc,'sigma','float',1,idim(3:3),idv)
    call ccnf_put_att(idnc,idv,'positive',lname)

    lname = 'atm stag direction'
<<<<<<< HEAD
    call ccnf_def_var(idnc,'nstag','int',1,idim(d4:d4),idv)
    call ccnf_put_att(idnc,idv,'long_name',len_trim(lname),lname)

    lname = 'atm unstag direction'
    call ccnf_def_var(idnc,'nstagu','int',1,idim(d4:d4),idv)
    call ccnf_put_att(idnc,idv,'long_name',len_trim(lname),lname)

    lname = 'atm stag offset'
    call ccnf_def_var(idnc,'nstagoff','int',1,idim(d4:d4),idv)
    call ccnf_put_att(idnc,idv,'long_name',len_trim(lname),lname)

    if ( (nmlo<0.and.nmlo>=-9) .or. (nmlo>0.and.nmlo<=9.and.itype==-1) ) then
      lname = 'ocn stag offset'
      call ccnf_def_var(idnc,'nstagoffmlo','int',1,idim(d4:d4),idv)
      call ccnf_put_att(idnc,idv,'long_name',len_trim(lname),lname)     
=======
    call ccnf_def_var(idnc,'nstag','int',1,idim(4:4),idv)
    call ccnf_put_att(idnc,idv,'long_name',lname)

    lname = 'atm unstag direction'
    call ccnf_def_var(idnc,'nstagu','int',1,idim(4:4),idv)
    call ccnf_put_att(idnc,idv,'long_name',lname)

    lname = 'atm stag offset'
    call ccnf_def_var(idnc,'nstagoff','int',1,idim(4:4),idv)
    call ccnf_put_att(idnc,idv,'long_name',lname)

    if ( (nmlo<0.and.nmlo>=-9) .or. (nmlo>0.and.nmlo<=9.and.itype==-1) ) then
      lname = 'ocn stag offset'
      call ccnf_def_var(idnc,'nstagoffmlo','int',1,idim(4:4),idv)
      call ccnf_put_att(idnc,idv,'long_name',lname)     
>>>>>>> e2e1019c
    end if

    if ( myid==0 ) write(6,*) 'define attributes of variables'

!   For time invariant surface fields
    lname = 'Surface geopotential'
    call attrib(idnc,idim(1:d2),d2,'zht',lname,'m2/s2',-1000.,90.e3,0,-1)
    lname = 'Std Dev of surface height'
    call attrib(idnc,idim(1:d2),d2,'he',lname,'m',0.,90.e3,0,-1)
    lname = 'Map factor'
    call attrib(idnc,idim(1:d2),d2,'map',lname,'none',.001,1500.,0,itype)
    lname = 'Coriolis factor'
    call attrib(idnc,idim(1:d2),d2,'cor',lname,'1/sec',-1.5e-4,1.5e-4,0,itype)
    lname = 'Urban fraction'
    call attrib(idnc,idim(1:d2),d2,'sigmu',lname,'none',0.,3.25,0,itype)
    lname = 'Soil type'
    call attrib(idnc,idim(1:d2),d2,'soilt',lname,'none',-65.,65.,0,itype)
    lname = 'Vegetation type'
    call attrib(idnc,idim(1:d2),d2,'vegt',lname,'none',0.,65.,0,itype)

    if ( (nmlo<0.and.nmlo>=-9) .or. (nmlo>0.and.nmlo<=9.and.itype==-1) ) then
      lname = 'Water bathymetry'
      call attrib(idnc,idim(1:d2),d2,'ocndepth',lname,'m',0.,32500.,0,itype)
    end if

!   For time varying surface fields
    if ( nsib==6 .or. nsib==7 ) then
      lname = 'Stomatal resistance'
      call attrib(idnc,jdim(1:d3),d3,'rs',lname,'none',0.,1000.,0,itype)
    else
      lname = 'Minimum stomatal resistance'
      call attrib(idnc,idim(1:d2),d2,'rsmin',lname,'none',0.,1000.,0,itype)
    end if
    lname = 'Vegetation fraction'
    call attrib(idnc,jdim(1:d3),d3,'sigmf',lname,'none',0.,3.25,0,itype)
    lname ='Scaled Log Surface pressure'
    call attrib(idnc,jdim(1:d3),d3,'psf',lname,'none',-1.3,0.2,0,itype)
    lname ='Mean sea level pressure'
    call attrib(idnc,jdim(1:d3),d3,'pmsl',lname,'hPa',800.,1200.,0,itype)
    lname = 'Surface roughness'
    call attrib(idnc,jdim(1:d3),d3,'zolnd',lname,'m',0.,65.,0,-1) ! -1=long
    lname = 'Leaf area index'
    call attrib(idnc,jdim(1:d3),d3,'lai',lname,'none',0.,32.5,0,itype)
    lname = 'Surface temperature'
    call attrib(idnc,jdim(1:d3),d3,'tsu',lname,'K',100.,425.,0,itype)
    lname = 'Pan temperature'
    call attrib(idnc,jdim(1:d3),d3,'tpan',lname,'K',100.,425.,0,itype)
    lname = 'Precipitation'
    call attrib(idnc,jdim(1:d3),d3,'rnd',lname,'mm/day',0.,1300.,0,-1)  ! -1=long
    lname = 'Convective precipitation'
    call attrib(idnc,jdim(1:d3),d3,'rnc',lname,'mm/day',0.,1300.,0,-1)  ! -1=long
    lname = 'Snowfall'
    call attrib(idnc,jdim(1:d3),d3,'sno',lname,'mm/day',0.,1300.,0,-1)  ! -1=long
    lname = 'Hail'
    call attrib(idnc,jdim(1:d3),d3,'hail',lname,'mm/day',0.,1300.,0,-1) ! -1=long    
    lname = 'Runoff'
    call attrib(idnc,jdim(1:d3),d3,'runoff',lname,'mm/day',0.,1300.,0,-1) ! -1=long
    lname = 'Surface albedo'
    call attrib(idnc,jdim(1:d3),d3,'alb',lname,'none',0.,1.,0,itype)
    lname = 'Fraction of canopy that is wet'
    call attrib(idnc,jdim(1:d3),d3,'fwet',lname,'none',0.,1.,0,itype)

    lname = 'Snow depth (liquid water)'
    call attrib(idnc,jdim(1:d3),d3,'snd',lname,'mm',0.,6500.,0,-1)  ! -1=long
    lname = 'Soil temperature lev 1'
    call attrib(idnc,jdim(1:d3),d3,'tgg1',lname,'K',100.,425.,0,itype)
    lname = 'Soil temperature lev 2'
    call attrib(idnc,jdim(1:d3),d3,'tgg2',lname,'K',100.,425.,0,itype)
    lname = 'Soil temperature lev 3'
    call attrib(idnc,jdim(1:d3),d3,'tgg3',lname,'K',100.,425.,0,itype)
    lname = 'Soil temperature lev 4'
    call attrib(idnc,jdim(1:d3),d3,'tgg4',lname,'K',100.,425.,0,itype)
    lname = 'Soil temperature lev 5'
    call attrib(idnc,jdim(1:d3),d3,'tgg5',lname,'K',100.,425.,0,itype)
    lname = 'Soil temperature lev 6'
    call attrib(idnc,jdim(1:d3),d3,'tgg6',lname,'K',100.,425.,0,itype)
 
    if ( (nmlo<0.and.nmlo>=-9) .or. (nmlo>0.and.nmlo<=9.and.itype==-1) ) then
      do k=ms+1,wlev
        write(lname,'("soil/ocean temperature lev ",I2)') k
        write(vname,'("tgg",I2.2)') k
        call attrib(idnc,jdim(1:d3),d3,vname,lname,'K',100.,425.,0,itype)
      end do
      do k=1,wlev
        write(lname,'("ocean salinity lev ",I2)') k
        write(vname,'("sal",I2.2)') k
        call attrib(idnc,jdim(1:d3),d3,vname,lname,'PSU',0.,130.,0,itype)
      end do
      do k=1,wlev
        write(lname,'("x-component current lev ",I2)') k
        write(vname,'("uoc",I2.2)') k
        call attrib(idnc,jdim(1:d3),d3,vname,lname,'m/s',-65.,65.,0,itype)
        write(lname,'("y-component current lev ",I2)') k
        write(vname,'("voc",I2.2)') k
        call attrib(idnc,jdim(1:d3),d3,vname,lname,'m/s',-65.,65.,0,itype)
      end do
      lname = 'water surface height'
      call attrib(idnc,jdim(1:d3),d3,'ocheight',lname,'m',-130.,130.,0,itype)          
      lname = 'Snow temperature lev 1'
      call attrib(idnc,jdim(1:d3),d3,'tggsn1',lname,'K',100.,425.,0,itype)
      lname = 'Snow temperature lev 2'
      call attrib(idnc,jdim(1:d3),d3,'tggsn2',lname,'K',100.,425.,0,itype)
      lname = 'Snow temperature lev 3'
      call attrib(idnc,jdim(1:d3),d3,'tggsn3',lname,'K',100.,425.,0,itype)
      lname = 'Ice temperature lev 4'
      call attrib(idnc,jdim(1:d3),d3,'tggsn4',lname,'K',100.,425.,0,itype)
      lname = 'Ice heat store'
      call attrib(idnc,jdim(1:d3),d3,'sto',lname,'J/m2',0.,1.3e10,0,itype)
      lname = 'x-component ice velocity'
      call attrib(idnc,jdim(1:d3),d3,'uic',lname,'m/s',-65.,65.,0,itype)
      lname = 'y-component ice velocity'
      call attrib(idnc,jdim(1:d3),d3,'vic',lname,'m/s',-65.,65.,0,itype)
      lname = 'Ice salinity'
      call attrib(idnc,jdim(1:d3),d3,'icesal',lname,'PSU',0.,130.,0,itype)
      if (abs(nmlo)>=2) then
        lname = 'Surface water depth'
        call attrib(idnc,jdim(1:d3),d3,'swater',lname,'mm',0.,6.5E3,0,-1) ! -1 = long
      end if
    end if

    lname = 'Wetness fraction layer 1' ! 5. for frozen sand
    call attrib(idnc,jdim(1:d3),d3,'wetfrac1',lname,'none',-6.5,6.5,0,itype)
    lname = 'Wetness fraction layer 2'
    call attrib(idnc,jdim(1:d3),d3,'wetfrac2',lname,'none',-6.5,6.5,0,itype)
    lname = 'Wetness fraction layer 3'
    call attrib(idnc,jdim(1:d3),d3,'wetfrac3',lname,'none',-6.5,6.5,0,itype)
    lname = 'Wetness fraction layer 4'
    call attrib(idnc,jdim(1:d3),d3,'wetfrac4',lname,'none',-6.5,6.5,0,itype)
    lname = 'Wetness fraction layer 5'
    call attrib(idnc,jdim(1:d3),d3,'wetfrac5',lname,'none',-6.5,6.5,0,itype)
    lname = 'Wetness fraction layer 6'
    call attrib(idnc,jdim(1:d3),d3,'wetfrac6',lname,'none',-6.5,6.5,0,itype)
     
    ! PH - Add wetfac to output for mbase=-19 option
    lname = 'Surface wetness fraction'
    call attrib(idnc,jdim(1:d3),d3,'wetfac',lname,'none',-6.5,6.5,0,itype)

    lname = 'Sea ice depth'
    call attrib(idnc,jdim(1:d3),d3,'siced',lname,'m',0.,65.,0,-1)
    lname = 'Sea ice fraction'
    call attrib(idnc,jdim(1:d3),d3,'fracice',lname,'none',0.,6.5,0,itype)
    lname = '10m wind speed'
    call attrib(idnc,jdim(1:d3),d3,'u10',lname,'m/s',0.,130.,0,itype)
    lname = 'Maximum CAPE'
    call attrib(idnc,jdim(1:d3),d3,'cape_max',lname,'J/kg',0.,20000.,0,itype)
    lname = 'Average CAPE'
    call attrib(idnc,jdim(1:d3),d3,'cape_ave',lname,'J/kg',0.,20000.,0,itype)    
    
    lname = 'Maximum precip rate in a timestep'
    call attrib(idnc,jdim(1:d3),d3,'maxrnd',lname,'mm/day',0.,2600.,1,-1) ! -1=long
    lname = 'Maximum screen temperature'
    call attrib(idnc,jdim(1:d3),d3,'tmaxscr',lname,'K',100.,425.,1,itype)
    lname = 'Minimum screen temperature'
    call attrib(idnc,jdim(1:d3),d3,'tminscr',lname,'K',100.,425.,1,itype)
    lname = 'Maximum screen relative humidity'
    call attrib(idnc,jdim(1:d3),d3,'rhmaxscr',lname,'%',0.,200.,1,itype)
    lname = 'Minimum screen relative humidity'
    call attrib(idnc,jdim(1:d3),d3,'rhminscr',lname,'%',0.,200.,1,itype)
    lname = 'x-component max 10m wind'
    call attrib(idnc,jdim(1:d3),d3,'u10max',lname,'m/s',-99.,99.,1,itype)
    lname = 'y-component max 10m wind'
    call attrib(idnc,jdim(1:d3),d3,'v10max',lname,'m/s',-99.,99.,1,itype)
    lname = 'Maximum 10m wind speed'
    call attrib(idnc,jdim(1:d3),d3,'sfcwindmax',lname,'m/s',0.,199.,1,itype)
    lname = 'x-component max level_1 wind'
    call attrib(idnc,jdim(1:d3),d3,'u1max',lname,'m/s',-99.,99.,1,itype)
    lname = 'y-component max level_1 wind'
    call attrib(idnc,jdim(1:d3),d3,'v1max',lname,'m/s',-99.,99.,1,itype)
    lname = 'x-component max level_2 wind'
    call attrib(idnc,jdim(1:d3),d3,'u2max',lname,'m/s',-99.,99.,1,itype)
    lname = 'y-component max level_2 wind'
    call attrib(idnc,jdim(1:d3),d3,'v2max',lname,'m/s',-99.,99.,1,itype)
    if ( l3hr ) then
      lname = '3hr precipitation'
      call attrib(idnc,jdim(1:d3),d3,'rnd03',lname,'mm',0.,1300.,1,itype)
      lname = '6hr precipitation'
      call attrib(idnc,jdim(1:d3),d3,'rnd06',lname,'mm',0.,1300.,1,itype)
      lname = '9hr precipitation'
      call attrib(idnc,jdim(1:d3),d3,'rnd09',lname,'mm',0.,1300.,1,itype)
      lname = '12hr precipitation'
      call attrib(idnc,jdim(1:d3),d3,'rnd12',lname,'mm',0.,1300.,1,itype)
      lname = '15hr precipitation'
      call attrib(idnc,jdim(1:d3),d3,'rnd15',lname,'mm',0.,1300.,1,itype)
      lname = '18hr precipitation'
      call attrib(idnc,jdim(1:d3),d3,'rnd18',lname,'mm',0.,1300.,1,itype)
      lname = '21hr precipitation'
      call attrib(idnc,jdim(1:d3),d3,'rnd21',lname,'mm',0.,1300.,1,itype)
    end if
    lname = '24hr precipitation'
    call attrib(idnc,jdim(1:d3),d3,'rnd24',lname,'mm',0.,1300.,1,itype)
    if ( nextout>=2 .and. l3hr ) then  ! 6-hourly u10, v10, tscr, rh1
      mnam ='x-component 10m wind '
      nnam ='y-component 10m wind '
      call attrib(idnc,jdim(1:d3),d3,'u10_06',mnam//'6hr','m/s',-99.,99.,1,itype)
      call attrib(idnc,jdim(1:d3),d3,'v10_06',nnam//'6hr','m/s',-99.,99.,1,itype)
      call attrib(idnc,jdim(1:d3),d3,'u10_12',mnam//'12hr','m/s',-99.,99.,1,itype)
      call attrib(idnc,jdim(1:d3),d3,'v10_12',nnam//'12hr','m/s',-99.,99.,1,itype)
      call attrib(idnc,jdim(1:d3),d3,'u10_18',mnam//'18hr','m/s',-99.,99.,1,itype)
      call attrib(idnc,jdim(1:d3),d3,'v10_18',nnam//'18hr','m/s',-99.,99.,1,itype)
      call attrib(idnc,jdim(1:d3),d3,'u10_24',mnam//'24hr','m/s',-99.,99.,1,itype)
      call attrib(idnc,jdim(1:d3),d3,'v10_24',nnam//'24hr','m/s',-99.,99.,1,itype)
      mnam ='tscrn 3-hrly'
      nnam ='rhum level_1 3-hrly'
      call attrib(idnc,jdim(1:d3),d3,'tscr_06',mnam//'6hr', 'K',100.,425.,1,itype)
      call attrib(idnc,jdim(1:d3),d3,'tscr_12',mnam//'12hr','K',100.,425.,1,itype)
      call attrib(idnc,jdim(1:d3),d3,'tscr_18',mnam//'18hr','K',100.,425.,1,itype)
      call attrib(idnc,jdim(1:d3),d3,'tscr_24',mnam//'24hr','K',100.,425.,1,itype)
      call attrib(idnc,jdim(1:d3),d3,'rh1_06', nnam//'6hr', '%',-9.,200.,1,itype)
      call attrib(idnc,jdim(1:d3),d3,'rh1_12', nnam//'12hr','%',-9.,200.,1,itype)
      call attrib(idnc,jdim(1:d3),d3,'rh1_18', nnam//'18hr','%',-9.,200.,1,itype)
      call attrib(idnc,jdim(1:d3),d3,'rh1_24', nnam//'24hr','%',-9.,200.,1,itype)
    endif     ! (nextout>=2)
    if ( nextout>=3 .and. l3hr ) then  ! also 3-hourly u10, v10, tscr, rh1
      call attrib(idnc,jdim(1:d3),d3,'tscr_03',mnam//'3hr', 'K',100.,425.,1,itype)
      call attrib(idnc,jdim(1:d3),d3,'tscr_09',mnam//'9hr', 'K',100.,425.,1,itype)
      call attrib(idnc,jdim(1:d3),d3,'tscr_15',mnam//'15hr','K',100.,425.,1,itype)
      call attrib(idnc,jdim(1:d3),d3,'tscr_21',mnam//'21hr','K',100.,425.,1,itype)
      call attrib(idnc,jdim(1:d3),d3,'rh1_03', nnam//'3hr', '%',-9.,200.,1,itype)
      call attrib(idnc,jdim(1:d3),d3,'rh1_09', nnam//'9hr', '%',-9.,200.,1,itype)
      call attrib(idnc,jdim(1:d3),d3,'rh1_15', nnam//'15hr','%',-9.,200.,1,itype)
      call attrib(idnc,jdim(1:d3),d3,'rh1_21', nnam//'21hr','%',-9.,200.,1,itype)
      mnam ='x-component 10m wind '
      nnam ='y-component 10m wind '
      call attrib(idnc,jdim(1:d3),d3,'u10_03',mnam//'3hr','m/s',-99.,99.,1,itype)
      call attrib(idnc,jdim(1:d3),d3,'v10_03',nnam//'3hr','m/s',-99.,99.,1,itype)
      call attrib(idnc,jdim(1:d3),d3,'u10_09',mnam//'9hr','m/s',-99.,99.,1,itype)
      call attrib(idnc,jdim(1:d3),d3,'v10_09',nnam//'9hr','m/s',-99.,99.,1,itype)
      call attrib(idnc,jdim(1:d3),d3,'u10_15',mnam//'15hr','m/s',-99.,99.,1,itype)
      call attrib(idnc,jdim(1:d3),d3,'v10_15',nnam//'15hr','m/s',-99.,99.,1,itype)
      call attrib(idnc,jdim(1:d3),d3,'u10_21',mnam//'21hr','m/s',-99.,99.,1,itype)
      call attrib(idnc,jdim(1:d3),d3,'v10_21',nnam//'21hr','m/s',-99.,99.,1,itype)
    endif     ! (nextout>=3)

    lname = 'Average screen temperature'
    call attrib(idnc,jdim(1:d3),d3,'tscr_ave',lname,'K',100.,425.,0,itype)
    lname = 'Avg cloud base'
    call attrib(idnc,jdim(1:d3),d3,'cbas_ave',lname,'sigma',0.,1.1,0,itype)
    lname = 'Avg cloud top'
    call attrib(idnc,jdim(1:d3),d3,'ctop_ave',lname,'sigma',0.,1.1,0,itype)
    lname = 'Avg dew flux'
    call attrib(idnc,jdim(1:d3),d3,'dew_ave',lname,'W/m2',-100.,1000.,0,itype)
    lname = 'Avg evaporation'
    call attrib(idnc,jdim(1:d3),d3,'evap',lname,'mm',-100.,100.,0,itype)
    lname = 'Avg potential "pan" evaporation'
    call attrib(idnc,jdim(1:d3),d3,'epan_ave',lname,'W/m2',-1000.,10.e3,0,itype)
    lname = 'Avg potential evaporation'
    call attrib(idnc,jdim(1:d3),d3,'epot_ave',lname,'W/m2',-1000.,10.e3,0,itype)
    lname = 'Avg latent heat flux'
    call attrib(idnc,jdim(1:d3),d3,'eg_ave',lname,'W/m2',-1000.,3000.,0,itype)
    lname = 'Avg sensible heat flux'
    call attrib(idnc,jdim(1:d3),d3,'fg_ave',lname,'W/m2',-3000.,3000.,0,itype)
    lname = 'Avg net radiation'
    call attrib(idnc,jdim(1:d3),d3,'rnet_ave',lname,'none',-3000.,3000.,0,itype)
    lname = 'Avg flux into tgg1 layer'
    call attrib(idnc,jdim(1:d3),d3,'ga_ave',lname,'W/m2',-1000.,1000.,0,itype)
    lname = 'Avg ice water path'
    call attrib(idnc,jdim(1:d3),d3,'iwp_ave',lname,'kg/m2',0.,2.,0,itype)
    lname = 'Avg liquid water path'
    call attrib(idnc,jdim(1:d3),d3,'lwp_ave',lname,'kg/m2',0.,2.,0,itype)
    lname = 'Low cloud ave'
    call attrib(idnc,jdim(1:d3),d3,'cll',lname,'frac',0.,1.,0,itype)
    lname = 'Mid cloud ave'
    call attrib(idnc,jdim(1:d3),d3,'clm',lname,'frac',0.,1.,0,itype)
    lname = 'Hi cloud ave'
    call attrib(idnc,jdim(1:d3),d3,'clh',lname,'frac',0.,1.,0,itype)
    lname = 'Total cloud ave'
    call attrib(idnc,jdim(1:d3),d3,'cld',lname,'frac',0.,1.,0,itype)
    lname = 'Avg soil moisture 1'
    call attrib(idnc,jdim(1:d3),d3,'wb1_ave',lname,'m3/m3',0.,1.,0,itype)
    lname = 'Avg soil moisture 2'
    call attrib(idnc,jdim(1:d3),d3,'wb2_ave',lname,'m3/m3',0.,1.,0,itype)
    lname = 'Avg soil moisture 3'
    call attrib(idnc,jdim(1:d3),d3,'wb3_ave',lname,'m3/m3',0.,1.,0,itype)
    lname = 'Avg soil moisture 4'
    call attrib(idnc,jdim(1:d3),d3,'wb4_ave',lname,'m3/m3',0.,1.,0,itype)
    lname = 'Avg soil moisture 5'
    call attrib(idnc,jdim(1:d3),d3,'wb5_ave',lname,'m3/m3',0.,1.,0,itype)
    lname = 'Avg soil moisture 6'
    call attrib(idnc,jdim(1:d3),d3,'wb6_ave',lname,'m3/m3',0.,1.,0,itype)
    lname = 'Avg surface temperature'
    call attrib(idnc,jdim(1:d3),d3,'tsu_ave',lname,'K',100.,425.,0,itype)
    lname = 'Avg albedo'
    call attrib(idnc,jdim(1:d3),d3,'alb_ave',lname,'none',0.,1.,0,itype)
    lname = 'Avg mean sea level pressure'
    call attrib(idnc,jdim(1:d3),d3,'pmsl_ave',lname,'hPa',800.,1200.,0,itype)
    if ( abs(nmlo)>0.and.abs(nmlo)<=9 ) then
      lname = 'Avg mixed layer depth'
      call attrib(idnc,jdim(1:d3),d3,'mixd_ave',lname,'m',0.,1300.,0,itype)
    end if

    lname = 'Screen temperature'
    call attrib(idnc,jdim(1:d3),d3,'tscrn',lname,'K',100.,425.,0,itype)
    lname = 'Screen mixing ratio'
    call attrib(idnc,jdim(1:d3),d3,'qgscrn',lname,'kg/kg',0.,.06,0,itype)
    lname = 'Screen relative humidity'
    call attrib(idnc,jdim(1:d3),d3,'rhscrn',lname,'%',0.,200.,0,itype)
    lname = 'Screen level wind speed'
    call attrib(idnc,jdim(1:d3),d3,'uscrn',lname,'m/s',0.,65.,0,itype)
    lname = 'Net radiation'
    call attrib(idnc,jdim(1:d3),d3,'rnet',lname,'W/m2',-3000.,3000.,0,itype)
    lname = 'Potential "pan" evaporation'
    call attrib(idnc,jdim(1:d3),d3,'epan',lname,'W/m2',-1000.,10.e3,0,itype)
    lname = 'Latent heat flux'
    call attrib(idnc,jdim(1:d3),d3,'eg',lname,'W/m2',-1000.,3000.,0,itype)
    lname = 'Sensible heat flux'
    call attrib(idnc,jdim(1:d3),d3,'fg',lname,'W/m2',-3000.,3000.,0,itype)
    lname = 'x-component wind stress'
    call attrib(idnc,jdim(1:d3),d3,'taux',lname,'N/m2',-50.,50.,0,itype)
    lname = 'y-component wind stress'
    call attrib(idnc,jdim(1:d3),d3,'tauy',lname,'N/m2',-50.,50.,0,itype)
    if ( nextout>=1 ) then
      if ( myid==0 ) write(6,*) 'nextout=',nextout
      lname = 'LW at TOA'
      call attrib(idnc,jdim(1:d3),d3,'rtu_ave',lname,'W/m2',0.,800.,0,itype)
      lname = 'Clear sky LW at TOA'
      call attrib(idnc,jdim(1:d3),d3,'rtc_ave',lname,'W/m2',0.,800.,0,itype)
      lname = 'LW downwelling at ground'
      call attrib(idnc,jdim(1:d3),d3,'rgdn_ave',lname,'W/m2',-500.,1.e3,0,itype)
      lname = 'LW net at ground (+ve up)'
      call attrib(idnc,jdim(1:d3),d3,'rgn_ave',lname,'W/m2',-500.,1000.,0,itype)
      lname = 'Clear sky LW at ground'
      call attrib(idnc,jdim(1:d3),d3,'rgc_ave',lname,'W/m2',-500.,1000.,0,itype)
      lname = 'Solar in at TOA'
      call attrib(idnc,jdim(1:d3),d3,'sint_ave',lname,'W/m2',0.,1600.,0,itype)
      lname = 'Solar out at TOA'
      call attrib(idnc,jdim(1:d3),d3,'sot_ave',lname,'W/m2',0.,1000.,0,itype)
      lname = 'Clear sky SW out at TOA'
      call attrib(idnc,jdim(1:d3),d3,'soc_ave',lname,'W/m2',0.,900.,0,itype)
      lname = 'Solar downwelling at ground'
      call attrib(idnc,jdim(1:d3),d3,'sgdn_ave',lname,'W/m2',-500.,2.e3,0,itype)
      lname = 'Solar net at ground (+ve down)'
      call attrib(idnc,jdim(1:d3),d3,'sgn_ave',lname,'W/m2',-500.,2000.,0,itype)
      lname = 'Clear sky SW at ground (+ve down)'
      call attrib(idnc,jdim(1:d3),d3,'sgc_ave',lname,'W/m2',-500.,2000.,0,itype)
      lname = 'Sunshine hours'
      call attrib(idnc,jdim(1:d3),d3,'sunhours',lname,'hrs',0.,64.5,0,itype)
      lname = 'Fraction of direct radiation'
      call attrib(idnc,jdim(1:d3),d3,'fbeam_ave',lname,'none',-3.25,3.25,0,itype)
      lname = 'Surface pressure tendency'
      call attrib(idnc,jdim(1:d3),d3,'dpsdt',lname,'hPa/day',-400.,400.,0,itype)
      lname = 'friction velocity'
      call attrib(idnc,jdim(1:d3),d3,'ustar',lname,'m/s',0.,10.,0,itype)
    endif     ! (nextout>=1)
    if ( nextout>=1 .or. (nvmix==6.and.itype==-1) ) then
      lname = 'PBL depth'
      call attrib(idnc,jdim(1:d3),d3,'pblh',lname,'m',0.,13000.,0,itype)
      if ( nvmix==6 ) then
        lname = 'Dry PBL depth'
        call attrib(idnc,jdim(1:d3),d3,'dpblh',lname,'m',0.,13000.,0,itype)
      end if
    end if
        
    ! AEROSOL OPTICAL DEPTHS ------------------------------------
    if ( nextout>=1 .and. abs(iaero)>=2 .and. nrad==5 ) then
      lname = 'Total column small dust optical depth VIS'
      call attrib(idnc,jdim(1:d3),d3,'sdust_vis',lname,'none',0.,13.,0,itype)
      !lname = 'Total column small dust optical depth NIR'
      !call attrib(idnc,jdim(1:d3),d3,'sdust_nir',lname,'none',0.,13.,0,itype)
      !lname = 'Total column small dust optical depth LW'
      !call attrib(idnc,jdim(1:d3),d3,'sdust_lw',lname,'none',0.,13.,0,itype)
      lname = 'Total column large dust optical depth VIS'
      call attrib(idnc,jdim(1:d3),d3,'ldust_vis',lname,'none',0.,13.,0,itype)
      !lname = 'Total column large dust optical depth NIR'
      !call attrib(idnc,jdim(1:d3),d3,'ldust_nir',lname,'none',0.,13.,0,itype)
      !lname = 'Total column large dust optical depth LW'
      !call attrib(idnc,jdim(1:d3),d3,'ldust_lw',lname,'none',0.,13.,0,itype)
      lname = 'Total column sulfate optical depth VIS'
      call attrib(idnc,jdim(1:d3),d3,'so4_vis',lname,'none',0.,13.,0,itype)
      !lname = 'Total column sulfate optical depth NIR'
      !call attrib(idnc,jdim(1:d3),d3,'so4_nir',lname,'none',0.,13.,0,itype)
      !lname = 'Total column surfate optical depth LW'
      !call attrib(idnc,jdim(1:d3),d3,'so4_lw',lname,'none',0.,13.,0,itype)
      lname = 'Total column aerosol optical depth VIS'
      call attrib(idnc,jdim(1:d3),d3,'aero_vis',lname,'none',0.,13.,0,itype)
      !lname = 'Total column aerosol optical depth NIR'
      !call attrib(idnc,jdim(1:d3),d3,'aero_nir',lname,'none',0.,13.,0,itype)
      !lname = 'Total column aerosol optical depth LW'
      !call attrib(idnc,jdim(1:d3),d3,'aero_lw',lname,'none',0.,13.,0,itype)
      lname = 'Total column BC optical depth VIS'
      call attrib(idnc,jdim(1:d3),d3,'bc_vis',lname,'none',0.,13.,0,itype)
      !lname = 'Total column BC optical depth NIR'
      !call attrib(idnc,jdim(1:d3),d3,'bc_nir',lname,'none',0.,13.,0,itype)
      !lname = 'Total column BC optical depth LW'
      !call attrib(idnc,jdim(1:d3),d3,'bc_lw',lname,'none',0.,13.,0,itype)
      lname = 'Total column OC optical depth VIS'
      call attrib(idnc,jdim(1:d3),d3,'oc_vis',lname,'none',0.,13.,0,itype)
      !lname = 'Total column OC optical depth NIR'
      !call attrib(idnc,jdim(1:d3),d3,'oc_nir',lname,'none',0.,13.,0,itype)
      !lname = 'Total column OC optical depth LW'
      !call attrib(idnc,jdim(1:d3),d3,'oc_lw',lname,'none',0.,13.,0,itype)      
      lname = 'Total column seasalt optical depth VIS'
      call attrib(idnc,jdim(1:d3),d3,'ssalt_vis',lname,'none',0.,13.,0,itype)
      !lname = 'Total column seasalt optical depth NIR'
      !call attrib(idnc,jdim(1:d3),d3,'ssalt_nir',lname,'none',0.,13.,0,itype)
      !lname = 'Total column seasalt optical depth LW'
      !call attrib(idnc,jdim(1:d3),d3,'ssalt_lw',lname,'none',0.,13.,0,itype)      
      lname = 'Dust emissions'
      call attrib(idnc,jdim(1:d3),d3,'duste_ave',lname,'g/(m2 yr)',0.,13000.,0,itype)  
      lname = 'Dust dry deposition'
      call attrib(idnc,jdim(1:d3),d3,'dustdd_ave',lname,'g/(m2 yr)',0.,13000.,0,itype) 
      lname = 'Dust wet deposition'
      call attrib(idnc,jdim(1:d3),d3,'dustwd_ave',lname,'g/(m2 yr)',0.,13000.,0,itype)
      lname = 'Dust burden'
      call attrib(idnc,jdim(1:d3),d3,'dustb_ave',lname,'mg/m2',0.,1300.,0,itype)
      lname = 'Black carbon emissions'
      call attrib(idnc,jdim(1:d3),d3,'bce_ave',lname,'g/(m2 yr)',0.,390.,0,itype)  
      lname = 'Black carbon dry deposition'
      call attrib(idnc,jdim(1:d3),d3,'bcdd_ave',lname,'g/(m2 yr)',0.,390.,0,itype) 
      lname = 'Black carbon wet deposition'
      call attrib(idnc,jdim(1:d3),d3,'bcwd_ave',lname,'g/(m2 yr)',0.,390.,0,itype)
      lname = 'Black carbon burden'
      call attrib(idnc,jdim(1:d3),d3,'bcb_ave',lname,'mg/m2',0.,130.,0,itype)
      lname = 'Organic carbon emissions'
      call attrib(idnc,jdim(1:d3),d3,'oce_ave',lname,'g/(m2 yr)',0.,390.,0,itype)  
      lname = 'Organic carbon dry deposition'
      call attrib(idnc,jdim(1:d3),d3,'ocdd_ave',lname,'g/(m2 yr)',0.,390.,0,itype) 
      lname = 'Organic carbon wet deposition'
      call attrib(idnc,jdim(1:d3),d3,'ocwd_ave',lname,'g/(m2 yr)',0.,390.,0,itype)
      lname = 'Organic carbon burden'
      call attrib(idnc,jdim(1:d3),d3,'ocb_ave',lname,'mg/m2',0.,130.,0,itype)
      lname = 'DMS emissions'
      call attrib(idnc,jdim(1:d3),d3,'dmse_ave',lname,'gS/(m2 yr)',0.,390.,0,itype) 
      lname = 'DMS to SO2 oxidation'
      call attrib(idnc,jdim(1:d3),d3,'dmsso2_ave',lname,'gS/(m2 yr)',0.,390.,0,itype)
      lname = 'SO2 emissions'
      call attrib(idnc,jdim(1:d3),d3,'so2e_ave',lname,'gS/(m2 yr)',0.,390.,0,itype) 
      lname = 'SO2 to SO4 oxidation'
      call attrib(idnc,jdim(1:d3),d3,'so2so4_ave',lname,'gS/(m2 yr)',0.,390.,0,itype)
      lname = 'SO2 dry deposition'
      call attrib(idnc,jdim(1:d3),d3,'so2dd_ave',lname,'gS/(m2 yr)',0.,390.,0,itype)
      lname = 'SO2 wet deposition'
      call attrib(idnc,jdim(1:d3),d3,'so2wd_ave',lname,'gS/(m2 yr)',0.,390.,0,itype)
      lname = 'SO4 emissions'
      call attrib(idnc,jdim(1:d3),d3,'so4e_ave',lname,'gS/(m2 yr)',0.,390.,0,itype)
      lname = 'SO4 dry deposition'
      call attrib(idnc,jdim(1:d3),d3,'so4dd_ave',lname,'gS/(m2 yr)',0.,390.,0,itype) 
      lname = 'SO4 wet deposition'
      call attrib(idnc,jdim(1:d3),d3,'so4wd_ave',lname,'gS/(m2 yr)',0.,390.,0,itype) 
      lname = 'DMS burden'
      call attrib(idnc,jdim(1:d3),d3,'dmsb_ave',lname,'mgS/m2',0.,13.,0,itype) 
      lname = 'SO2 burden'
      call attrib(idnc,jdim(1:d3),d3,'so2b_ave',lname,'mgS/m2',0.,13.,0,itype) 
      lname = 'SO4 burden'
      call attrib(idnc,jdim(1:d3),d3,'so4b_ave',lname,'mgS/m2',0.,13.,0,itype) 
    end if

    ! CABLE -----------------------------------------------------
    if ( nsib==6 .or. nsib==7 ) then
      if ( nextout>=1 .or. itype==-1 ) then
        if ( ccycle==0 ) then
          !lname = 'Carbon leaf pool'
          !call attrib(idnc,jdim(1:d3),d3,'cplant1',lname,'gC/m2',0.,6500.,0,itype)
          !lname = 'Carbon wood pool'
          !call attrib(idnc,jdim(1:d3),d3,'cplant2',lname,'gC/m2',0.,65000.,0,itype)
          !lname = 'Carbon root pool'
          !call attrib(idnc,jdim(1:d3),d3,'cplant3',lname,'gC/m2',0.,6500.,0,itype)
          !lname = 'Carbon soil fast pool'
          !call attrib(idnc,jdim(1:d3),d3,'csoil1',lname,'gC/m2',0.,6500.,0,itype)
          !lname = 'Carbon soil slow pool'
          !call attrib(idnc,jdim(1:d3),d3,'csoil2',lname,'gC/m2',0.,6500.,0,itype)
        else
          lname = 'Carbon leaf pool'
          call attrib(idnc,jdim(1:d3),d3,'cplant1',lname,'gC/m2',0.,6500.,0,itype)
          lname = 'Nitrogen leaf pool'
          call attrib(idnc,jdim(1:d3),d3,'nplant1',lname,'gC/m2',0.,6500.,0,itype)
          lname = 'Phosphor leaf pool'
          call attrib(idnc,jdim(1:d3),d3,'pplant1',lname,'gC/m2',0.,6500.,0,itype)
          lname = 'Carbon wood pool'
          call attrib(idnc,jdim(1:d3),d3,'cplant2',lname,'gC/m2',0.,65000.,0,itype)
          lname = 'Nitrogen wood pool'
          call attrib(idnc,jdim(1:d3),d3,'nplant2',lname,'gC/m2',0.,65000.,0,itype)
          lname = 'Phosphor wood pool'
          call attrib(idnc,jdim(1:d3),d3,'pplant2',lname,'gC/m2',0.,65000.,0,itype)
          lname = 'Carbon root pool'
          call attrib(idnc,jdim(1:d3),d3,'cplant3',lname,'gC/m2',0.,6500.,0,itype)
          lname = 'Nitrogen root pool'
          call attrib(idnc,jdim(1:d3),d3,'nplant3',lname,'gC/m2',0.,6500.,0,itype)
          lname = 'Phosphor root pool'
          call attrib(idnc,jdim(1:d3),d3,'pplant3',lname,'gC/m2',0.,6500.,0,itype)
          lname = 'Carbon met pool'
          call attrib(idnc,jdim(1:d3),d3,'clitter1',lname,'gC/m2',0.,6500.,0,itype)
          lname = 'Nitrogen met pool'
          call attrib(idnc,jdim(1:d3),d3,'nlitter1',lname,'gC/m2',0.,6500.,0,itype)
          lname = 'Phosphor met pool'
          call attrib(idnc,jdim(1:d3),d3,'plitter1',lname,'gC/m2',0.,6500.,0,itype)
          lname = 'Carbon str pool'
          call attrib(idnc,jdim(1:d3),d3,'clitter2',lname,'gC/m2',0.,6500.,0,itype)
          lname = 'Nitrogen str pool'
          call attrib(idnc,jdim(1:d3),d3,'nlitter2',lname,'gC/m2',0.,6500.,0,itype)
          lname = 'Phosphor str pool'
          call attrib(idnc,jdim(1:d3),d3,'plitter2',lname,'gC/m2',0.,6500.,0,itype)
          lname = 'Carbon CWD pool'
          call attrib(idnc,jdim(1:d3),d3,'clitter3',lname,'gC/m2',0.,6500.,0,itype)
          lname = 'Nitrogen CWD pool'
          call attrib(idnc,jdim(1:d3),d3,'nlitter3',lname,'gC/m2',0.,6500.,0,itype)
          lname = 'Phosphor CWD pool'
          call attrib(idnc,jdim(1:d3),d3,'plitter3',lname,'gC/m2',0.,6500.,0,itype)
          lname = 'Carbon mic pool'
          call attrib(idnc,jdim(1:d3),d3,'csoil1',lname,'gC/m2',0.,6500.,0,itype)
          lname = 'Nitrogen mic pool'
          call attrib(idnc,jdim(1:d3),d3,'nsoil1',lname,'gC/m2',0.,6500.,0,itype)
          lname = 'Phosphor mic pool'
          call attrib(idnc,jdim(1:d3),d3,'psoil1',lname,'gC/m2',0.,6500.,0,itype)
          lname = 'Carbon slow pool'
          call attrib(idnc,jdim(1:d3),d3,'csoil2',lname,'gC/m2',0.,6500.,0,itype)
          lname = 'Nitrogen slow pool'
          call attrib(idnc,jdim(1:d3),d3,'nsoil2',lname,'gC/m2',0.,6500.,0,itype)
          lname = 'Phosphor slow pool'
          call attrib(idnc,jdim(1:d3),d3,'psoil2',lname,'gC/m2',0.,6500.,0,itype)
          lname = 'Carbon pass pool'
          call attrib(idnc,jdim(1:d3),d3,'csoil3',lname,'gC/m2',0.,6500.,0,itype)
          lname = 'Nitrogen pass pool'
          call attrib(idnc,jdim(1:d3),d3,'nsoil3',lname,'gC/m2',0.,6500.,0,itype)
          lname = 'Phosphor pass pool'
          call attrib(idnc,jdim(1:d3),d3,'psoil3',lname,'gC/m2',0.,6500.,0,itype)
          lname = 'Prognostic LAI'
          call attrib(idnc,jdim(1:d3),d3,'glai',lname,'none',0.,13.,0,itype)
        end if
      end if
      if ( nextout>=1 .and. itype/=-1 ) then
        lname = 'Avg Net CO2 flux'
        call attrib(idnc,jdim(1:d3),d3,'fnee_ave',lname,'gC/m2/s',-3.25E-3,3.25E-3,0,itype)
        lname = 'Avg Photosynthesis CO2 flux'
        call attrib(idnc,jdim(1:d3),d3,'fpn_ave',lname,'gC/m2/s',-3.25E-3,3.25E-3,0,itype)
        lname = 'Avg Plant respiration CO2 flux'
        call attrib(idnc,jdim(1:d3),d3,'frp_ave',lname,'gC/m2/s',-3.25E-3,3.25E-3,0,itype)
        lname = 'Avg Soil respiration CO2 flux'
        call attrib(idnc,jdim(1:d3),d3,'frs_ave',lname,'gC/m2/s',-3.25E-3,3.25E-3,0,itype)
      end if
    end if

    ! URBAN -----------------------------------------------------
    if ( nurban<=-1 .or. (nurban>=1.and.itype==-1) ) then
      lname = 'roof temperature lev 1'
      call attrib(idnc,jdim(1:d3),d3,'rooftgg1',lname,'K',100.,425.,0,itype)
      lname = 'roof temperature lev 2'
      call attrib(idnc,jdim(1:d3),d3,'rooftgg2',lname,'K',100.,425.,0,itype)
      lname = 'roof temperature lev 3'
      call attrib(idnc,jdim(1:d3),d3,'rooftgg3',lname,'K',100.,425.,0,itype)
      lname = 'roof temperature lev 4'
      call attrib(idnc,jdim(1:d3),d3,'rooftgg4',lname,'K',100.,425.,0,itype)
      lname = 'east wall temperature lev 1'
      call attrib(idnc,jdim(1:d3),d3,'waletgg1',lname,'K',100.,425.,0,itype)
      lname = 'east wall temperature lev 2'
      call attrib(idnc,jdim(1:d3),d3,'waletgg2',lname,'K',100.,425.,0,itype)
      lname = 'east wall temperature lev 3'
      call attrib(idnc,jdim(1:d3),d3,'waletgg3',lname,'K',100.,425.,0,itype)
      lname = 'east wall temperature lev 4'
      call attrib(idnc,jdim(1:d3),d3,'waletgg4',lname,'K',100.,425.,0,itype)
      lname = 'west wall temperature lev 1'
      call attrib(idnc,jdim(1:d3),d3,'walwtgg1',lname,'K',100.,425.,0,itype)
      lname = 'west wall temperature lev 2'
      call attrib(idnc,jdim(1:d3),d3,'walwtgg2',lname,'K',100.,425.,0,itype)
      lname = 'west wall temperature lev 3'
      call attrib(idnc,jdim(1:d3),d3,'walwtgg3',lname,'K',100.,425.,0,itype)
      lname = 'west wall temperature lev 4'
      call attrib(idnc,jdim(1:d3),d3,'walwtgg4',lname,'K',100.,425.,0,itype)
      lname = 'road temperature lev 1'
      call attrib(idnc,jdim(1:d3),d3,'roadtgg1',lname,'K',100.,425.,0,itype)
      lname = 'road temperature lev 2'
      call attrib(idnc,jdim(1:d3),d3,'roadtgg2',lname,'K',100.,425.,0,itype)
      lname = 'road temperature lev 3'
      call attrib(idnc,jdim(1:d3),d3,'roadtgg3',lname,'K',100.,425.,0,itype)
      lname = 'road temperature lev 4'
      call attrib(idnc,jdim(1:d3),d3,'roadtgg4',lname,'K',100.,425.,0,itype)
      lname = 'urban canyon soil moisture'
      call attrib(idnc,jdim(1:d3),d3,'urbnsmc',lname,'m3/m3',0.,1.3,0,itype)
      lname = 'urban roof soil moisture'
      call attrib(idnc,jdim(1:d3),d3,'urbnsmr',lname,'m3/m3',0.,1.3,0,itype)
      lname = 'urban roof water'
      call attrib(idnc,jdim(1:d3),d3,'roofwtr',lname,'mm',0.,1.3,0,itype)
      lname = 'urban road water'
      call attrib(idnc,jdim(1:d3),d3,'roadwtr',lname,'mm',0.,1.3,0,itype)
      lname = 'urban canyon leaf water'
      call attrib(idnc,jdim(1:d3),d3,'urbwtrc',lname,'mm',0.,1.3,0,itype)
      lname = 'urban roof leaf water'
      call attrib(idnc,jdim(1:d3),d3,'urbwtrr',lname,'mm',0.,1.3,0,itype)
      lname = 'urban roof snow'
      call attrib(idnc,jdim(1:d3),d3,'roofsnd',lname,'mm',0.,1.3,0,itype)
      lname = 'urban road snow'
      call attrib(idnc,jdim(1:d3),d3,'roadsnd',lname,'mm',0.,1.3,0,itype)
      lname = 'urban roof snow density'
      call attrib(idnc,jdim(1:d3),d3,'roofden',lname,'kg/m3',0.,650.,0,itype)
      lname = 'urban road snow density'
      call attrib(idnc,jdim(1:d3),d3,'roadden',lname,'kg/m3',0.,650.,0,itype)
      lname = 'urban roof snow albedo'
      call attrib(idnc,jdim(1:d3),d3,'roofsna',lname,'none',0.,1.3,0,itype)
      lname = 'urban road snow albedo'
      call attrib(idnc,jdim(1:d3),d3,'roadsna',lname,'none',0.,1.3,0,itype)
    end if
        
    ! STANDARD 3D VARIABLES -------------------------------------
    if ( myid==0 ) write(6,*) '3d variables'
    if ( nextout>=4 .and. nllp==3 ) then   ! N.B. use nscrn=1 for hourly output
      lname = 'Delta latitude'
      call attrib(idnc,idim(1:d4),d4,'del_lat',lname,'deg',-60.,60.,1,itype)
      lname = 'Delta longitude'
      call attrib(idnc,idim(1:d4),d4,'del_lon',lname,'deg',-180.,180.,1,itype)
      lname = 'Delta pressure'
      call attrib(idnc,idim(1:d4),d4,'del_p',lname,'hPa',-900.,900.,1,itype)
    endif  ! (nextout>=4.and.nllp==3)
    lname = 'Air temperature'
    call attrib(idnc,idim(1:d4),d4,'temp',lname,'K',100.,350.,0,itype)
    lname = 'x-component wind'
    call attrib(idnc,idim(1:d4),d4,'u',lname,'m/s',-150.,150.,0,itype)
    lname = 'y-component wind'
    call attrib(idnc,idim(1:d4),d4,'v',lname,'m/s',-150.,150.,0,itype)
    lname = 'vertical velocity'
    call attrib(idnc,idim(1:d4),d4,'omega',lname,'Pa/s',-65.,65.,0,itype)
    lname = 'Water mixing ratio'
    call attrib(idnc,idim(1:d4),d4,'mixr',lname,'kg/kg',0.,.065,0,itype)
    lname = 'Covective heating'
    call attrib(idnc,idim(1:d4),d4,'convh_ave',lname,'K/day',-10.,20.,0,itype)
        
    ! CLOUD MICROPHYSICS --------------------------------------------
    if ( ldr/=0 ) then
      call attrib(idnc,idim(1:d4),d4,'qfg','Frozen water','kg/kg',0.,.065,0,itype)
      call attrib(idnc,idim(1:d4),d4,'qlg','Liquid water','kg/kg',0.,.065,0,itype)
      call attrib(idnc,idim(1:d4),d4,'qrg','Rain',        'kg/kg',0.,.065,0,itype)
      call attrib(idnc,idim(1:d4),d4,'qsng','Snow',       'kg/kg',0.,.065,0,itype)
      call attrib(idnc,idim(1:d4),d4,'qgrg','Graupel',    'kg/kg',0.,.065,0,itype)
      call attrib(idnc,idim(1:d4),d4,'cfrac','Cloud fraction',  'none',0.,1.,0,itype)
      call attrib(idnc,idim(1:d4),d4,'rfrac','Rain fraction',   'none',0.,1.,0,itype)
      call attrib(idnc,idim(1:d4),d4,'sfrac','Snow fraction',   'none',0.,1.,0,itype)
      call attrib(idnc,idim(1:d4),d4,'gfrac','Graupel fraction','none',0.,1.,0,itype)
      if ( ncloud>=4 ) then
        call attrib(idnc,idim(1:d4),d4,'stratcf','Strat cloud fraction','none',0.,1.,0,itype)
        if ( itype==-1 ) then
          call attrib(idnc,idim(1:d4),d4,'strat_nt','Strat net temp tendency','K/s',0.,1.,0,itype)
        end if
      end if
    end if
        
    ! TURBULENT MIXING ----------------------------------------------
    if ( nvmix==6 .and. (nextout>=1.or.itype==-1) ) then
      call attrib(idnc,idim(1:d4),d4,'tke','Turbulent Kinetic Energy','m2/s2',0.,65.,0,itype)
      call attrib(idnc,idim(1:d4),d4,'eps','Eddy dissipation rate','m2/s3',0.,6.5,0,itype)
    end if

    ! TRACER --------------------------------------------------------
    if ( ngas>0 ) then
      if ( itype==-1 ) then ! restart
        do igas=1,ngas
          write(trnum,'(i3.3)') igas
          lname = 'Tracer (inst.) '//trim(tracname(igas))
          call attrib(idnc,idim(1:d4),d4,'tr'//trnum,lname,'ppm',0.,6.5E6,0,-1) ! -1 = long
        enddo ! igas loop
      else                  ! history
        do igas=1,ngas
          write(trnum,'(i3.3)') igas
!         rml 19/09/07 use tracname as part of tracer long name
          !lname = 'Tracer (inst.) '//trim(tracname(igas))
          !call attrib(idnc,idim(1:d4),d4,'tr'//trnum,lname,'ppm',0.,6.5E6,0,-1) ! -1 = long
          lname = 'Tracer (average) '//trim(tracname(igas))
          call attrib(idnc,idim(1:d4),d4,'trav'//trnum,lname,'ppm',0.,6.5E6,0,-1) ! -1 = long
!         rml 14/5/10 option to write out local time afternoon averages
          if (writetrpm) call attrib(idnc,idim(1:d4),d4,'trpm'//trnum,lname,'ppm',0.,6.5E6,0,-1) ! -1 = long
        enddo ! igas loop
      end if
    endif   ! (ngas>0)

    ! AEROSOL ---------------------------------------------------
    if ( abs(iaero)>=2 ) then  
      call attrib(idnc,idim(1:d4),d4,'dms','Dimethyl sulfide','kg/kg',0.,6.5E-7,0,itype)
      call attrib(idnc,idim(1:d4),d4,'so2','Sulfur dioxide','kg/kg',0.,6.5E-7,0,itype)
      call attrib(idnc,idim(1:d4),d4,'so4','Sulfate','kg/kg',0.,6.5E-7,0,itype)
      call attrib(idnc,idim(1:d4),d4,'bco','Black carbon hydrophobic','kg/kg',0.,6.5E-6,0,itype)
      call attrib(idnc,idim(1:d4),d4,'bci','Black carbon hydrophilic','kg/kg',0.,6.5E-6,0,itype)
      call attrib(idnc,idim(1:d4),d4,'oco','Organic aerosol hydrophobic','kg/kg',0.,6.5E-6,0,itype)
      call attrib(idnc,idim(1:d4),d4,'oci','Organic aerosol hydrophilic','kg/kg',0.,6.5E-6,0,itype)
      call attrib(idnc,idim(1:d4),d4,'dust1','Dust 0.1-1 micrometers','kg/kg',0.,6.5E-6,0,itype)
      call attrib(idnc,idim(1:d4),d4,'dust2','Dust 1-2 micrometers','kg/kg',0.,6.5E-6,0,itype)
      call attrib(idnc,idim(1:d4),d4,'dust3','Dust 2-3 micrometers','kg/kg',0.,6.5E-6,0,itype)
      call attrib(idnc,idim(1:d4),d4,'dust4','Dust 3-6 micrometers','kg/kg',0.,6.5E-6,0,itype)
      call attrib(idnc,idim(1:d4),d4,'seasalt1','Sea salt small','1/m3',0.,6.5E9,0,itype)
      call attrib(idnc,idim(1:d4),d4,'seasalt2','Sea salt large','1/m3',0.,6.5E7,0,itype)
      if ( iaero<=-2 ) then 
        call attrib(idnc,idim(1:d4),d4,'cdn','Cloud droplet concentration','1/m3',1.E7,6.6E8,0,itype)
      end if
    end if

    ! RESTART ---------------------------------------------------
    if ( itype==-1 ) then   ! extra stuff just written for restart file
      lname= 'Tendency of surface pressure'
      call attrib(idnc,idim(1:d4),d4,'dpsldt',lname,'1/s',-6.,6.,0,itype)        
      lname= 'NHS adjustment to geopotential height'
      call attrib(idnc,idim(1:d4),d4,'zgnhs',lname,'m2/s2',-6.E5,6.E5,0,itype)
      lname= 'sdot: change in grid spacing per time step +.5'
      call attrib(idnc,idim(1:d4),d4,'sdot',lname,'1/ts',-3.,3.,0,itype) 
      lname= 'pslx: advective time rate of change of psl'
      call attrib(idnc,idim(1:d4),d4,'pslx',lname,'1/s',-1.E-3,1.E-3,0,itype)
      lname= 'savu'
      call attrib(idnc,idim(1:d4),d4,'savu',lname,'m/s',-1.E2,1.E2,0,itype)
      lname= 'savv'
      call attrib(idnc,idim(1:d4),d4,'savv',lname,'m/s',-1.E2,1.E2,0,itype)
      lname= 'savu1'
      call attrib(idnc,idim(1:d4),d4,'savu1',lname,'m/s',-1.E2,1.E2,0,itype)
      lname= 'savv1'
      call attrib(idnc,idim(1:d4),d4,'savv1',lname,'m/s',-1.E2,1.E2,0,itype)
      lname= 'savu2'
      call attrib(idnc,idim(1:d4),d4,'savu2',lname,'m/s',-1.E2,1.E2,0,itype)
      lname= 'savv2'
      call attrib(idnc,idim(1:d4),d4,'savv2',lname,'m/s',-1.E2,1.E2,0,itype)
      if ( abs(nmlo)>=3 .and. abs(nmlo)<=9 ) then
        do k=1,wlev
          write(lname,'("oldu1 ",I2)') k
          write(vname,'("oldu1",I2.2)') k
          call attrib(idnc,jdim(1:d3),d3,vname,lname,'m/s',-100.,100.,0,itype)
          write(lname,'("oldv1 ",I2)') k
          write(vname,'("oldv1",I2.2)') k
          call attrib(idnc,jdim(1:d3),d3,vname,lname,'m/s',-100.,100.,0,itype)
          write(lname,'("oldu2 ",I2)') k
          write(vname,'("oldu2",I2.2)') k
          call attrib(idnc,jdim(1:d3),d3,vname,lname,'m/s',-100.,100.,0,itype)
          write(lname,'("oldv2 ",I2)') k
          write(vname,'("oldv2",I2.2)') k
          call attrib(idnc,jdim(1:d3),d3,vname,lname,'m/s',-100.,100.,0,itype)
        end do
        lname= 'ipice'
        call attrib(idnc,jdim(1:d3),d3,'ipice',lname,'Pa',0.,1.E6,0,itype)
      end if
      lname = 'Soil ice lev 1'
      call attrib(idnc,jdim(1:d3),d3,'wbice1',lname,'m3/m3',0.,1.,0,itype)
      lname = 'Soil ice lev 2'
      call attrib(idnc,jdim(1:d3),d3,'wbice2',lname,'m3/m3',0.,1.,0,itype)
      lname = 'Soil ice lev 3'
      call attrib(idnc,jdim(1:d3),d3,'wbice3',lname,'m3/m3',0.,1.,0,itype)
      lname = 'Soil ice lev 4'
      call attrib(idnc,jdim(1:d3),d3,'wbice4',lname,'m3/m3',0.,1.,0,itype)
      lname = 'Soil ice lev 5'
      call attrib(idnc,jdim(1:d3),d3,'wbice5',lname,'m3/m3',0.,1.,0,itype)
      lname = 'Soil ice lev 6'
      call attrib(idnc,jdim(1:d3),d3,'wbice6',lname,'m3/m3',0.,1.,0,itype)
      if ( nmlo==0 ) then ! otherwise already defined above
        lname = 'Snow temperature lev 1'
        call attrib(idnc,jdim(1:d3),d3,'tggsn1',lname,'K',100.,425.,0,itype)
        lname = 'Snow temperature lev 2'
        call attrib(idnc,jdim(1:d3),d3,'tggsn2',lname,'K',100.,425.,0,itype)
        lname = 'Snow temperature lev 3'
        call attrib(idnc,jdim(1:d3),d3,'tggsn3',lname,'K',100.,425.,0,itype)
      end if
      lname = 'Snow mass lev 1'
      call attrib(idnc,jdim(1:d3),d3,'smass1',lname,'K',0.,425.,0,itype)
      lname = 'Snow mass lev 2'
      call attrib(idnc,jdim(1:d3),d3,'smass2',lname,'K',0.,425.,0,itype)
      lname = 'Snow mass lev 3'
      call attrib(idnc,jdim(1:d3),d3,'smass3',lname,'K',0.,425.,0,itype)
      lname = 'Snow density lev 1'
      call attrib(idnc,jdim(1:d3),d3,'ssdn1',lname,'K',0.,425.,0,itype)
      lname = 'Snow density lev 2'
      call attrib(idnc,jdim(1:d3),d3,'ssdn2',lname,'K',0.,425.,0,itype)
      lname = 'Snow density lev 3'
      call attrib(idnc,jdim(1:d3),d3,'ssdn3',lname,'K',0.,425.,0,itype)
      lname = 'Snow age'
      call attrib(idnc,jdim(1:d3),d3,'snage',lname,'none',0.,20.,0,itype)   
      lname = 'Snow flag'
      call attrib(idnc,jdim(1:d3),d3,'sflag',lname,'none',0.,4.,0,itype)
      lname = 'Solar net at ground (+ve down)'
      call attrib(idnc,jdim(1:d3),d3,'sgsave',lname,'W/m2',-500.,2000.,0,itype)
      if ( nsib==6 .or. nsib==7 ) then
        call savetiledef(idnc,local,jdim)
      end if
    endif  ! (itype==-1)
        
    if ( myid==0 ) write(6,*) 'finished defining attributes'
!   Leave define mode
    call ccnf_enddef(idnc)
    if ( myid==0 ) write(6,*) 'leave define mode'

    if ( local ) then
      ! Set these to global indices (relative to panel 0 in uniform decomp)
      do i=1,ipan
        xpnt(i) = float(i) + ioff
      end do
#ifdef procformat
      call MPI_Gather(xpnt,il,MPI_INTEGER,gxpnt,il,MPI_INTEGER,0,comm_node,ierr)
      if ( myid_node.eq.0 ) then
        call ccnf_put_vara(idnc,ixp,(/ 1, 1 /),(/ il, nproc_node /),gxpnt)
      end if
#else
      call ccnf_put_vara(idnc,ixp,1,il,xpnt(1:il))
#endif
      i=1
      do n=1,npan
        do j=1,jpan
          ypnt(i) = float(j) + joff + (n-noff)*il_g
          i=i+1
        end do
      end do
#ifdef procformat
      call MPI_Gather(ypnt,jl,MPI_INTEGER,gypnt,jl,MPI_INTEGER,0,comm_node,ierr)
      if ( myid_node.eq.0 ) then
        call ccnf_put_vara(idnc,iyp,(/ 1, 1 /),(/ jl, nproc_node /),gypnt)
      end if
#else
      call ccnf_put_vara(idnc,iyp,1,jl,ypnt(1:jl))
#endif
    else
      do i=1,il_g
        xpnt(i) = float(i)
      end do
      call ccnf_put_vara(idnc,ixp,1,il_g,xpnt(1:il_g))
      do j=1,jl_g
        ypnt(j) = float(j)
      end do
      call ccnf_put_vara(idnc,iyp,1,jl_g,ypnt(1:jl_g))
    endif

    if ( myid_node.eq.0 ) then
    call ccnf_put_vara(idnc,idlev,1,kl,sig)
    call ccnf_put_vara(idnc,'sigma',1,kl,sig)

    zsoil(1)=0.5*zse(1)
    zsoil(2)=zse(1)+zse(2)*0.5
    zsoil(3)=zse(1)+zse(2)+zse(3)*0.5
    zsoil(4)=zse(1)+zse(2)+zse(3)+zse(4)*0.5
    zsoil(5)=zse(1)+zse(2)+zse(3)+zse(4)+zse(5)*0.5
    zsoil(6)=zse(1)+zse(2)+zse(3)+zse(4)+zse(5)+zse(6)*0.5
    call ccnf_put_vara(idnc,idms,1,ms,zsoil)
        
    if ( abs(nmlo)>0 .and. abs(nmlo)<=9 ) then
      call ccnf_put_vara(idnc,idoc,1,wlev,gosig)
    end if

    call ccnf_put_vara(idnc,'ds',1,ds)
    call ccnf_put_vara(idnc,'dt',1,dt)
    end if
  endif ! iarch==1
! -----------------------------------------------------------      

  ! set time to number of minutes since start 
  if ( myid_node.eq.0 ) then
  call ccnf_put_vara(idnc,'time',iarch,real(mtimer))
  call ccnf_put_vara(idnc,'timer',iarch,timer)
  call ccnf_put_vara(idnc,'mtimer',iarch,mtimer)
  call ccnf_put_vara(idnc,'timeg',iarch,timeg)
  call ccnf_put_vara(idnc,'ktau',iarch,ktau)
  call ccnf_put_vara(idnc,'kdate',iarch,kdate)
  call ccnf_put_vara(idnc,'ktime',iarch,ktime)
  call ccnf_put_vara(idnc,'nstag',iarch,nstag)
  call ccnf_put_vara(idnc,'nstagu',iarch,nstagu)
  idum=mod(ktau-nstagoff,max(abs(nstagin),1))
  idum=idum-max(abs(nstagin),1) ! should be -ve
  call ccnf_put_vara(idnc,'nstagoff',iarch,idum)
  if ( (nmlo<0.and.nmlo>=-9) .or. (nmlo>0.and.nmlo<=9.and.itype==-1) ) then
    idum=mod(ktau-nstagoffmlo,max(2*mstagf,1))
    idum=idum-max(2*mstagf,1) ! should be -ve
    call ccnf_put_vara(idnc,'nstagoffmlo',iarch,idum)
  end if
  if ( myid==0 ) then
    write(6,*) 'kdate,ktime,ktau=',kdate,ktime,ktau
    write(6,*) 'timer,timeg=',timer,timeg
  end if
  end if
       
endif ! myid == 0 .or. local

! Export ocean data
if ( nmlo/=0 .and. abs(nmlo)<=9 ) then
  mlodwn(:,:,1:2) = 999.
  mlodwn(:,:,3:4) = 0.
  micdwn = 999.
  micdwn(:,8) = 0.
  micdwn(:,9) = 0.
  micdwn(:,10) = 0.
  ocndep = 0. ! ocean depth
  ocnheight = 0. ! free surface height
  call mlosave(mlodwn,ocndep,ocnheight,micdwn,0)
end if        

!**************************************************************
! WRITE TIME-INVARIANT VARIABLES
!**************************************************************

if ( ktau==0 .or. itype==-1 ) then  ! also for restart file
  call histwrt3(zs,'zht',idnc,iarch,local,.true.)
  call histwrt3(he,'he',idnc,iarch,local,.true.)
  call histwrt3(em,'map',idnc,iarch,local,.true.)
  call histwrt3(f,'cor',idnc,iarch,local,.true.)
  call histwrt3(sigmu,'sigmu',idnc,iarch,local,.true.)
  aa(:) = real(isoilm_in(:)) ! use the raw soil data here
  call histwrt3(aa,'soilt',idnc,iarch,local,.true.)
  aa(:) = real(ivegt(:))
  call histwrt3(aa,'vegt',idnc,iarch,local,.true.)
  if ( (nmlo<0.and.nmlo>=-9) .or. (nmlo>0.and.nmlo<=9.and.itype==-1) ) then
    call histwrt3(ocndep,'ocndepth',idnc,iarch,local,.true.)
  end if
endif ! (ktau==0.or.itype==-1) 

!**************************************************************
! WRITE 3D VARIABLES (2D + Time)
!**************************************************************

! BASIC -------------------------------------------------------
lwrite=(ktau>0)
if ( nsib==6 .or. nsib==7 ) then
  call histwrt3(rsmin,'rs',idnc,iarch,local,lwrite)
else if (ktau==0.or.itype==-1) then
  call histwrt3(rsmin,'rsmin',idnc,iarch,local,.true.)
end if
call histwrt3(sigmf,'sigmf',idnc,iarch,local,.true.)
call histwrt3(psl,'psf',idnc,iarch,local,.true.)
call mslp(aa,psl,zs,t)
aa(:) = aa(:)/100.
call histwrt3(aa,'pmsl',idnc,iarch,local,.true.)
if ( nsib==6 .or. nsib==7 ) then      
  call histwrt3(zo,'zolnd',idnc,iarch,local,lwrite)
else
  call histwrt3(zo,'zolnd',idnc,iarch,local,.true.)
end if
call histwrt3(vlai,'lai',idnc,iarch,local,.true.)
call histwrt3(tss,'tsu',idnc,iarch,local,.true.)
call histwrt3(tpan,'tpan',idnc,iarch,local,.true.)
! scale up precip,precc,sno,runoff to mm/day (soon reset to 0 in globpe)
! ktau in next line in case ntau (& thus ktau) < nwt 
aa(:) = precip(1:ifull)*real(nperday)/real(min(nwt,max(ktau,1))) 
call histwrt3(aa,'rnd',idnc,iarch,local,lwrite)
aa(:) = precc(1:ifull)*real(nperday)/real(min(nwt,max(ktau,1)))
call histwrt3(aa,'rnc',idnc,iarch,local,lwrite)
aa(:) = sno(1:ifull)*real(nperday)/real(min(nwt,max(ktau,1)))
call histwrt3(aa,'sno',idnc,iarch,local,lwrite)
aa(:) = hail(1:ifull)*real(nperday)/real(min(nwt,max(ktau,1)))
call histwrt3(aa,'hail',idnc,iarch,local,lwrite)
aa(:) = runoff(1:ifull)*real(nperday)/real(min(nwt,max(ktau,1)))
call histwrt3(aa,'runoff',idnc,iarch,local,lwrite)
aa(:) = swrsave*albvisnir(:,1)+(1.-swrsave)*albvisnir(:,2)
call histwrt3(aa,'alb',idnc,iarch,local,.true.)
call histwrt3(fwet,'fwet',idnc,iarch,local,lwrite)

! MLO ---------------------------------------------------------      
if ( nmlo/=0 .and. abs(nmlo)<=9 ) then
  ocnheight = min(max(ocnheight,-130.),130.)
  do k=1,ms
    where (.not.land(1:ifull))
      tgg(:,k) = mlodwn(:,k,1)
    end where
  end do
  do k=1,3
    where (.not.land(1:ifull))
      tggsn(:,k) = micdwn(:,k)
    end where
  end do
  where (.not.land(1:ifull))
    fracice = micdwn(:,5)
    sicedep = micdwn(:,6)
    snowd   = micdwn(:,7)*1000.
  end where
end if

call histwrt3(snowd,'snd', idnc,iarch,local,.true.)  ! long write
do k=1,ms
  where ( tgg(:,k)<100. .and. itype==1 )
    aa(:)=tgg(:,k)+wrtemp
  elsewhere
    aa(:)=tgg(:,k)      ! Allows ocean temperatures to use a 290K offset
  end where
  write(vname,'("tgg",I1.1)') k
  call histwrt3(aa,vname,idnc,iarch,local,.true.)
  where ( tgg(:,k)<100. )
    tgg(:,k)=tgg(:,k)+wrtemp
  end where
end do

if ( abs(nmlo)<=9 ) then
  if ( nmlo<0 .or. (nmlo>0.and.itype==-1) ) then
    if ( itype==1 ) then
      do k=ms+1,wlev
        write(vname,'("tgg",I2.2)') k        
        aa(:)=mlodwn(:,k,1)+wrtemp
        call histwrt3(aa,vname,idnc,iarch,local,.true.)
      end do
    else
      do k=ms+1,wlev
        write(vname,'("tgg",I2.2)') k        
        call histwrt3(mlodwn(:,k,1),vname,idnc,iarch,local,.true.)
      end do
    end if 
    do k=1,wlev
      write(vname,'("sal",I2.2)') k
      call histwrt3(mlodwn(:,k,2),vname,idnc,iarch,local,.true.)
    end do
    do k=1,wlev
      write(vname,'("uoc",I2.2)') k
      call histwrt3(mlodwn(:,k,3),vname,idnc,iarch,local,.true.)
      write(vname,'("voc",I2.2)') k
      call histwrt3(mlodwn(:,k,4),vname,idnc,iarch,local,.true.)
    end do
    call histwrt3(ocnheight,'ocheight',idnc,iarch,local,.true.)
    call histwrt3(tggsn(:,1),'tggsn1',idnc,iarch,local,.true.)
    call histwrt3(tggsn(:,2),'tggsn2',idnc,iarch,local,.true.)
    call histwrt3(tggsn(:,3),'tggsn3',idnc,iarch,local,.true.)
    call histwrt3(micdwn(:,4),'tggsn4',idnc,iarch,local,.true.)
    call histwrt3(micdwn(:,8),'sto',idnc,iarch,local,.true.)
    call histwrt3(micdwn(:,9),'uic',idnc,iarch,local,.true.)
    call histwrt3(micdwn(:,10),'vic',idnc,iarch,local,.true.)
    call histwrt3(micdwn(:,11),'icesal',idnc,iarch,local,.true.)
    if ( abs(nmlo)>=2 ) then
      call histwrt3(watbdy(1:ifull),'swater',idnc,iarch,local,.true.)
    end if
  end if
end if

! SOIL --------------------------------------------------------
aa(:)=(wb(:,1)-swilt(isoilm))/(sfc(isoilm)-swilt(isoilm))
call histwrt3(aa,'wetfrac1',idnc,iarch,local,.true.)
aa(:)=(wb(:,2)-swilt(isoilm))/(sfc(isoilm)-swilt(isoilm))
call histwrt3(aa,'wetfrac2',idnc,iarch,local,.true.)
aa(:)=(wb(:,3)-swilt(isoilm))/(sfc(isoilm)-swilt(isoilm))
call histwrt3(aa,'wetfrac3',idnc,iarch,local,.true.)
aa(:)=(wb(:,4)-swilt(isoilm))/(sfc(isoilm)-swilt(isoilm))
call histwrt3(aa,'wetfrac4',idnc,iarch,local,.true.)
aa(:)=(wb(:,5)-swilt(isoilm))/(sfc(isoilm)-swilt(isoilm))
call histwrt3(aa,'wetfrac5',idnc,iarch,local,.true.)
aa(:)=(wb(:,6)-swilt(isoilm))/(sfc(isoilm)-swilt(isoilm))
call histwrt3(aa,'wetfrac6',idnc,iarch,local,.true.)
      
! PH - Add wetfac to output for mbase=-19 option
call histwrt3(wetfac,'wetfac',idnc,iarch,local,.true.)
      
! SEAICE ------------------------------------------------------       
call histwrt3(sicedep,'siced',idnc,iarch,local,.true.)
call histwrt3(fracice,'fracice',idnc,iarch,local,.true.)
     
! DIAGNOSTICS -------------------------------------------------
lwrite=(ktau>0)
call histwrt3(u10,'u10',idnc,iarch,local,.true.)
call histwrt3(cape_max,'cape_max',idnc,iarch,local,lwrite)
call histwrt3(cape_ave,'cape_ave',idnc,iarch,local,lwrite)
      
if ( itype/=-1 ) then  ! these not written to restart file
  aa=rndmax(:)*86400./dt ! scale up to mm/day
  call histwrt3(aa,'maxrnd',idnc,iarch,local,lday)
  call histwrt3(tmaxscr,'tmaxscr',idnc,iarch,local,lday)
  call histwrt3(tminscr,'tminscr',idnc,iarch,local,lday)
  call histwrt3(rhmaxscr,'rhmaxscr',idnc,iarch,local,lday)
  call histwrt3(rhminscr,'rhminscr',idnc,iarch,local,lday)
  call histwrt3(u10max,'u10max',idnc,iarch,local,lday)
  call histwrt3(v10max,'v10max',idnc,iarch,local,lday)
  call histwrt3(u10mx,'sfcwindmax',idnc,iarch,local,lave)
  call histwrt3(u1max,'u1max',idnc,iarch,local,lday)
  call histwrt3(v1max,'v1max',idnc,iarch,local,lday)
  call histwrt3(u2max,'u2max',idnc,iarch,local,lday)
  call histwrt3(v2max,'v2max',idnc,iarch,local,lday)
  ! if writes done more than once per day, 
  ! needed to augment accumulated 3-hourly rainfall in rnd06 to rnd21 
  ! to allow for intermediate zeroing of precip()
  ! but not needed from 17/9/03 with introduction of rnd24
  if (l3hr) then
    call histwrt3(rnd_3hr(1,1),'rnd03',idnc,iarch,local,lday)
    call histwrt3(rnd_3hr(1,2),'rnd06',idnc,iarch,local,lday)
    call histwrt3(rnd_3hr(1,3),'rnd09',idnc,iarch,local,lday)
    call histwrt3(rnd_3hr(1,4),'rnd12',idnc,iarch,local,lday)
    call histwrt3(rnd_3hr(1,5),'rnd15',idnc,iarch,local,lday)
    call histwrt3(rnd_3hr(1,6),'rnd18',idnc,iarch,local,lday)
    call histwrt3(rnd_3hr(1,7),'rnd21',idnc,iarch,local,lday)
  end if
  call histwrt3(rnd_3hr(1,8),'rnd24',idnc,iarch,local,lday)
  if ( nextout>=2 .and. l3hr ) then ! 6-hourly u10 & v10
    call histwrt3( u10_3hr(1,2), 'u10_06',idnc,iarch,local,lday)
    call histwrt3( v10_3hr(1,2), 'v10_06',idnc,iarch,local,lday)
    call histwrt3( u10_3hr(1,4), 'u10_12',idnc,iarch,local,lday)
    call histwrt3( v10_3hr(1,4), 'v10_12',idnc,iarch,local,lday)
    call histwrt3( u10_3hr(1,6), 'u10_18',idnc,iarch,local,lday)
    call histwrt3( v10_3hr(1,6), 'v10_18',idnc,iarch,local,lday)
    call histwrt3( u10_3hr(1,8), 'u10_24',idnc,iarch,local,lday)
    call histwrt3( v10_3hr(1,8), 'v10_24',idnc,iarch,local,lday)
    call histwrt3(tscr_3hr(1,2),'tscr_06',idnc,iarch,local,lday)
    call histwrt3(tscr_3hr(1,4),'tscr_12',idnc,iarch,local,lday)
    call histwrt3(tscr_3hr(1,6),'tscr_18',idnc,iarch,local,lday)
    call histwrt3(tscr_3hr(1,8),'tscr_24',idnc,iarch,local,lday)
    call histwrt3( rh1_3hr(1,2), 'rh1_06',idnc,iarch,local,lday)
    call histwrt3( rh1_3hr(1,4), 'rh1_12',idnc,iarch,local,lday)
    call histwrt3( rh1_3hr(1,6), 'rh1_18',idnc,iarch,local,lday)
    call histwrt3( rh1_3hr(1,8), 'rh1_24',idnc,iarch,local,lday)
  endif  ! (nextout>=2)
  if ( nextout>=3 .and. l3hr ) then  ! also 3-hourly u10 & v10
    call histwrt3(tscr_3hr(1,1),'tscr_03',idnc,iarch,local,lday)
    call histwrt3(tscr_3hr(1,3),'tscr_09',idnc,iarch,local,lday)
    call histwrt3(tscr_3hr(1,5),'tscr_15',idnc,iarch,local,lday)
    call histwrt3(tscr_3hr(1,7),'tscr_21',idnc,iarch,local,lday)
    call histwrt3( rh1_3hr(1,1), 'rh1_03',idnc,iarch,local,lday)
    call histwrt3( rh1_3hr(1,3), 'rh1_09',idnc,iarch,local,lday)
    call histwrt3( rh1_3hr(1,5), 'rh1_15',idnc,iarch,local,lday)
    call histwrt3( rh1_3hr(1,7), 'rh1_21',idnc,iarch,local,lday)
    call histwrt3( u10_3hr(1,1), 'u10_03',idnc,iarch,local,lday)
    call histwrt3( v10_3hr(1,1), 'v10_03',idnc,iarch,local,lday)
    call histwrt3( u10_3hr(1,3), 'u10_09',idnc,iarch,local,lday)
    call histwrt3( v10_3hr(1,3), 'v10_09',idnc,iarch,local,lday)
    call histwrt3( u10_3hr(1,5), 'u10_15',idnc,iarch,local,lday)
    call histwrt3( v10_3hr(1,5), 'v10_15',idnc,iarch,local,lday)
    call histwrt3( u10_3hr(1,7), 'u10_21',idnc,iarch,local,lday)
    call histwrt3( v10_3hr(1,7), 'v10_21',idnc,iarch,local,lday)
  endif  ! nextout>=3
  if ( nextout>=4 .and. nllp==3 ) then  
    do k=1,klt
      do iq=1,ilt*jlt        
        tr(iq,k,ngas+1)=tr(iq,k,ngas+1)-rlatt(iq)*180./pi
        tr(iq,k,ngas+2)=tr(iq,k,ngas+2)-rlongg(iq)*180./pi
        if(tr(iq,k,ngas+2)>180.)tr(iq,k,ngas+2)=tr(iq,k,ngas+2)-360.
        if(tr(iq,k,ngas+2)<-180.)tr(iq,k,ngas+2)=tr(iq,k,ngas+2)+360.
        tr(iq,k,ngas+3)=tr(iq,k,ngas+3)-.01*ps(iq)*sig(k)  ! in hPa
      enddo
    enddo
!   N.B. does not yet properly handle across Grenwich Meridion
    tmpry=tr(1:ifull,:,ngas+1)
    call histwrt4(tmpry,'del_lat',idnc,iarch,local,.true.)
    tmpry=tr(1:ifull,:,ngas+2)
    call histwrt4(tmpry,'del_lon',idnc,iarch,local,.true.)
    tmpry=tr(1:ifull,:,ngas+3)
    call histwrt4(tmpry,'del_p',idnc,iarch,local,.true.)
  endif  ! (nextout>=4.and.nllp==3)
  ! only write these once per avg period
  call histwrt3(tscr_ave,'tscr_ave',idnc,iarch,local,lave)
  call histwrt3(cbas_ave,'cbas_ave',idnc,iarch,local,lave)
  call histwrt3(ctop_ave,'ctop_ave',idnc,iarch,local,lave)
  call histwrt3(dew_ave,'dew_ave',idnc,iarch,local,lave)
  call histwrt3(evap,'evap',idnc,iarch,local,lave)
  call histwrt3(epan_ave,'epan_ave',idnc,iarch,local,lave)
  call histwrt3(epot_ave,'epot_ave',idnc,iarch,local,lave)
  call histwrt3(eg_ave,'eg_ave',idnc,iarch,local,lave)
  call histwrt3(fg_ave,'fg_ave',idnc,iarch,local,lave)
  call histwrt3(rnet_ave,'rnet_ave',idnc,iarch,local,lave)
  call histwrt3(ga_ave,'ga_ave',idnc,iarch,local,lave)
  call histwrt3(riwp_ave,'iwp_ave',idnc,iarch,local,lave)
  call histwrt3(rlwp_ave,'lwp_ave',idnc,iarch,local,lave)
  call histwrt3(cll_ave,'cll',idnc,iarch,local,lrad)
  call histwrt3(clm_ave,'clm',idnc,iarch,local,lrad)
  call histwrt3(clh_ave,'clh',idnc,iarch,local,lrad)
  call histwrt3(cld_ave,'cld',idnc,iarch,local,lrad)
  call histwrt3(wb_ave(:,1),'wb1_ave',idnc,iarch,local,lave)
  call histwrt3(wb_ave(:,2),'wb2_ave',idnc,iarch,local,lave)
  call histwrt3(wb_ave(:,3),'wb3_ave',idnc,iarch,local,lave)
  call histwrt3(wb_ave(:,4),'wb4_ave',idnc,iarch,local,lave)
  call histwrt3(wb_ave(:,5),'wb5_ave',idnc,iarch,local,lave)
  call histwrt3(wb_ave(:,6),'wb6_ave',idnc,iarch,local,lave)
  call histwrt3(tsu_ave,'tsu_ave',idnc,iarch,local,lave)
  call histwrt3(alb_ave,'alb_ave',idnc,iarch,local,lrad)
  call histwrt3(psl_ave,'pmsl_ave',idnc,iarch,local,lave)
  if ( nmlo/=0 ) then
    call histwrt3(mixdep_ave,'mixd_ave',idnc,iarch,local,lave)
  end if
  lwrite=(ktau>0)
  call histwrt3(tscrn,'tscrn',idnc,iarch,local,lwrite)
  call histwrt3(qgscrn,'qgscrn',idnc,iarch,local,lwrite)
  call histwrt3(rhscrn,'rhscrn',idnc,iarch,local,lwrite)
  call histwrt3(uscrn,'uscrn',idnc,iarch,local,lwrite)
  call histwrt3(rnet,'rnet',idnc,iarch,local,lwrite)
  call histwrt3(epan,'epan',idnc,iarch,local,lwrite)
  call histwrt3(eg,'eg',idnc,iarch,local,lwrite)
  call histwrt3(fg,'fg',idnc,iarch,local,lwrite)
  call histwrt3(taux,'taux',idnc,iarch,local,lwrite)
  call histwrt3(tauy,'tauy',idnc,iarch,local,lwrite)
  ! "extra" outputs
  if ( nextout>=1 ) then
    call histwrt3(rtu_ave,'rtu_ave',idnc,iarch,local,lrad)
    call histwrt3(rtc_ave,'rtc_ave',idnc,iarch,local,lrad)
    call histwrt3(rgdn_ave,'rgdn_ave',idnc,iarch,local,lrad)
    call histwrt3(rgn_ave,'rgn_ave',idnc,iarch,local,lrad)
    call histwrt3(rgc_ave,'rgc_ave',idnc,iarch,local,lrad)
    call histwrt3(sint_ave,'sint_ave',idnc,iarch,local,lrad)
    call histwrt3(sot_ave,'sot_ave',idnc,iarch,local,lrad)
    call histwrt3(soc_ave,'soc_ave',idnc,iarch,local,lrad)
    call histwrt3(sgdn_ave,'sgdn_ave',idnc,iarch,local,lrad)
    call histwrt3(sgn_ave,'sgn_ave',idnc,iarch,local,lave)
    call histwrt3(sgc_ave,'sgc_ave',idnc,iarch,local,lrad)
    aa=sunhours/3600.
    call histwrt3(aa,'sunhours',idnc,iarch,local,lave)
    call histwrt3(fbeam_ave,'fbeam_ave',idnc,iarch,local,lrad)
    lwrite=(ktau>0)
    call histwrt3(dpsdt,'dpsdt',idnc,iarch,local,lwrite)
    call histwrt3(ustar,'ustar',idnc,iarch,local,lwrite)
  endif   ! nextout>=1
endif    ! (ktau>0.and.itype/=-1)
      
! TURBULENT MIXING --------------------------------------------
if ( nextout>=1 .or. (nvmix==6.and.itype==-1) ) then
  call histwrt3(pblh,'pblh',idnc,iarch,local,.true.)
  if ( nvmix==6 ) then
    call histwrt3(zidry,'dpblh',idnc,iarch,local,.true.)
  end if
end if

! AEROSOL OPTICAL DEPTH ---------------------------------------
if ( nextout>=1 .and. abs(iaero)>=2 .and. nrad==5 ) then
  lwrite=(ktau>0)
  call histwrt3(opticaldepth(:,1,1),'sdust_vis',idnc,iarch,local,lwrite)
  !call histwrt3(opticaldepth(:,1,2),'sdust_nir',idnc,iarch,local,lwrite)
  !call histwrt3(opticaldepth(:,1,3),'sdust_lw',idnc,iarch,local,lwrite)
  call histwrt3(opticaldepth(:,2,1),'ldust_vis',idnc,iarch,local,lwrite)
  !call histwrt3(opticaldepth(:,2,2),'ldust_nir',idnc,iarch,local,lwrite)
  !call histwrt3(opticaldepth(:,2,3),'ldust_lw',idnc,iarch,local,lwrite)
  call histwrt3(opticaldepth(:,3,1),'so4_vis',idnc,iarch,local,lwrite)
  !call histwrt3(opticaldepth(:,3,2),'so4_nir',idnc,iarch,local,lwrite)
  !call histwrt3(opticaldepth(:,3,3),'so4_lw',idnc,iarch,local,lwrite)
  call histwrt3(opticaldepth(:,4,1),'aero_vis',idnc,iarch,local,lwrite)
  !call histwrt3(opticaldepth(:,4,2),'aero_nir',idnc,iarch,local,lwrite)
  !call histwrt3(opticaldepth(:,4,3),'aero_lw',idnc,iarch,local,lwrite)
  call histwrt3(opticaldepth(:,5,1),'bc_vis',idnc,iarch,local,lwrite)
  !call histwrt3(opticaldepth(:,5,2),'bc_nir',idnc,iarch,local,lwrite)
  !call histwrt3(opticaldepth(:,5,3),'bc_lw',idnc,iarch,local,lwrite)
  call histwrt3(opticaldepth(:,6,1),'oc_vis',idnc,iarch,local,lwrite)
  !call histwrt3(opticaldepth(:,6,2),'oc_nir',idnc,iarch,local,lwrite)
  !call histwrt3(opticaldepth(:,6,3),'oc_lw',idnc,iarch,local,lwrite)
  call histwrt3(opticaldepth(:,7,1),'ssalt_vis',idnc,iarch,local,lwrite)
  !call histwrt3(opticaldepth(:,7,2),'ssalt_nir',idnc,iarch,local,lwrite)
  !call histwrt3(opticaldepth(:,7,3),'ssalt_lw',idnc,iarch,local,lwrite)
  aa=max(duste*3.154e10,0.) ! g/m2/yr
  call histwrt3(aa,'duste_ave',idnc,iarch,local,lave)
  aa=max(dustdd*3.154e10,0.) ! g/m2/yr
  call histwrt3(aa,'dustdd_ave',idnc,iarch,local,lave)
  aa=max(dustwd*3.154e10,0.) ! g/m2/yr
  call histwrt3(aa,'dustwd_ave',idnc,iarch,local,lave)
  aa=max(dust_burden*1.e6,0.) ! mg/m2
  call histwrt3(aa,'dustb_ave',idnc,iarch,local,lave)
  aa=max(bce*3.154e10,0.) ! g/m2/yr
  call histwrt3(aa,'bce_ave',idnc,iarch,local,lave)
  aa=max(bcdd*3.154e10,0.) ! g/m2/yr
  call histwrt3(aa,'bcdd_ave',idnc,iarch,local,lave)
  aa=max(bcwd*3.154e10,0.) ! g/m2/yr
  call histwrt3(aa,'bcwd_ave',idnc,iarch,local,lave)
  aa=max(bc_burden*1.e6,0.) ! mg/m2
  call histwrt3(aa,'bcb_ave',idnc,iarch,local,lave)
  aa=max(oce*3.154e10,0.) ! g/m2/yr
  call histwrt3(aa,'oce_ave',idnc,iarch,local,lave)
  aa=max(ocdd*3.154e10,0.) ! g/m2/yr
  call histwrt3(aa,'ocdd_ave',idnc,iarch,local,lave)
  aa=max(ocwd*3.154e10,0.) ! g/m2/yr
  call histwrt3(aa,'ocwd_ave',idnc,iarch,local,lave)
  aa=max(oc_burden*1.e6,0.) ! mg/m2
  call histwrt3(aa,'ocb_ave',idnc,iarch,local,lave)
  aa=max(dmse*3.154e10,0.) ! gS/m2/yr (*1.938 for g/m2/yr)
  call histwrt3(aa,'dmse_ave',idnc,iarch,local,lave)
  aa=max(dmsso2o*3.154e10,0.) ! gS/m2/yr
  call histwrt3(aa,'dmsso2_ave',idnc,iarch,local,lave)
  aa=max(so2e*3.154e10,0.) ! gS/m2/yr (*2. for g/m2/yr)
  call histwrt3(aa,'so2e_ave',idnc,iarch,local,lave)
  aa=max(so2so4o*3.154e10,0.) ! gS/m2/yr
  call histwrt3(aa,'so2so4_ave',idnc,iarch,local,lave)
  aa=max(so2dd*3.154e10,0.) ! gS/m2/yr (*2. for g/m2/yr)
  call histwrt3(aa,'so2dd_ave',idnc,iarch,local,lave)
  aa=max(so2wd*3.154e10,0.) ! gS/m2/yr (*2. for g/m2/yr)
  call histwrt3(aa,'so2wd_ave',idnc,iarch,local,lave)
  aa=max(so4e*3.154e10,0.) ! gS/m2/yr (*3. for g/m2/yr)
  call histwrt3(aa,'so4e_ave',idnc,iarch,local,lave)
  aa=max(so4dd*3.154e10,0.) ! gS/m2/yr (*3. for g/m2/yr)
  call histwrt3(aa,'so4dd_ave',idnc,iarch,local,lave)
  aa=max(so4wd*3.154e10,0.) ! gS/m2/yr (*3. for g/m2/yr)
  call histwrt3(aa,'so4wd_ave',idnc,iarch,local,lave)
  aa=max(dms_burden*1.e6,0.) ! mgS/m2
  call histwrt3(aa,'dmsb_ave',idnc,iarch,local,lave)
  aa=max(so2_burden*1.e6,0.) ! mgS/m2
  call histwrt3(aa,'so2b_ave',idnc,iarch,local,lave)
  aa=max(so4_burden*1.e6,0.) ! mgS/m2
  call histwrt3(aa,'so4b_ave',idnc,iarch,local,lave)
end if

! CABLE -------------------------------------------------------
if ( nsib==6 .or. nsib==7 ) then
  if ( nextout>=1 .or. itype==-1 ) then
    if ( ccycle==0 ) then
      !call histwrt3(cplant(:,1),'cplant1',idnc,iarch,local,.true.)
      !call histwrt3(cplant(:,2),'cplant2',idnc,iarch,local,.true.)
      !call histwrt3(cplant(:,3),'cplant3',idnc,iarch,local,.true.)
      !call histwrt3(csoil(:,1),'csoil1',idnc,iarch,local,.true.)
      !call histwrt3(csoil(:,2),'csoil2',idnc,iarch,local,.true.)
    else
      lwrite=mod(ktau,nperday)==0.or.ktau==ntau ! only write once per day
      do k=1,mplant
        write(vname,'("cplant",I1.1)') k
        call histwrt3(cplant(:,k),vname,idnc,iarch,local,lwrite)
        write(vname,'("nplant",I1.1)') k
        call histwrt3(niplant(:,k),vname,idnc,iarch,local,lwrite)
        write(vname,'("pplant",I1.1)') k
        call histwrt3(pplant(:,k),vname,idnc,iarch,local,lwrite)
      end do
      do k=1,mlitter
        write(vname,'("clitter",I1.1)') k
        call histwrt3(clitter(:,k),vname,idnc,iarch,local,lwrite)
        write(vname,'("nlitter",I1.1)') k
        call histwrt3(nilitter(:,k),vname,idnc,iarch,local,lwrite)
        write(vname,'("plitter",I1.1)') k
        call histwrt3(plitter(:,k),vname,idnc,iarch,local,lwrite)
      end do
      do k=1,msoil
        write(vname,'("csoil",I1.1)') k
        call histwrt3(csoil(:,k),vname,idnc,iarch,local,lwrite)
        write(vname,'("nsoil",I1.1)') k
        call histwrt3(nisoil(:,k),vname,idnc,iarch,local,lwrite)
        write(vname,'("psoil",I1.1)') k
        call histwrt3(psoil(:,k),vname,idnc,iarch,local,lwrite)
      end do
      call histwrt3(glai,'glai',idnc,iarch,local,lwrite)
    end if
  end if
  if ( nextout>=1 .and. itype/=-1 ) then
    aa=fpn_ave+frp_ave+frs_ave
    call histwrt3(aa,'fnee_ave',idnc,iarch,local,lave)
    call histwrt3(fpn_ave,'fpn_ave',idnc,iarch,local,lave)
    call histwrt3(frp_ave,'frp_ave',idnc,iarch,local,lave)
    call histwrt3(frs_ave,'frs_ave',idnc,iarch,local,lave)
  end if
endif   

! URBAN -------------------------------------------------------
if ( nurban<=-1 .or. (nurban>=1.and.itype==-1) ) then
  atebdwn(:,:)=999. ! must be the same as spval in onthefly.f
  call atebsave(atebdwn,0)
  call histwrt3(atebdwn(:,1),'rooftgg1',idnc,iarch,local,.true.)
  call histwrt3(atebdwn(:,2),'rooftgg2',idnc,iarch,local,.true.)
  call histwrt3(atebdwn(:,3),'rooftgg3',idnc,iarch,local,.true.)
  call histwrt3(atebdwn(:,4),'rooftgg4',idnc,iarch,local,.true.)
  call histwrt3(atebdwn(:,5),'waletgg1',idnc,iarch,local,.true.)
  call histwrt3(atebdwn(:,6),'waletgg2',idnc,iarch,local,.true.)
  call histwrt3(atebdwn(:,7),'waletgg3',idnc,iarch,local,.true.)
  call histwrt3(atebdwn(:,8),'waletgg4',idnc,iarch,local,.true.)
  call histwrt3(atebdwn(:,9),'walwtgg1',idnc,iarch,local,.true.)
  call histwrt3(atebdwn(:,10),'walwtgg2',idnc,iarch,local,.true.)
  call histwrt3(atebdwn(:,11),'walwtgg3',idnc,iarch,local,.true.)
  call histwrt3(atebdwn(:,12),'walwtgg4',idnc,iarch,local,.true.)
  call histwrt3(atebdwn(:,13),'roadtgg1',idnc,iarch,local,.true.)
  call histwrt3(atebdwn(:,14),'roadtgg2',idnc,iarch,local,.true.)
  call histwrt3(atebdwn(:,15),'roadtgg3',idnc,iarch,local,.true.)
  call histwrt3(atebdwn(:,16),'roadtgg4',idnc,iarch,local,.true.)
  call histwrt3(atebdwn(:,17),'urbnsmc',idnc,iarch,local,.true.)
  call histwrt3(atebdwn(:,18),'urbnsmr',idnc,iarch,local,.true.)
  call histwrt3(atebdwn(:,19),'roofwtr',idnc,iarch,local,.true.)
  call histwrt3(atebdwn(:,20),'roadwtr',idnc,iarch,local,.true.)
  call histwrt3(atebdwn(:,21),'urbwtrc',idnc,iarch,local,.true.)
  call histwrt3(atebdwn(:,22),'urbwtrr',idnc,iarch,local,.true.)
  call histwrt3(atebdwn(:,23),'roofsnd',idnc,iarch,local,.true.)
  call histwrt3(atebdwn(:,24),'roadsnd',idnc,iarch,local,.true.)
  call histwrt3(atebdwn(:,25),'roofden',idnc,iarch,local,.true.)
  call histwrt3(atebdwn(:,26),'roadden',idnc,iarch,local,.true.)
  call histwrt3(atebdwn(:,27),'roofsna',idnc,iarch,local,.true.)
  call histwrt3(atebdwn(:,28),'roadsna',idnc,iarch,local,.true.)
end if

! **************************************************************
! WRITE 4D VARIABLES (3D + Time)
! **************************************************************

! ATMOSPHERE DYNAMICS ------------------------------------------
lwrite=(ktau>0)
call histwrt4(t,'temp',idnc,iarch,local,.true.)
call histwrt4(u,'u',idnc,iarch,local,.true.)
call histwrt4(v,'v',idnc,iarch,local,.true.)
do k=1,kl
  tmpry(1:ifull,k)=ps(1:ifull)*dpsldt(1:ifull,k)
enddo
call histwrt4(tmpry,'omega',idnc,iarch,local,lwrite)
call histwrt4(qg,'mixr',idnc,iarch,local,.true.)
      
lwrite=(mod(ktau,nperavg)==0.or.ktau==ntau).and.(ktau>0)
call histwrt4(convh_ave,'convh_ave',idnc,iarch,local,lwrite)
      
! MICROPHYSICS ------------------------------------------------
if ( ldr/=0 ) then
  call histwrt4(qfg,'qfg',idnc,iarch,local,.true.)
  call histwrt4(qlg,'qlg',idnc,iarch,local,.true.)
  call histwrt4(qrg,'qrg',idnc,iarch,local,.true.)
  call histwrt4(qsng,'qsng',idnc,iarch,local,.true.)
  call histwrt4(qgrg,'qgrg',idnc,iarch,local,.true.)
  call histwrt4(cfrac,'cfrac',idnc,iarch,local,.true.)
  call histwrt4(rfrac,'rfrac',idnc,iarch,local,.true.)
  call histwrt4(sfrac,'sfrac',idnc,iarch,local,.true.)
  call histwrt4(gfrac,'gfrac',idnc,iarch,local,.true.)
  if ( ncloud>=4 ) then
    call histwrt4(stratcloud,'stratcf',idnc,iarch,local,.true.)  
    if ( itype==-1 ) then
      call histwrt4(nettend,'strat_nt',idnc,iarch,local,.true.)
    end if
  end if
endif
      
! TURBULENT MIXING --------------------------------------------
if ( nvmix==6 .and. (nextout>=1.or.itype==-1) ) then
  call histwrt4(tke,'tke',idnc,iarch,local,.true.)
  call histwrt4(eps,'eps',idnc,iarch,local,.true.)
end if

! TRACERS -----------------------------------------------------
if ( ngas>0 ) then
  if ( itype==-1 ) then ! restart
    do igas = 1,ngas
      write(trnum,'(i3.3)') igas
      call histwrt4(tr(:,:,igas),    'tr'//trnum,  idnc,iarch,local,.true.)
    enddo ! igas loop
  else                  ! history
    do igas = 1,ngas
      write(trnum,'(i3.3)') igas
      !call histwrt4(tr(:,:,igas),    'tr'//trnum,  idnc,iarch,local,.true.)
      call histwrt4(traver(:,:,igas),'trav'//trnum,idnc,iarch,local,lave)
      ! rml 14/5/10 option to write out local time afternoon average
      if ( writetrpm ) then
        ! first divide by number of contributions to average
        do k = 1,klt
          trpm(1:ifull,k,igas) = trpm(1:ifull,k,igas)/float(npm)
        enddo
        call histwrt4(trpm(:,:,igas),'trpm'//trnum,idnc,iarch,local,.true.)
      endif
    enddo ! igas loop
    ! reset arrays
    if ( writetrpm ) then
      trpm = 0.
      npm  = 0
    endif
  end if
endif  ! (ngasc>0)

! AEROSOLS ----------------------------------------------------
if ( abs(iaero)>=2 ) then
  call histwrt4(xtg(:,:,1), 'dms',     idnc,iarch,local,.true.)
  call histwrt4(xtg(:,:,2), 'so2',     idnc,iarch,local,.true.)
  call histwrt4(xtg(:,:,3), 'so4',     idnc,iarch,local,.true.)
  call histwrt4(xtg(:,:,4), 'bco',     idnc,iarch,local,.true.)
  call histwrt4(xtg(:,:,5), 'bci',     idnc,iarch,local,.true.)
  call histwrt4(xtg(:,:,6), 'oco',     idnc,iarch,local,.true.)
  call histwrt4(xtg(:,:,7), 'oci',     idnc,iarch,local,.true.)
  call histwrt4(xtg(:,:,8), 'dust1',   idnc,iarch,local,.true.)
  call histwrt4(xtg(:,:,9), 'dust2',   idnc,iarch,local,.true.)
  call histwrt4(xtg(:,:,10),'dust3',   idnc,iarch,local,.true.)
  call histwrt4(xtg(:,:,11),'dust4',   idnc,iarch,local,.true.)
  call histwrt4(ssn(:,:,1), 'seasalt1',idnc,iarch,local,.true.)
  call histwrt4(ssn(:,:,2), 'seasalt2',idnc,iarch,local,.true.)
  if ( iaero<=-2 ) then
    do k = 1,kl
      qtot(:)   = qg(1:ifull,k)+qlg(1:ifull,k)+qrg(1:ifull,k)+qfg(1:ifull,k)+qsng(1:ifull,k)+qgrg(1:ifull,k)
      tv(:)     = t(1:ifull,k)*(1.+1.61*qg(1:ifull,k)-qtot(:))   ! virtual temperature
      rhoa(:,k) = ps(1:ifull)*sig(k)/(rdry*tv(:))                !density of air
    end do
    call aerodrop(1,ifull,tmpry,rhoa)
    call histwrt4(tmpry,'cdn',idnc,iarch,local,.true.)
  end if
end if

!**************************************************************
! RESTART ONLY DATA
!**************************************************************

if ( itype==-1 ) then
  call histwrt4(dpsldt,    'dpsldt',idnc,iarch,local,.true.)
  call histwrt4(phi_nh,    'zgnhs', idnc,iarch,local,.true.)
  call histwrt4(sdot(:,2:),'sdot',  idnc,iarch,local,.true.)
  call histwrt4(pslx,      'pslx',  idnc,iarch,local,.true.)
  call histwrt4(savu,      'savu',  idnc,iarch,local,.true.)
  call histwrt4(savv,      'savv',  idnc,iarch,local,.true.)
  call histwrt4(savu1,     'savu1', idnc,iarch,local,.true.)
  call histwrt4(savv1,     'savv1', idnc,iarch,local,.true.)
  call histwrt4(savu2,     'savu2', idnc,iarch,local,.true.)
  call histwrt4(savv2,     'savv2', idnc,iarch,local,.true.)
  if ( abs(nmlo)>=3 .and. abs(nmlo)<=9 ) then
    do k=1,wlev
      write(vname,'("oldu1",I2.2)') k
      call histwrt3(oldu1(:,k),vname,idnc,iarch,local,.true.)
      write(vname,'("oldv1",I2.2)') k
      call histwrt3(oldv1(:,k),vname,idnc,iarch,local,.true.)
      write(vname,'("oldu2",I2.2)') k
      call histwrt3(oldu2(:,k),vname,idnc,iarch,local,.true.)
      write(vname,'("oldv2",I2.2)') k
      call histwrt3(oldv2(:,k),vname,idnc,iarch,local,.true.)
    end do
    call histwrt3(ipice,'ipice',idnc,iarch,local,.true.)
  end if
  call histwrt3(wbice(1,1),'wbice1',idnc,iarch,local,.true.)
  call histwrt3(wbice(1,2),'wbice2',idnc,iarch,local,.true.)
  call histwrt3(wbice(1,3),'wbice3',idnc,iarch,local,.true.)
  call histwrt3(wbice(1,4),'wbice4',idnc,iarch,local,.true.)
  call histwrt3(wbice(1,5),'wbice5',idnc,iarch,local,.true.)
  call histwrt3(wbice(1,6),'wbice6',idnc,iarch,local,.true.)
  if ( nmlo==0 ) then ! otherwise already written above
    call histwrt3(tggsn(1,1),'tggsn1',idnc,iarch,local,.true.)
    call histwrt3(tggsn(1,2),'tggsn2',idnc,iarch,local,.true.)
    call histwrt3(tggsn(1,3),'tggsn3',idnc,iarch,local,.true.)
  end if
  call histwrt3(smass(1,1),'smass1',idnc,iarch,local,.true.)
  call histwrt3(smass(1,2),'smass2',idnc,iarch,local,.true.)
  call histwrt3(smass(1,3),'smass3',idnc,iarch,local,.true.)
  call histwrt3(ssdn(1,1), 'ssdn1', idnc,iarch,local,.true.)
  call histwrt3(ssdn(1,2), 'ssdn2', idnc,iarch,local,.true.)
  call histwrt3(ssdn(1,3), 'ssdn3', idnc,iarch,local,.true.)
  call histwrt3(snage,     'snage', idnc,iarch,local,.true.)
  aa(:)=isflag(:)
  call histwrt3(aa,    'sflag', idnc,iarch,local,.true.)
  call histwrt3(sgsave,'sgsave',idnc,iarch,local,.true.)       
  if ( nsib==6 .or. nsib==7 ) then
    call savetile(idnc,local,iarch)
  end if
endif  ! (itype==-1)

if ( myid==0 .or. local ) then
  call ccnf_sync(idnc)
end if

if ( myid==0 ) then
  write(6,*) "finished writing to ofile"    
end if

return
end subroutine openhist

!--------------------------------------------------------------
! HIGH FREQUENCY OUTPUT FILES
      
subroutine freqfile

use arrays_m                          ! Atmosphere dyamics prognostic arrays
use cc_mpi                            ! CC MPI routines
use infile                            ! Input file routines
use morepbl_m                         ! Additional boundary layer diagnostics
use parmhdff_m                        ! Horizontal diffusion parameters
use screen_m                          ! Screen level diagnostics
use sigs_m                            ! Atmosphere sigma levels
use tracers_m                         ! Tracer data
      
implicit none

include 'newmpar.h'                   ! Grid parameters
include 'dates.h'                     ! Date data
include 'filnames.h'                  ! Filenames
include 'kuocom.h'                    ! Convection parameters
include 'parm.h'                      ! Model configuration
include 'parmdyn.h'                   ! Dynamics parameters
include 'parmgeom.h'                  ! Coordinate data
include 'parmhor.h'                   ! Horizontal advection parameters

integer leap
common/leap_yr/leap                   ! Leap year (1 to allow leap years)
      
integer, parameter :: freqvars = 7  ! number of variables to write
integer, parameter :: nihead   = 54
integer, parameter :: nrhead   = 14
integer, dimension(nihead) :: nahead
integer, dimension(tblock) :: datedat
integer, dimension(4) :: adim
integer, dimension(3) :: sdim
integer, dimension(1) :: start,ncount
integer ixp,iyp,izp
integer icy,icm,icd,ich,icmi,ics,ti
integer i,j,n,tlen,fiarch
integer, save :: fncid = -1
integer, save :: idnt = 0
integer, save :: idkdate = 0
integer, save :: idktime = 0
integer, save :: idmtimer = 0
real, dimension(:,:,:), allocatable, save :: freqstore
real, dimension(ifull) :: umag, pmsl
real, dimension(il_g) :: xpnt
real, dimension(jl_g) :: ypnt
real, dimension(1) :: zpnt
real, dimension(nrhead) :: ahead
real(kind=8), dimension(tblock) :: tpnt
logical, save :: first = .true.
character(len=180) :: ffile
character(len=40) :: lname
character(len=33) :: grdtim
character(len=20) :: timorg

call START_LOG(outfile_begin)

! allocate arrays and open new file
if ( first ) then
  if ( myid==0 ) then
    write(6,*) "Initialise high frequency output"
  end if
  allocate(freqstore(ifull,tblock,freqvars))
  freqstore(:,:,:) = 0.
  if ( localhist ) then
#ifdef procformat
    write(ffile,"(a,'.',i6.6)") trim(surfile), myid_leader
#else
    write(ffile,"(a,'.',i6.6)") trim(surfile), myid
#endif
  else
    ffile=surfile
  end if
  if ( myid==0 .or. localhist ) then
    call ccnf_create(ffile,fncid)
    ! Turn off the data filling
    call ccnf_nofill(fncid)
    ! Create dimensions
    if ( localhist ) then
      call ccnf_def_dim(fncid,'longitude',il,adim(1))
      call ccnf_def_dim(fncid,'latitude',jl,adim(2))
    else
      call ccnf_def_dim(fncid,'longitude',il_g,adim(1))
      call ccnf_def_dim(fncid,'latitude',jl_g,adim(2))
    endif
    call ccnf_def_dim(fncid,'lev',1,adim(3))
    if ( unlimitedhist ) then
      call ccnf_def_dimu(fncid,'time',adim(4))
    else
      tlen=ntau/nwt+1
      call ccnf_def_dim(fncid,'time',tlen,adim(4))
    end if
    ! Define coords.
    call ccnf_def_var(fncid,'longitude','float',1,adim(1:1),ixp)
    call ccnf_put_att(fncid,ixp,'point_spacing','even')
    call ccnf_put_att(fncid,ixp,'units','degrees_east')
    call ccnf_def_var(fncid,'latitude','float',1,adim(2:2),iyp)
    call ccnf_put_att(fncid,iyp,'point_spacing','even')
    call ccnf_put_att(fncid,iyp,'units','degrees_north')
    call ccnf_def_var(fncid,'lev','float',1,adim(3:3),izp)
    call ccnf_put_att(fncid,izp,'positive','down')
    call ccnf_put_att(fncid,izp,'point_spacing','uneven')
    call ccnf_put_att(fncid,izp,'units','sigma_level')
    call ccnf_def_var(fncid,'time','double',1,adim(4:4),idnt)
    call ccnf_put_att(fncid,idnt,'point_spacing','even')
    icy=kdate/10000
    icm=max(1,min(12,(kdate-icy*10000)/100))
    icd=max(1,min(31,(kdate-icy*10000-icm*100)))
    if ( icy<100 ) then
      icy=icy+1900
    end if
    ich=ktime/100
    icmi=(ktime-ich*100)
    ics=0
    write(timorg,'(i2.2,"-",a3,"-",i4.4,3(":",i2.2))') icd,month(icm),icy,ich,icmi,ics
    call ccnf_put_att(fncid,idnt,'time_origin',timorg)
    write(grdtim,'("seconds since ",i4.4,"-",i2.2,"-",i2.2," ",2(i2.2,":"),i2.2)') icy,icm,icd,ich,icmi,ics
    call ccnf_put_att(fncid,idnt,'units',grdtim)
    if ( leap==0 ) then
      call ccnf_put_att(fncid,idnt,'calendar','noleap')
    end if
    call ccnf_def_var(fncid,'kdate','int',1,adim(4:4),idkdate)
    call ccnf_def_var(fncid,'ktime','int',1,adim(4:4),idktime)
    call ccnf_def_var(fncid,'mtimer','int',1,adim(4:4),idmtimer)
    ! header data
    ahead(1)=ds
    ahead(2)=0.  !difknbd
    ahead(3)=0.  ! was rhkuo for kuo scheme
    ahead(4)=0.  !du
    ahead(5)=rlong0     ! needed by cc2hist
    ahead(6)=rlat0      ! needed by cc2hist
    ahead(7)=schmidt    ! needed by cc2hist
    ahead(8)=0.  !stl2
    ahead(9)=0.  !relaxt
    ahead(10)=0.  !hourbd
    ahead(11)=tss_sh
    ahead(12)=vmodmin
    ahead(13)=av_vmod
    ahead(14)=epsp
    nahead(1)=il_g       ! needed by cc2hist
    nahead(2)=jl_g       ! needed by cc2hist
    nahead(3)=1          ! needed by cc2hist (turns off 3D fields)
    nahead(4)=5
    nahead(5)=0          ! nsd not used now
    nahead(6)=io_in
    nahead(7)=nbd
    nahead(8)=0          ! not needed now  
    nahead(9)=mex
    nahead(10)=mup
    nahead(11)=2 ! nem
    nahead(12)=mtimer
    nahead(13)=0         ! nmi
    nahead(14)=nint(dt)  ! needed by cc2hist
    nahead(15)=0         ! not needed now 
    nahead(16)=nhor
    nahead(17)=nkuo
    nahead(18)=khdif
    nahead(19)=kl        ! needed by cc2hist (was kwt)
    nahead(20)=0  !iaa
    nahead(21)=0  !jaa
    nahead(22)=-4
    nahead(23)=0       ! not needed now      
    nahead(24)=0  !lbd
    nahead(25)=nrun
    nahead(26)=0
    nahead(27)=khor
    nahead(28)=ksc
    nahead(29)=kountr
    nahead(30)=1 ! ndiur
    nahead(31)=0  ! spare
    nahead(32)=nhorps
    nahead(33)=nsoil
    nahead(34)=ms        ! needed by cc2hist
    nahead(35)=ntsur
    nahead(36)=nrad
    nahead(37)=kuocb
    nahead(38)=nvmix
    nahead(39)=ntsea
    nahead(40)=0  
    nahead(41)=nextout
    nahead(42)=ilt
    nahead(43)=ntrac     ! needed by cc2hist
    nahead(44)=nsib
    nahead(45)=nrungcm
    nahead(46)=ncvmix
    nahead(47)=ngwd
    nahead(48)=lgwd
    nahead(49)=mup
    nahead(50)=nritch_t
    nahead(51)=ldr
    nahead(52)=nevapls
    nahead(53)=nevapcc
    nahead(54)=nt_adv
    call ccnf_put_attg(fncid,'real_header',ahead)
    call ccnf_put_attg(fncid,'int_header',nahead)
    if ( localhist ) then
      call ccnf_put_attg(fncid,'processor_num',myid)
      call ccnf_put_attg(fncid,'nproc',nproc)
#ifdef uniform_decomp
      call ccnf_put_attg(fncid,'decomp','uniform1')
#else
      call ccnf_put_attg(fncid,'decomp','face')
#endif
    endif 
    ! define variables
    sdim(1:2)=adim(1:2)
    sdim(3)=adim(4)
    lname='x-component 10m wind'
    call attrib(fncid,sdim,3,'uas',lname,'m/s',-130.,130.,0,1)
    lname='y-component 10m wind'     
    call attrib(fncid,sdim,3,'vas',lname,'m/s',-130.,130.,0,1)
    lname='Screen temperature'     
    call attrib(fncid,sdim,3,'tscrn',lname,'K',100.,425.,0,1)
    lname='Precipitation'
    call attrib(fncid,sdim,3,'rnd',lname,'mm/day',0.,1300.,0,-1)  ! -1=long
    lname='Snowfall'
    call attrib(fncid,sdim,3,'sno',lname,'mm/day',0.,1300.,0,-1)  ! -1=long
    lname='Hail'
    call attrib(fncid,sdim,3,'hail',lname,'mm/day',0.,1300.,0,-1) ! -1=long
    lname ='Mean sea level pressure'
    call attrib(fncid,sdim,3,'pmsl',lname,'hPa',800.,1200.,0,1)    

    ! end definition mode
    call ccnf_enddef(fncid)
    if ( localhist ) then
      ! Set these to global indices (relative to panel 0 in uniform decomp)
      do i=1,ipan
        xpnt(i) = float(i) + ioff
      end do
      call ccnf_put_vara(fncid,ixp,1,il,xpnt(1:il))
      i=1
      do n=1,npan
        do j=1,jpan
          ypnt(i) = float(j) + joff + (n-noff)*il_g
          i=i+1
        end do
      end do
      call ccnf_put_vara(fncid,iyp,1,jl,ypnt(1:jl))
    else
      do i=1,il_g
        xpnt(i) = float(i)
      end do
      call ccnf_put_vara(fncid,ixp,1,il_g,xpnt(1:il_g))
      do j=1,jl_g
        ypnt(j) = float(j)
      end do
      call ccnf_put_vara(fncid,iyp,1,jl_g,ypnt(1:jl_g))
    end if
    zpnt(1)=1.
    call ccnf_put_vara(fncid,izp,1,1,zpnt(1:1))
  end if
  first=.false.
  if ( myid==0 ) write(6,*) "Finished initialising high frequency output"
end if

! store output
ti = mod(ktau,tblock*tbave)
if ( ti==0 ) ti = tblock*tbave
ti = (ti-1)/tbave + 1
umag = sqrt(u(1:ifull,1)*u(1:ifull,1)+v(1:ifull,1)*v(1:ifull,1))
call mslp(pmsl,psl,zs,t)
freqstore(1:ifull,ti,1) = freqstore(1:ifull,ti,1) + u10*u(1:ifull,1)/max(umag,1.E-6)
freqstore(1:ifull,ti,2) = freqstore(1:ifull,ti,2) + u10*v(1:ifull,1)/max(umag,1.E-6)
freqstore(1:ifull,ti,3) = freqstore(1:ifull,ti,3) + tscrn
freqstore(1:ifull,ti,4) = freqstore(1:ifull,ti,4) + condx*86400./dt
freqstore(1:ifull,ti,5) = freqstore(1:ifull,ti,5) + conds*86400./dt
freqstore(1:ifull,ti,6) = freqstore(1:ifull,ti,6) + condg*86400./dt
freqstore(1:ifull,ti,7) = freqstore(1:ifull,ti,7) + pmsl/100.

! write data to file
if ( mod(ktau,tblock*tbave)==0 ) then
  if ( myid==0 .or. localhist ) then
    if ( myid==0 ) then
      write(6,*) "Write high frequency output"
    end if
    fiarch = ktau/tbave - tblock + 1
    start(1) = fiarch
    ncount(1) = tblock
    do i = 1,tblock
      tpnt(i)=real(ktau+(i-tblock)*tbave,8)*real(dt,8)
    end do
    call ccnf_put_vara(fncid,idnt,start,ncount,tpnt)
    do i = 1,tblock
      datedat(i) = kdate
    end do
    call ccnf_put_vara(fncid,idkdate,start,ncount,datedat)
    do i = 1,tblock
      datedat(i) = ktime
    end do
    call ccnf_put_vara(fncid,idktime,start,ncount,datedat)
    do i = 1,tblock
      datedat(i) = mtimer + nint(real((i-tblock)*tbave)*dt/60.)
    end do
    call ccnf_put_vara(fncid,idmtimer,start,ncount,datedat)
  end if

  ! record output
  freqstore(:,:,:) = freqstore(:,:,:)/real(tbave)
  call freqwrite(fncid,'uas',  fiarch,tblock,localhist,freqstore(:,:,1))
  call freqwrite(fncid,'vas',  fiarch,tblock,localhist,freqstore(:,:,2))
  call freqwrite(fncid,'tscrn',fiarch,tblock,localhist,freqstore(:,:,3))
  call freqwrite(fncid,'rnd',  fiarch,tblock,localhist,freqstore(:,:,4))
  call freqwrite(fncid,'sno',  fiarch,tblock,localhist,freqstore(:,:,5))
  call freqwrite(fncid,'hail', fiarch,tblock,localhist,freqstore(:,:,6))
  call freqwrite(fncid,'pmsl', fiarch,tblock,localhist,freqstore(:,:,7))
  freqstore(:,:,:) = 0.
end if

if ( myid==0 .or. localhist ) then
  ! close file at end of run
  if ( ktau==ntau ) then
    call ccnf_close(fncid)
  elseif ( mod(ktau,tblock*tbave)==0 ) then
    call ccnf_sync(fncid)  
  end if
end if
      
call END_LOG(outfile_end)
      
return
end subroutine freqfile

subroutine mslp(pmsl,psl,zs,t)

use cc_mpi, only : mydiag
use sigs_m

implicit none
! this one will ignore negative zs (i.e. over the ocean)

include 'newmpar.h'
include 'const_phys.h'
include 'parm.h'

integer, parameter :: meth=1 ! 0 for original, 1 for other jlm - always now
integer, save :: lev = -1
real c,conr,con
real, dimension(ifull), intent(out) :: pmsl
real, dimension(ifull), intent(in) :: psl,zs
real, dimension(ifull) :: phi1,tsurf,tav,dlnps
real, dimension(:,:), intent(in) :: t
      
c=grav/stdlapse
conr=c/rdry
if ( lev<0 ) then
  lev=1
  do while (sig(lev+1)<=0.9)
    lev=lev+1
  end do
end if
con=sig(lev)**(rdry/c)/c
      
if ( meth==1 ) then
  phi1(:)=t(1:ifull,lev)*rdry*(1.-sig(lev))/sig(lev) ! phi of sig(lev) above sfce
  tsurf(:)=t(1:ifull,lev)+phi1(:)*stdlapse/grav
  tav(:)=tsurf(:)+zs(1:ifull)*.5*stdlapse/grav
  dlnps(:)=zs(1:ifull)/(rdry*tav(:))
  pmsl(:)=1.e5*exp(psl(:)+dlnps(:))
end if  ! (meth==1)
      
if ( nmaxpr==1 .and. mydiag ) then
  write(6,*) 'meth,lev,sig(lev) ',meth,lev,sig(lev)
  write(6,*) 'zs,t_lev,psl,pmsl ',zs(idjd),t(idjd,lev),psl(idjd),pmsl(idjd)
end if
      
return
end subroutine mslp

end module outcdf<|MERGE_RESOLUTION|>--- conflicted
+++ resolved
@@ -295,24 +295,16 @@
     call ccnf_def_var(idnc,'longitude','float',2,(/ dima(1),dima(4) /),ixp)
 #else
     call ccnf_def_var(idnc,'longitude','float',1,dima(1:1),ixp)
-<<<<<<< HEAD
 #endif
-    call ccnf_put_att(idnc,ixp,'point_spacing',4,'even')
-    call ccnf_put_att(idnc,ixp,'units',12,'degrees_east')
+    call ccnf_put_att(idnc,ixp,'point_spacing','even')
+    call ccnf_put_att(idnc,ixp,'units','degrees_east')
 #ifdef procformat
     call ccnf_def_var(idnc,'latitude','float',2,(/ dima(2),dima(4) /),iyp)
 #else
     call ccnf_def_var(idnc,'latitude','float',1,dima(2:2),iyp)
 #endif
-    call ccnf_put_att(idnc,iyp,'point_spacing',4,'even')
-    call ccnf_put_att(idnc,iyp,'units',13,'degrees_north')
-=======
-    call ccnf_put_att(idnc,ixp,'point_spacing','even')
-    call ccnf_put_att(idnc,ixp,'units','degrees_east')
-    call ccnf_def_var(idnc,'latitude','float',1,dima(2:2),iyp)
     call ccnf_put_att(idnc,iyp,'point_spacing','even')
     call ccnf_put_att(idnc,iyp,'units','degrees_north')
->>>>>>> e2e1019c
     if ( myid==0 ) write(6,*) 'ixp,iyp=',ixp,iyp
 
     call ccnf_def_var(idnc,'lev','float',1,dima(3:3),idlev)
@@ -338,12 +330,8 @@
     call ccnf_def_var(idnc,'time','float',1,dima(5:5),idnt)
 #else
     call ccnf_def_var(idnc,'time','float',1,dima(4:4),idnt)
-<<<<<<< HEAD
 #endif
-    call ccnf_put_att(idnc,idnt,'point_spacing',4,'even')
-=======
     call ccnf_put_att(idnc,idnt,'point_spacing','even')
->>>>>>> e2e1019c
     if (myid==0) then
       write(6,*) 'tdim,idnc=',tdim,idnc
       write(6,*) 'idnt=',idnt
@@ -707,12 +695,8 @@
 #else
 integer, dimension(4), intent(in) :: idim
 integer, dimension(3) :: jdim
-<<<<<<< HEAD
 #endif
-integer, dimension(2) :: iduma
 integer :: d2, d3, d4
-=======
->>>>>>> e2e1019c
 real, dimension(ms) :: zsoil
 real, dimension(il_g) :: xpnt
 real, dimension(jl_g) :: ypnt
@@ -795,92 +779,49 @@
     call ccnf_put_attg(idnc,'sigma',sig)
 
     lname = 'year-month-day at start of run'
-<<<<<<< HEAD
     call ccnf_def_var(idnc,'kdate','int',1,idim(d4:d4),idkdate)
-    call ccnf_put_att(idnc,idkdate,'long_name',len_trim(lname),lname)
+    call ccnf_put_att(idnc,idkdate,'long_name',lname)
 
     lname = 'hour-minute at start of run'
     call ccnf_def_var(idnc,'ktime','int',1,idim(d4:d4),idktime)
-    call ccnf_put_att(idnc,idktime,'long_name',len_trim(lname),lname)
+    call ccnf_put_att(idnc,idktime,'long_name',lname)
 
     lname = 'timer (hrs)'
     call ccnf_def_var(idnc,'timer','float',1,idim(d4:d4),idnter)
-    call ccnf_put_att(idnc,idnter,'long_name',len_trim(lname),lname)
+    call ccnf_put_att(idnc,idnter,'long_name',lname)
 
     lname = 'mtimer (mins)'
     call ccnf_def_var(idnc,'mtimer','int',1,idim(d4:d4),idmtimer)
-    call ccnf_put_att(idnc,idmtimer,'long_name',len_trim(lname),lname)
+    call ccnf_put_att(idnc,idmtimer,'long_name',lname)
 
     lname = 'timeg (UTC)'
     call ccnf_def_var(idnc,'timeg','float',1,idim(d4:d4),idnteg)
-    call ccnf_put_att(idnc,idnteg,'long_name',len_trim(lname),lname)
+    call ccnf_put_att(idnc,idnteg,'long_name',lname)
 
     lname = 'number of time steps from start'
     call ccnf_def_var(idnc,'ktau','int',1,idim(d4:d4),idktau)
-    call ccnf_put_att(idnc,idktau,'long_name',len_trim(lname),lname)
-=======
-    call ccnf_def_var(idnc,'kdate','int',1,idim(4:4),idkdate)
-    call ccnf_put_att(idnc,idkdate,'long_name',lname)
-
-    lname = 'hour-minute at start of run'
-    call ccnf_def_var(idnc,'ktime','int',1,idim(4:4),idktime)
-    call ccnf_put_att(idnc,idktime,'long_name',lname)
-
-    lname = 'timer (hrs)'
-    call ccnf_def_var(idnc,'timer','float',1,idim(4:4),idnter)
-    call ccnf_put_att(idnc,idnter,'long_name',lname)
-
-    lname = 'mtimer (mins)'
-    call ccnf_def_var(idnc,'mtimer','int',1,idim(4:4),idmtimer)
-    call ccnf_put_att(idnc,idmtimer,'long_name',lname)
-
-    lname = 'timeg (UTC)'
-    call ccnf_def_var(idnc,'timeg','float',1,idim(4:4),idnteg)
-    call ccnf_put_att(idnc,idnteg,'long_name',lname)
-
-    lname = 'number of time steps from start'
-    call ccnf_def_var(idnc,'ktau','int',1,idim(4:4),idktau)
     call ccnf_put_att(idnc,idktau,'long_name',lname)
->>>>>>> e2e1019c
 
     lname = 'down'
     call ccnf_def_var(idnc,'sigma','float',1,idim(3:3),idv)
     call ccnf_put_att(idnc,idv,'positive',lname)
 
     lname = 'atm stag direction'
-<<<<<<< HEAD
     call ccnf_def_var(idnc,'nstag','int',1,idim(d4:d4),idv)
-    call ccnf_put_att(idnc,idv,'long_name',len_trim(lname),lname)
+    call ccnf_put_att(idnc,idv,'long_name',lname)
 
     lname = 'atm unstag direction'
     call ccnf_def_var(idnc,'nstagu','int',1,idim(d4:d4),idv)
-    call ccnf_put_att(idnc,idv,'long_name',len_trim(lname),lname)
+    call ccnf_put_att(idnc,idv,'long_name',lname)
 
     lname = 'atm stag offset'
     call ccnf_def_var(idnc,'nstagoff','int',1,idim(d4:d4),idv)
-    call ccnf_put_att(idnc,idv,'long_name',len_trim(lname),lname)
+    call ccnf_put_att(idnc,idv,'long_name',lname)
 
     if ( (nmlo<0.and.nmlo>=-9) .or. (nmlo>0.and.nmlo<=9.and.itype==-1) ) then
       lname = 'ocn stag offset'
       call ccnf_def_var(idnc,'nstagoffmlo','int',1,idim(d4:d4),idv)
-      call ccnf_put_att(idnc,idv,'long_name',len_trim(lname),lname)     
-=======
-    call ccnf_def_var(idnc,'nstag','int',1,idim(4:4),idv)
-    call ccnf_put_att(idnc,idv,'long_name',lname)
-
-    lname = 'atm unstag direction'
-    call ccnf_def_var(idnc,'nstagu','int',1,idim(4:4),idv)
-    call ccnf_put_att(idnc,idv,'long_name',lname)
-
-    lname = 'atm stag offset'
-    call ccnf_def_var(idnc,'nstagoff','int',1,idim(4:4),idv)
-    call ccnf_put_att(idnc,idv,'long_name',lname)
-
-    if ( (nmlo<0.and.nmlo>=-9) .or. (nmlo>0.and.nmlo<=9.and.itype==-1) ) then
-      lname = 'ocn stag offset'
-      call ccnf_def_var(idnc,'nstagoffmlo','int',1,idim(4:4),idv)
       call ccnf_put_att(idnc,idv,'long_name',lname)     
->>>>>>> e2e1019c
     end if
 
     if ( myid==0 ) write(6,*) 'define attributes of variables'
