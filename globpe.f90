--- conflicted
+++ resolved
@@ -1473,19 +1473,12 @@
     siburbanfrac
 ! ocean namelist
 namelist/mlonml/mlodiff,ocnsmag,ocneps,usetide,zomode,zoseaice,   & ! MLO
-<<<<<<< HEAD
-    factchseaice,minwater,mxd,mindep,mlomfix,otaumode,oclosure,   &
-    alphavis_seaice,alphanir_seaice,mlojacobi,mlo_rtest,mlosolve, &
-    usepice,mlosigma,                                             &
-    pdl,pdu,nsteps,k_mode,eps_mode,limitL,fixedce3,calcinloop,    &
-    nops,nopb,fixedstabfunc,omink,omineps,                        &
-    rivermd,basinmd,rivercoeff                                      ! River
-=======
     factchseaice,minwater,mxd,mindep,otaumode,alphavis_seaice,    &
     alphanir_seaice,mlojacobi,mlo_rtest,usepice,mlosigma,         &
+    pdl,pdu,nsteps,k_mode,eps_mode,limitL,fixedce3,calcinloop,    &
+    nops,nopb,fixedstabfunc,omink,omineps,oclosure,               &
     rivermd,basinmd,rivercoeff,                                   & ! River
     mlomfix                                                         ! Depreciated
->>>>>>> a477f6ab
 ! tracer namelist
 namelist/trfiles/tracerlist,sitefile,shipfile,writetrpm
 
@@ -2294,11 +2287,7 @@
 ateb_behavmeth    = dumi(30) 
 ateb_infilmeth    = dumi(31) 
 deallocate( dumr, dumi )
-<<<<<<< HEAD
-allocate( dumr(15), dumi(21) )
-=======
-allocate( dumr(11), dumi(9) )
->>>>>>> a477f6ab
+allocate( dumr(15), dumi(19) )
 dumr = 0.
 dumi = 0
 if ( myid==0 ) then
@@ -2326,33 +2315,22 @@
   dumi(1)  = mlodiff
   dumi(2)  = usetide
   dumi(3)  = zomode
-<<<<<<< HEAD
-  dumi(4)  = mlomfix
-  dumi(5)  = otaumode
-  dumi(6)  = rivermd
-  dumi(7)  = basinmd
-  dumi(8)  = mlojacobi
-  dumi(9)  = mlosolve
-  dumi(10) = usepice
-  dumi(11) = mlosigma
-  dumi(12) = oclosure
-  dumi(13) = nsteps
-  dumi(14) = k_mode
-  dumi(15) = eps_mode
-  dumi(16) = limitL
-  dumi(17) = fixedce3
-  dumi(18) = calcinloop
-  dumi(19) = nops
-  dumi(20) = nopb
-  dumi(21) = fixedstabfunc
-=======
   dumi(4)  = otaumode
   dumi(5)  = rivermd
   dumi(6)  = basinmd
   dumi(7)  = mlojacobi
   dumi(8) = usepice
   dumi(9) = mlosigma
->>>>>>> a477f6ab
+  dumi(10) = oclosure
+  dumi(11) = nsteps
+  dumi(12) = k_mode
+  dumi(13) = eps_mode
+  dumi(14) = limitL
+  dumi(15) = fixedce3
+  dumi(16) = calcinloop
+  dumi(17) = nops
+  dumi(18) = nopb
+  dumi(19) = fixedstabfunc
 end if
 call ccmpi_bcast(dumr,0,comm_world)
 call ccmpi_bcast(dumi,0,comm_world)
@@ -2374,36 +2352,25 @@
 mlodiff         = dumi(1)
 usetide         = dumi(2) 
 zomode          = dumi(3) 
-<<<<<<< HEAD
-mlomfix         = dumi(4) 
-otaumode        = dumi(5) 
-rivermd         = dumi(6)
-basinmd         = dumi(7)
-mlojacobi       = dumi(8)
-mlosolve        = dumi(9)
-usepice         = dumi(10)
-mlosigma        = dumi(11)
-oclosure        = dumi(12)
-nsteps          = dumi(13)
-k_mode          = dumi(14)
-eps_mode        = dumi(15)
-limitL          = dumi(16)
-fixedce3        = dumi(17)
-calcinloop      = dumi(18)
-nops            = dumi(19)
-nopb            = dumi(20)
-fixedstabfunc   = dumi(21)
-if ( oclosure==0 ) then
-  nsteps = 1
-end if
-=======
 otaumode        = dumi(4) 
 rivermd         = dumi(5)
 basinmd         = dumi(6)
 mlojacobi       = dumi(7)
 usepice         = dumi(8)
 mlosigma        = dumi(9)
->>>>>>> a477f6ab
+oclosure        = dumi(10)
+nsteps          = dumi(11)
+k_mode          = dumi(12)
+eps_mode        = dumi(13)
+limitL          = dumi(14)
+fixedce3        = dumi(15)
+calcinloop      = dumi(16)
+nops            = dumi(17)
+nopb            = dumi(18)
+fixedstabfunc   = dumi(19)
+if ( oclosure==0 ) then
+  nsteps = 1
+end if
 deallocate( dumr, dumi )
 allocate( dumi(1) )
 dumi = 0
