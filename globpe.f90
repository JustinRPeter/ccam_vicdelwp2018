! Conformal Cubic Atmospheric Model
    
! Copyright 2015-2020 Commonwealth Scientific Industrial Research Organisation (CSIRO)
    
! This file is part of the Conformal Cubic Atmospheric Model (CCAM)
!
! CCAM is free software: you can redistribute it and/or modify
! it under the terms of the GNU General Public License as published by
! the Free Software Foundation, either version 3 of the License, or
! (at your option) any later version.
!
! CCAM is distributed in the hope that it will be useful,
! but WITHOUT ANY WARRANTY; without even the implied warranty of
! MERCHANTABILITY or FITNESS FOR A PARTICULAR PURPOSE.  See the
! GNU General Public License for more details.
!
! You should have received a copy of the GNU General Public License
! along with CCAM.  If not, see <http://www.gnu.org/licenses/>.

!------------------------------------------------------------------------------

!      PE model on conformal-cubic grid
!ccccccccccccccccccccccccccccccccccccccccccccccccccccccccccccccccccccccccccc
!      input files are :namelist (via file called "input")
!                       "nrun.dat"
!      data input and output file names are specified in namelist 'datafile'
!ccccccccccccccccccccccccccccccccccccccccccccccccccccccccccccccccccccccccccc
!     sign convention:
!                      u+ve eastwards  (on the panel)
!                      v+ve northwards (on the panel)
    
program globpe

use aerointerface                          ! Aerosol interface
use aerosolldr, only : naero,xtosav,xtg    ! LDR prognostic aerosols
use amipsst_m                              ! AMIP SSTs
use arrays_m                               ! Atmosphere dyamics prognostic arrays
use bigxy4_m                               ! Grid interpolation
use cc_mpi                                 ! CC MPI routines
use cc_omp                                 ! CC OpenMP routines
use cfrac_m                                ! Cloud fraction
use const_phys                             ! Physical constants
use convjlm_m                              ! Convection
use convjlm22_m                            ! Convection v2
use dates_m                                ! Date data
use daviesnudge                            ! Far-field nudging
use diag_m                                 ! Diagnostic routines
use dpsdt_m                                ! Vertical velocity
use ensemble                               ! Ensemble
use epst_m                                 ! Off-centre terms
use estab                                  ! Liquid saturation function
use extraout_m                             ! Additional diagnostics
use filnames_m                             ! Filenames
use gdrag_m, only : gwdrag                 ! Gravity wave drag
use histave_m                              ! Time average arrays
use hs_phys_m                              ! Held & Suarez
use indata                                 ! Data initialisation
use indices_m                              ! Grid index arrays
use infile                                 ! Input file routines
use kuocomb_m                              ! JLM convection
use leoncld_mod, only : leoncld            ! Prognostic cloud condensate
use liqwpar_m                              ! Cloud water mixing ratios
use map_m                                  ! Grid map arrays
use mlodynamics                            ! Ocean dynamics
use morepbl_m                              ! Additional boundary layer diagnostics
use nesting                                ! Nesting and assimilation
use newmpar_m                              ! Grid parameters
use nharrs_m                               ! Non-hydrostatic atmosphere arrays
use nlin_m                                 ! Atmosphere non-linear dynamics
use outcdf                                 ! Output file routines
use parm_m                                 ! Model configuration
use parmdyn_m                              ! Dynamics parameters
use parmhdff_m                             ! Horizontal diffusion parameters
use pbl_m                                  ! Boundary layer arrays
use prec_m                                 ! Precipitation
use raddiag_m                              ! Radiation diagnostic
use river                                  ! River routing
use savuvt_m                               ! Saved dynamic arrays
use savuv1_m                               ! Saved dynamic arrays
use sbar_m                                 ! Saved dynamic arrays
use screen_m                               ! Screen level diagnostics
use seaesfrad_m                            ! SEA-ESF radiation
use sflux_m                                ! Surface flux routines
use sigs_m                                 ! Atmosphere sigma levels
use soil_m                                 ! Soil and surface data
use timeseries, only : write_ts            ! Tracer time series
use tracermodule, only : tracer_mass     & ! Tracer routines
   ,interp_tracerflux
use tracers_m                              ! Tracer data
use uvbar_m                                ! Saved dynamic arrays
use vertmix_m                              ! Boundary layer turbulent mixing
use vvel_m                                 ! Additional vertical velocity
use work3f_m                               ! Grid work arrays
use xarrs_m                                ! Saved dynamic arrays
use xyzinfo_m                              ! Grid coordinate arrays

#ifdef csircoupled
use vcom_ccam                              ! CSIR (SA) ocean model
#endif

implicit none

include 'kuocom.h'                         ! Convection parameters
      
integer, dimension(8) :: tvals1, tvals2, nper3hr
integer, dimension(8) :: times_total_a, times_total_b
integer iq, i, j, k, nn, js, je, tile
integer mins_gmt, mspeca, mtimer_in
integer nlx, nmaxprsav, n3hr
integer nwtsav, mtimer_sav
integer jyear, jmonth, jday, jhour, jmin, mins
integer koundiag
real, dimension(:), allocatable, save :: spare1
real, dimension(3) :: temparray, gtemparray
real aa, bb, cc
real hourst, evapavge, precavge
real pwatr, bb_2, cc_2, rat
logical oxidant_update
character(len=10) timeval


! Start model timer
call date_and_time(values=times_total_a)

! Compile options tests
#ifdef i8r8
if ( kind(iq)/=8 .or. kind(aa)/=8 ) then
  write(6,*) "ERROR: CCAM compiled for double precision, but single precision code was detected"
  stop
end if
#else
if ( kind(iq)/=4 .or. kind(aa)/=4 ) then
  write(6,*) "ERROR: CCAM compiled for single precision, but double precision code was detected"
  stop
end if
#endif


!--------------------------------------------------------------
! INITALISE MPI and OpenMP ROUTINES
! CCAM has been optimised around MPI for parallel processing, although
! CCAM does support OMP parallel threads for its physical parameterisations
call ccmpi_init
call ccomp_init

! Start banner
if ( myid==0 ) then
  write(6,*) "=============================================================================="
  write(6,*) "CCAM: Starting globpea"
  write(6,*) "=============================================================================="
end if

#ifndef stacklimit
! For Linux only - removes stacklimit on all processes
call setstacklimit(-1)
#endif


!----------------------------------------------------------------
! INITALISE TIMING LOGS, READ NAMELIST AND INITIALISE MODEL
call log_off
call log_setup
call globpe_init


!--------------------------------------------------------------
! OPEN OUTPUT FILES AND SAVE INITAL CONDITIONS
if ( nwt>0 ) then
  ! write out the first ofile data set
  if ( myid==0 ) write(6,*) "Calling outfile"
  call outfile(20,ofile,psl,u,v,t,qg)
end if    ! (nwt>0)
if ( newtop<0 ) then
  ! just for outcdf to plot zs  & write fort.22      
  if ( myid==0 ) write(6,*) "newtop<0 requires a stop here"
  call ccmpi_abort(-1)
end if


!-------------------------------------------------------------
! SETUP DIAGNOSTIC ARRAYS
allocate( spare1(ifull) )
do n3hr = 1,8
  nper3hr(n3hr) = nint(real(n3hr)*3.*3600./dt)
end do
n3hr = 1
nlx = 0                      ! diagnostic level
call zero_nperavg(koundiag)  ! reset average period diagnostics
call zero_nperhour           ! reset hourly period diagnostics
call zero_nperday            ! reset daily period diagnostics


!--------------------------------------------------------------
! INITIALISE DYNAMICS
if ( myid==0 ) then
  write(6,*) "number of time steps per day = ",nperday
end if
! use half time-step for initialisation
dtin = dt
mspeca = 1
if ( mex/=1 .and. ((.not.lrestart).or.always_mspeca) ) then
  mspeca = 2
  dt = 0.5*dtin
end if
call gettin(0) ! preserve initial mass & T fields


!--------------------------------------------------------------
! SET-UP TIMERS
mtimer_sav = 0      ! saved value for minute timer
nmaxprsav  = nmaxpr
nwtsav     = nwt
hourst     = real(nint(0.01*real(ktime))) + real(mod(ktime,100))/60. ! for tracers
mtimer_in  = mtimer
 

!--------------------------------------------------------------
! BEGIN MAIN TIME LOOP
if ( myid==0 ) then
  call date_and_time(time=timeval,values=tvals1)
  write(6,*) "Start of loop time ", timeval
end if
call log_on
call START_LOG(maincalc_begin)

do ktau = 1,ntau   ! ****** start of main time loop

  timer    = real(ktau)*dtin/3600.                     ! timer now only used to give timeg
  timeg    = mod( timer+hourst, 24. )                  ! UTC time for tracers
  mtimer   = mtimer_in + nint(real(ktau)*dtin/60.)     ! to allow dt < 1 minute
  mins_gmt = mod( mtimer+60*ktime/100, 24*60 )         ! for radiation
  call getzinp(jyear,jmonth,jday,jhour,jmin,mins)      ! define mins as time since start of the year
  diag = ( ktau>=abs(ndi) .and. ktau<=ndi2 )           ! set diagnostic printout flag
  if ( ndi<0 ) then
    if ( mod(ktau,ndi)==0 ) then
      diag = .true.
    end if
  endif

  ! interpolate tracer fluxes to current timestep
  if ( ngas>0 ) then
    call interp_tracerflux
  end if


  ! ***********************************************************************
  ! START ATMOSPHERE DYNAMICS
  ! ***********************************************************************


  ! NESTING ---------------------------------------------------------------
  if ( nbd/=0 ) then
    ! Newtonian relaxiati
    call START_LOG(nestin_begin)
    call nantest("before nesting",1,ifull)  
    call nestin
    call nantest("after nesting",1,ifull)
    call END_LOG(nestin_end)
  else
    call nantest("before atmosphere dynamics",1,ifull)
  end if


  ! DYNAMICS --------------------------------------------------------------
  if ( nstaguin>0 .and. ktau>=1 ) then   ! swapping here for nstaguin>0
    if ( nstagin<0 .and. mod(ktau-nstagoff,abs(nstagin))==0 ) then
      nstag  = 7 - nstag  ! swap between 3 & 4
      nstagu = nstag
    end if
  end if

  do mspec = mspeca,1,-1    ! start of introductory time loop

    un(1:ifull,:) = 0. 
    vn(1:ifull,:) = 0.
    tn(1:ifull,:) = 0.

    if ( mup/=1 .or. (ktau==1.and.mspec==mspeca.and.((.not.lrestart).or.always_mspeca)) ) then
      call bounds(psl)
      ! updps called first step or to permit clean restart option      
      call updps(0) 
    end if
    
    if ( ktau<10 .and. nmaxpr==1 ) then
      if ( myid==0 ) then
        write(6,*) 'ktau,mex,mspec,mspeca:',ktau,mex,mspec,mspeca
      end if
    end if
    
    ! set up tau +.5 velocities in ubar, vbar
    sbar(:,2:kl) = sdot(:,2:kl)
    if ( (ktau==1.and.((.not.lrestart).or.always_mspeca)) .or. mex==1 ) then
      ubar(1:ifull,1:kl) = u(1:ifull,1:kl)
      vbar(1:ifull,1:kl) = v(1:ifull,1:kl)
    else if ( (ktau==2.and.((.not.lrestart).or.always_mspeca)) .or. mex==2 ) then        
      ! (tau+.5) from tau, tau-1
      ubar(1:ifull,1:kl) = u(1:ifull,1:kl)*1.5 - savu(1:ifull,1:kl)*.5
      vbar(1:ifull,1:kl) = v(1:ifull,1:kl)*1.5 - savv(1:ifull,1:kl)*.5
    else if ( mex==3 )then
      ! (tau+.5) from tau, tau-1, tau-2   ! ubar is savu1 here
      ubar(1:ifull,1:kl) = u(1:ifull,1:kl)+.5*(savu(1:ifull,1:kl)-savu1(1:ifull,1:kl))
      vbar(1:ifull,1:kl) = v(1:ifull,1:kl)+.5*(savv(1:ifull,1:kl)-savv1(1:ifull,1:kl))
    else if ( mex==30 ) then  ! using tau, tau-1, tau-2, tau-3
      do k = 1,kl
        do iq = 1,ifull
          bb = 1.5*u(iq,k) - 2.*savu(iq,k) + .5*savu1(iq,k)                             ! simple b
          bb_2 = (40.*u(iq,k) - 35.*savu(iq,k) - 16.*savu1(iq,k) + 11.*savu2(iq,k))/34. ! cwqls b
          cc = .5*u(iq,k) - savu(iq,k) + .5*savu1(iq,k)                                 ! simple c
          cc_2 = (10.*u(iq,k) - 13.*savu(iq,k) - 4.*savu1(iq,k) + 7.*savu2(iq,k))/34.   ! cwqls c
          aa = cc_2 - cc
          rat = max( 0., min( 1., cc_2/(aa+sign(1.e-9,aa)) ) )
          cc = rat*cc + (1.-rat)*cc_2 
          bb = rat*bb + (1.-rat)*bb_2 
          ubar(iq,k) = u(iq,k) + .5*bb + .25*cc
          bb = 1.5*v(iq,k) - 2.*savv(iq,k) + .5*savv1(iq,k)                             ! simple b
          bb_2 = (40.*v(iq,k)-35.*savv(iq,k)-16.*savv1(iq,k)+11.*savv2(iq,k))/34.       ! cwqls b
          cc = .5*v(iq,k) - savv(iq,k) + .5*savv1(iq,k)                                 ! simple c
          cc_2 = (10.*v(iq,k)-13.*savv(iq,k)-4.*savv1(iq,k)+7.*savv2(iq,k))/34.         ! cwqls c
          aa = cc_2 - cc
          rat = max( 0., min( 1., cc_2/(aa+sign(1.e-9,aa)) ) )
          cc = rat*cc + (1.-rat)*cc_2 
          bb = rat*bb + (1.-rat)*bb_2 
          vbar(iq,k) = v(iq,k)+.5*bb+.25*cc
        end do ! iq loop
      end do   ! k loop 
    else       ! i.e. mex >=4 and ktau>=3
      ! (tau+.5) from tau, tau-1, tau-2   ! ubar is savu1 here
      ubar(1:ifull,1:kl) = (u(1:ifull,1:kl)*15.-savu(1:ifull,1:kl)*10.+savu1(1:ifull,1:kl)*3.)/8.
      vbar(1:ifull,1:kl) = (v(1:ifull,1:kl)*15.-savv(1:ifull,1:kl)*10.+savv1(1:ifull,1:kl)*3.)/8.
    end if     ! (ktau==1) .. else ..
      
    if ( mod(ktau,nmaxpr)==0 .and. mydiag ) then
      nlx = max( 2, nlv )  ! as savs not defined for k=1
      write (6,"(i4,' savu2,savu1,savu,u,ubar',5f8.2)") ktau,savu2(idjd,nlv),savu1(idjd,nlv),savu(idjd,nlv), &
                                                        u(idjd,nlv),ubar(idjd,nlv)
      write (6,"(i4,' savv2,savv1,savv,v,vbar',5f8.2)") ktau,savv2(idjd,nlv),savv1(idjd,nlv),savv(idjd,nlv), &
                                                        v(idjd,nlv),vbar(idjd,nlv)
    end if
    if ( ktau>2 .and. epsp>1. .and. epsp<2. ) then
      if ( ktau==3 .and. nmaxpr==1 ) then
        if ( myid==0 ) then
          write(6,*) "using epsp= ",epsp
        end if
      end if
      where ( dpsdt(1:ifull)*dpsdtb(1:ifull)<0. .and. dpsdtbb(1:ifull)*dpsdtb(1:ifull)<0. )
        epst(1:ifull) = epsp - 1.
      elsewhere
        epst(1:ifull) = 0.
      end where
    endif ! (ktau>2.and.epsp>1..and.epsp<2.)

    if ( ktau<10 .and. mydiag ) then
      write(6,*)'savu,u,ubar ',ktau,savu(idjd,1),u(idjd,1),ubar(idjd,1)
    end if
    if ( ktau==1 .and. ((.not.lrestart).or.always_mspeca) .and. mspec==1 .and. mex/=1 ) then
      u(1:ifull,:) = savu(1:ifull,:)  ! reset u,v to original values
      v(1:ifull,:) = savv(1:ifull,:)
    end if
    savu2(1:ifull,:) = savu1(1:ifull,:)  
    savv2(1:ifull,:) = savv1(1:ifull,:)
    savs1(1:ifull,:) = savs(1:ifull,:)  
    savu1(1:ifull,:) = savu(1:ifull,:)  
    savv1(1:ifull,:) = savv(1:ifull,:)
    savs(1:ifull,:)  = sdot(1:ifull,2:kl)  
    savu(1:ifull,:)  = u(1:ifull,:)  ! before any time-splitting occurs
    savv(1:ifull,:)  = v(1:ifull,:)

    ! update non-linear dynamic terms
    call nonlin
      
    if ( diag ) then
      if ( mydiag ) write(6,*) 'before hadv'
      call printa('tx  ',tx,ktau,nlv,ia,ib,ja,jb,0.,1.)
      if ( mydiag ) then
        nlx = min( nlv, kl-8 )
        write(6,"('tx  ',9f8.2)") (tx(idjd,k),k=nlx,nlx+8)
        write(6,"('txe ',9f8.2)") (tx(ie(idjd),k),k=nlx,nlx+8)
        write(6,"('txw ',9f8.2)") (tx(iw(idjd),k),k=nlx,nlx+8)
        write(6,"('txn ',9f8.2)") (tx(in(idjd),k),k=nlx,nlx+8)
        write(6,"('txs ',9f8.2)") (tx(is(idjd),k),k=nlx,nlx+8)
        write(6,'(i2," qgv ",18f7.4)')ktau,(1000.*qg(idjd,k),k=1,kl)
      end if
      call printa('qgv ',qg,ktau,nlv,ia,ib,ja,jb,0.,1.e3)
    endif

    ! evaluate horizontal advection for combined quantities
    call upglobal
      
    if ( diag ) then
      if ( mydiag ) then
        write(6,*) 'after hadv'
        write (6,"('tx  ',9f8.2)") (tx(idjd,k),k=nlx,nlx+8)
      end if
      call printa('tx  ',tx,ktau,nlv,ia,ib,ja,jb,200.,1.)
      if ( mydiag ) then
        write(6,'(i2," qgh ",18f7.4)')ktau,1000.*qg(idjd,:)
      end if  
    end if

    if ( nstaguin<0 .and. ktau>=1 ) then  ! swapping here (lower down) for nstaguin<0
      if ( nstagin<0 .and. mod(ktau-nstagoff,abs(nstagin))==0 ) then
        nstag  = 7 - nstag  ! swap between 3 & 4
        nstagu = nstag
      end if
    end if
      
    ! Update the semi-implicit solution to the augumented geopotential
    call adjust5

    ! check for rounding errors
    call fixqg(1,ifull)
    call nantest("after atmosphere dynamics",1,ifull)
      
      
    ! NESTING ---------------------------------------------------------------
    ! nesting now after mass fixers
    if ( mspec==1 ) then
      if ( mbd/=0 .or. (mbd_mlo/=0.and.namip==0) ) then
        ! scale-selective filter
        call START_LOG(nestin_begin)
        call nestinb
        call nantest("after nesting",1,ifull)      
        call END_LOG(nestin_end)
      else if ( nbd/=0 ) then
        ! Newtonian relaxiation
        call START_LOG(nestin_begin)
        call davies
        call nantest("after nesting",1,ifull)      
        call END_LOG(nestin_end)
      end if
    end if
    
      
    ! DYNAMICS --------------------------------------------------------------
    if ( mspec==2 ) then     ! for very first step restore mass & T fields
      call gettin(1)
    endif    !  (mspec==2) 
    dt = dtin
      
  end do ! ****** end of introductory time loop

  mspeca = 1
  
    
  ! HORIZONTAL DIFFUSION ----------------------------------------------------
  if ( nhor<0 ) then
    call START_LOG(hordifg_begin)  
    call hordifgt
    if ( diag .and. mydiag ) then
      write(6,*) 'after hordifgt t ',t(idjd,:)
    end if
    call nantest("after atm horizontal diffusion",1,ifull)    
    call END_LOG(hordifg_end)
  end if  

    
  ! ***********************************************************************
  ! START RIVER ROUTING
  ! ***********************************************************************
    
  ! nriver = 0   No transport of surface water
  ! nriver = 1   River routing (-1=write to history file)
    
  if ( abs(nriver)==1 ) then  
    call START_LOG(river_begin)
    call rvrrouter
    call END_LOG(river_end)
  end if

    
  ! ***********************************************************************
  ! START OCEAN DYNAMICS
  ! ***********************************************************************

  ! nmlo=0   Prescriped SSTs and sea-ice with JLM skin enhancement
  ! nmlo=1   1D mixed-layer-ocean model
  ! nmlo=2   nmlo=1 plus river-routing and horiontal diffusion
  ! nmlo=3   nmlo=2 plus 3D dynamics
  ! nmlo>9   Use external PCOM ocean model
  
  if ( abs(nmlo)>=3 .and. abs(nmlo)<=9 ) then
    ! DYNAMICS ------------------------------------------------------------
    call START_LOG(waterdynamics_begin)
    call mlohadv
    call END_LOG(waterdynamics_end)
  end if
  if ( abs(nmlo)>=2 .and. abs(nmlo)<=9 ) then
    ! DIFFUSION -----------------------------------------------------------
    call START_LOG(waterdynamics_begin)
    call mlodiffusion
    call END_LOG(waterdynamics_end)
  end if
      
      
#ifdef csircoupled
  ! ***********************************************************************
  ! VCOM ADVECTION
  ! ***********************************************************************
  call vcom_ccam_advect(fracice,sicedep,tss,tgg(:,1),tggsn(:,1))
#endif
      

  ! ***********************************************************************
  ! START PHYSICS 
  ! ***********************************************************************
  call START_LOG(phys_begin)

    
  ! MISC (SINGLE) ---------------------------------------------------------
  ! radiation timer calculations
  if ( nrad==5 ) then
    if ( nhstest<0 ) then      ! aquaplanet test -1 to -8  
      mtimer_sav = mtimer
      mtimer     = mins_gmt    ! so radn scheme repeatedly works thru same day
      call seaesfrad_settime
      mtimer = mtimer_sav
    else
      call seaesfrad_settime 
    end if    ! (nhstest<0)      
  end if    
  ! aerosol timer (true indicates update oxidants, etc)
  oxidant_update = oxidant_timer<=mins-updateoxidant

    
  ! MISC (PARALLEL) -------------------------------------------------------
!$omp parallel
!$omp do schedule(static) private(js,je)
  do tile = 1,ntiles
    js = (tile-1)*imax + 1
    je = tile*imax
    ! initialse surface rainfall to zero
    condc(js:je) = 0. ! default convective rainfall (assumed to be rain)
    condx(js:je) = 0. ! default total precip = rain + ice + snow + graupel (convection and large scale)
    conds(js:je) = 0. ! default total ice + snow (convection and large scale)
    condg(js:je) = 0. ! default total graupel (convection and large scale)
    ! Held & Suarez or no surf fluxes
    if ( ntsur<=1 .or. nhstest==2 ) then 
      eg(js:je)   = 0.
      fg(js:je)   = 0.
      cdtq(js:je) = 0.
      cduv(js:je) = 0.
    end if     ! (ntsur<=1.or.nhstest==2) 
    ! Save aerosol concentrations for outside convective fraction of grid box
    if ( abs(iaero)>=2 ) then
      xtosav(js:je,1:kl,1:naero) = xtg(js:je,1:kl,1:naero) ! Aerosol mixing ratio outside convective cloud
    end if
    js = (tile-1)*imax + 1
    je = tile*imax
    call nantest("start of physics",js,je)
  end do  
!$omp end do nowait


  ! GWDRAG ----------------------------------------------------------------
!$omp master
  call START_LOG(gwdrag_begin)
!$omp end master
  if ( ngwd<0 ) then
    call gwdrag  ! <0 for split - only one now allowed
  end if
!$omp do schedule(static) private(js,je)
  do tile = 1,ntiles
    js = (tile-1)*imax + 1
    je = tile*imax
    call nantest("after gravity wave drag",js,je)
  end do  
!$omp end do nowait
!$omp master
  call END_LOG(gwdrag_end)
!$omp end master

  
  ! CONVECTION ------------------------------------------------------------
!$omp master
  call START_LOG(convection_begin)
!$omp end master
!$omp do schedule(static) private(js,je)
  do tile = 1,ntiles
    js = (tile-1)*imax + 1
    je = tile*imax
    convh_ave(js:je,1:kl) = convh_ave(js:je,1:kl) - t(js:je,1:kl)*real(nperday)/real(nperavg)        
  end do
!$omp end do nowait
  ! Select convection scheme
  select case ( nkuo )
    case(5)
!$omp barrier  
!$omp single  
      call betts(t,qg,tn,land,ps) ! not called these days
!$omp end single
    case(21,22)
      call convjlm22              ! split convjlm 
    case(23,24)
      call convjlm                ! split convjlm 
  end select
!$omp do schedule(static) private(js,je)
  do tile = 1,ntiles
    js = (tile-1)*imax + 1
    je = tile*imax
    call fixqg(js,je)
    call nantest("after convection",js,je)
  end do  
!$omp end do nowait
!$omp master
  call END_LOG(convection_end)
!$omp end master

    
    ! CLOUD MICROPHYSICS ----------------------------------------------------
!$omp master
  call START_LOG(cloud_begin)
!$omp end master
  if ( ldr/=0 ) then
    ! LDR microphysics scheme
    call leoncld
  end if
!$omp do schedule(static) private(js,je)
  do tile = 1,ntiles
    js = (tile-1)*imax + 1
    je = tile*imax
    convh_ave(js:je,1:kl) = convh_ave(js:je,1:kl) + t(js:je,1:kl)*real(nperday)/real(nperavg)    
    call nantest("after cloud microphysics",js,je) 
  end do  
!$omp end do nowait
!$omp master    
  call END_LOG(cloud_end)
!$omp end master
    
    
    ! RADIATION -------------------------------------------------------------
!$omp master
  call START_LOG(radnet_begin)
!$omp end master
  if ( ncloud>=4 ) then
!$omp do schedule(static) private(js,je)
    do tile = 1,ntiles
      js = (tile-1)*imax + 1
      je = tile*imax
      nettend(js:je,1:kl) = nettend(js:je,1:kl) + t(js:je,1:kl)/dt
    end do
!$omp end do nowait
  end if   ! (ncloud>=4)
  select case ( nrad )
    case(4)
!$omp barrier  
!$omp single  
      ! Fels-Schwarzkopf radiation
      if ( nhstest<0 ) then    ! aquaplanet test -1 to -8  
        mtimer_sav = mtimer
        mtimer     = mins_gmt  ! so radn scheme repeatedly works thru same day
        call radrive(il*nrows_rad)
        mtimer = mtimer_sav
      else
        call radrive(il*nrows_rad)  
      end if    ! (nhstest<0)
!$omp end single
    case(5)
      ! GFDL SEA-EFS radiation
      call seaesfrad(koundiag)
    case DEFAULT
      ! use preset slwa array (use +ve nrad)
!$omp do schedule(static) private(js,je)
      do tile = 1,ntiles
        js = (tile-1)*imax + 1
        je = tile*imax
        slwa(js:je) = -real(10*nrad)
      end do
!$omp end do nowait
  end select
!$omp do schedule(static) private(js,je)  
  do tile = 1,ntiles
    js = (tile-1)*imax + 1
    je = tile*imax
    t(js:je,1:kl) = t(js:je,1:kl) - dt*(sw_tend(js:je,1:kl)+lw_tend(js:je,1:kl))
    call nantest("after radiation",js,je)    
  end do
!$omp end do nowait
!$omp master
  call END_LOG(radnet_end)
!$omp end master

    
  ! HELD & SUAREZ ---------------------------------------------------------
  if ( nhstest==2 ) then
    call hs_phys
  end if

    
  ! SURFACE FLUXES ---------------------------------------------
  ! (Includes ocean dynamics and mixing, as well as ice dynamics and thermodynamics)
!$omp master
  call START_LOG(sfluxnet_begin)
!$omp end master
  if ( diag .and. ntiles==1 ) then
    call maxmin(u,'#u',ktau,1.,kl)
    call maxmin(v,'#v',ktau,1.,kl)
    call maxmin(t,'#t',ktau,1.,kl)
    call maxmin(qg,'qg',ktau,1.e3,kl)     
  end if
  if ( ntsur>1 ) then
    call sflux
  endif   ! (ntsur>1)    
!$omp do schedule(static) private(js,je)  
  do tile = 1,ntiles
    js = (tile-1)*imax + 1
    je = tile*imax 
    call nantest("after surface fluxes",js,je)
  end do  
!$omp end do nowait
!$omp master
  call END_LOG(sfluxnet_end)
!$omp end master


  ! AEROSOLS --------------------------------------------------------------
  ! MJT notes - aerosols called before vertical mixing so that convective
  ! and strat cloud can be separated in a way that is consistent with
  ! cloud microphysics
!$omp master
  call START_LOG(aerosol_begin)
!$omp end master
  if ( abs(iaero)>=2 ) then
    call aerocalc(oxidant_update,mins)
  end if
!$omp do schedule(static) private(js,je)
  do tile = 1,ntiles
    js = (tile-1)*imax + 1
    je = tile*imax  
    call nantest("after aerosols",js,je)
  end do  
!$omp end do nowait
!$omp master
  call END_LOG(aerosol_end)
!$omp end master
    
    
  ! VERTICAL MIXING ------------------------------------------------------
!$omp master
  call START_LOG(vertmix_begin)
  if ( nmaxpr==1 ) then
    if ( mydiag .and. ntiles==1 ) then
      write (6,"('pre-vertmix t',9f8.3/13x,9f8.3)") t(idjd,:)
    end if
  end if
!$omp end master
  if ( ntsur>=1 ) then
    call vertmix
  endif  ! (ntsur>=1)
  if ( ncloud>=4 ) then
!$omp do schedule(static) private(js,je)
    do tile = 1,ntiles
      js = (tile-1)*imax + 1
      je = tile*imax
      nettend(js:je,1:kl) = nettend(js:je,1:kl) - t(js:je,1:kl)/dt
    end do
!$omp end do nowait
  end if   ! (ncloud>=4)
!$omp do schedule(static) private(js,je)
  do tile = 1,ntiles
    js = (tile-1)*imax + 1
    je = tile*imax  
    call fixqg(js,je)
    call nantest("after PBL mixing",js,je)
  end do  
!$omp end do nowait
!$omp master
  if ( nmaxpr==1 ) then
    if ( mydiag .and. ntiles==1 ) then
      write (6,"('aft-vertmix t',9f8.3/13x,9f8.3)") t(idjd,:)
    end if
  end if
  call END_LOG(vertmix_end)
!$omp end master


  ! MISC (PARALLEL) -------------------------------------------------------
  ! Update diagnostics for consistancy in history file
!$omp do schedule(static) private(js,je)
  do tile = 1,ntiles
    js = (tile-1)*imax + 1
    je = tile*imax  
    call fixsat(js,je) ! if qg_fix>1, then removes supersaturated qg
  end do  
!$omp end do nowait
  if ( rescrn>0 ) then
!$omp do schedule(static) private(js,je)
    do tile = 1,ntiles
      js = (tile-1)*imax + 1
      je = tile*imax  
      call autoscrn(js,je)
    end do
!$omp end do nowait
  end if
!$omp do schedule(static) private(js,je)
  do tile = 1,ntiles
    js = (tile-1)*imax + 1
    je = tile*imax  
    ! Convection diagnostic output
    cbas_ave(js:je) = cbas_ave(js:je) + condc(js:je)*(1.1-sig(kbsav(js:je)))      ! diagnostic
    ctop_ave(js:je) = ctop_ave(js:je) + condc(js:je)*(1.1-sig(abs(ktsav(js:je)))) ! diagnostic
    ! Microphysics diagnostic output
    do k = 1,kl
      riwp_ave(js:je) = riwp_ave(js:je) - qfrad(js:je,k)*dsig(k)*ps(js:je)/grav ! ice water path
      rlwp_ave(js:je) = rlwp_ave(js:je) - qlrad(js:je,k)*dsig(k)*ps(js:je)/grav ! liq water path
    end do
    rnd_3hr(js:je,8) = rnd_3hr(js:je,8) + condx(js:je)  ! i.e. rnd24(:)=rnd24(:)+condx(:)
  end do  
!$omp end do nowait
  call update_misc
  
!$omp end parallel


  ! MISC (SINGLE) ---------------------------------------------------------
  ! Update aerosol timer
  if ( oxidant_update ) then
    oxidant_timer = mins
  end if

  call END_LOG(phys_end)
    
    
#ifdef csircoupled
  ! ***********************************************************************
  ! VCOM DIFFUSION
  ! ***********************************************************************
  call vcom_ccam_diffusion(fracice,sicedep,tss,tgg(:,1),tggsn(:,1))
#endif

  
  ! ***********************************************************************
  ! DIAGNOSTICS AND OUTPUT
  ! ***********************************************************************

  ! TIME AVERAGED OUTPUT ---------------------------------------
  ! update diag_averages and daily max and min screen temps 
  ! N.B. runoff is accumulated in sflux
  if ( ktau==1 ) then
    tmaxscr(:)  = tscrn(:) 
    tminscr(:)  = tscrn(:) 
    rhmaxscr(:) = rhscrn(:) 
    rhminscr(:) = rhscrn(:) 
  end if    
  call calculate_timeaverage(koundiag)


  ! TRACER OUTPUT ----------------------------------------------
  if ( ngas>0 ) then
    call tracer_mass !also updates average tracer array
    call write_ts(ktau,ntau,dt)
  endif

    
  ! STATION OUTPUT ---------------------------------------------
  if ( nstn>0 ) then
    call stationa ! write every time step
  end if
    
    
  ! DIAGNOSTICS ------------------------------------------------
  call write_diagnostics(mins_gmt,nmaxprsav)

    
  if ( myid==0 ) then
    write(6,*) 'ktau,mod,nper3hr ',ktau,mod(ktau-1,nperday)+1,nper3hr(n3hr)
  end if

  ! rnd03 to rnd21 are accumulated in mm     
  if ( mod(ktau-1,nperday)+1 == nper3hr(n3hr) ) then
    rnd_3hr(1:ifull,n3hr) = rnd_3hr(1:ifull,8)
    if ( nextout>=2 ) then
      spare1(:) = max( .001, sqrt(u(1:ifull,1)**2+v(1:ifull,1)**2) )
      u10_3hr(:,n3hr) = u10(:)*u(1:ifull,1)/spare1(:)
      v10_3hr(:,n3hr) = u10(:)*v(1:ifull,1)/spare1(:)
      tscr_3hr(:,n3hr) = tscrn(:)
      spare1(:) = establ(t(1:ifull,1)) ! spare1 = es
      rh1_3hr(1:ifull,n3hr) = 100.*qg(1:ifull,1)*(ps(1:ifull)*sig(1)-spare1(:))/(.622*spare1(:))
    end if    ! (nextout==2)
    n3hr = n3hr + 1
    if ( n3hr>8 ) n3hr = 1
  endif    ! (mod(ktau,nperday)==nper3hr(n3hr))
  
  
  ! Turn off log before writing output
  call log_off


  ! WRITE DATA TO HISTORY AND RESTART FILES ---------------
  if ( ktau==ntau .or. mod(ktau,nwt)==0 ) then
    call outfile(20,ofile,psl,u,v,t,qg)  ! which calls outcdf
    if ( ktau==ntau .and. irest==1 ) then
      ! do not include the time for writing the restart file
      call END_LOG(maincalc_end)
      ! write restart file
      call outfile(19,restfile,psl,u,v,t,qg)
      if ( myid==0 ) write(6,*) 'finished writing restart file in outfile'
      call START_LOG(maincalc_begin)
    endif
  endif
  ! write high temporal frequency fields
  if ( surfile/=' ' ) then
    call freqfile
  end if

    
  ! ENSEMBLE --------------------------------------------------
  if ( ensemble_mode>0 ) then
    call update_ensemble
    call fixqg(1,ifull)
  end if
  
  
  ! Turn on log after writing output
  call log_on
 
    
  ! TIME AVERAGED DIAGNOSTICS ---------------------------------
  if ( mod(ktau,nperavg)==0 ) then    
    ! produce some diags & reset most averages once every nperavg
    if ( nmaxpr==1 ) then
      precavge = sum(precip(1:ifull)*wts(1:ifull))
      evapavge = sum(evap(1:ifull)*wts(1:ifull))   ! in mm/day
      pwatr    = 0.   ! in mm
      do k = 1,kl
        pwatr = pwatr - sum(dsig(k)*wts(1:ifull)*(qg(1:ifull,k)+qlg(1:ifull,k)+qfg(1:ifull,k))*ps(1:ifull))/grav
      enddo
      temparray(1:3) = (/ precavge, evapavge, pwatr /)
      call ccmpi_reduce(temparray(1:3),gtemparray(1:3),"max",0,comm_world)
      if ( myid==0 ) then
        precavge = gtemparray(1)
        evapavge = gtemparray(2)
        pwatr    = gtemparray(3)
        write(6,985) pwatr,precavge,evapavge ! MJT bug fix
985     format(' average pwatr,precc,prec,evap: ',4f7.3)
      end if
    end if
    ! also zero most averaged fields every nperavg
    call zero_nperavg(koundiag)
  endif  ! (mod(ktau,nperavg)==0)
  
  ! HOURLY DIAGNOSTICS ---------------------------------------
  if ( mod(ktau,nperhr)==0 ) then
    call zero_nperhour
  end if

  ! DAILY DIAGNOSTICS ----------------------------------------
  if ( mod(ktau,nperday)==0 ) then   ! re-set at the end of each 24 hours
    if ( ntau<10*nperday .and. nstn>0 ) then     ! print stn info
      do nn = 1,nstn
        if ( mystn(nn) ) then
          i = istn(nn)
          j = jstn(nn)
          iq = i+(j-1)*il
          write(6,956) ktau,iunp(nn),name_stn(nn),rnd_3hr(iq,4),rnd_3hr(iq,8), &
                       tmaxscr(iq)-273.16+(zs(iq)/grav-zstn(nn))*stdlapse,     &
                       tminscr(iq)-273.16+(zs(iq)/grav-zstn(nn))*stdlapse,     &
                       tmaxscr(iq)-273.16,tminscr(iq)-273.16
956       format(i5,i3,a5,6f7.1)
        end if               
      end do
    end if  ! (ntau<10*nperday)
    call zero_nperday
  endif   ! (mod(ktau,nperday)==0)
  
    
  ! AMIP SSTs --------------------------------------------------
  if ( namip/=0 ) then
    call START_LOG(amipsst_begin)
    call amipsst
    call END_LOG(amipsst_end)
  end if

    
  ! Flush trace information to disk to save memory.
  call log_flush()

    
end do                  ! *** end of main time loop
  
call END_LOG(maincalc_end)
call log_off
  
  
!------------------------------------------------------------------
! SIMULATION COMPLETE
  
! Report timings of run
if ( myid==0 ) then
  call date_and_time(time=timeval,values=tvals2)
  write(6,*) "End of time loop ", timeval
  write(6,*) "normal termination of run"
  write(6,*) "End time ", timeval
  aa = sum( real(tvals2(5:8)-tvals1(5:8))*(/ 3600., 60., 1., 0.001 /) )
  if ( aa<0. ) aa = aa + 86400.
  write(6,*) "Model time in main loop",aa
end if
  
! close mesonest files
if ( mbd/=0 .or. nbd/=0 .or. (mbd_mlo/=0.and.namip==0) .or. ensemble_mode>0 ) then
  call histclose
end if

#ifdef csircoupled
! finalize VCOM
call vcom_finialize
#endif
  
call date_and_time(values=times_total_b)
total_time = sum( real(times_total_b(5:8)-times_total_a(5:8))*(/ 3600., 60., 1., 0.001 /) )
if ( total_time<0 ) total_time = total_time + 86400.
  
#ifdef simple_timer
! report subroutine timings
call simple_timer_finalize
#endif

! Complete
if ( myid==0 ) then
  write(6,*) "------------------------------------------------------------------------------"
  write(6,*) "CCAM: globpea completed successfully"
  call finishbanner
end if

nullify(xx4, yy4)
nullify(em_g)
nullify(x_g, y_g, z_g)
#ifdef usempi3
call ccmpi_freeshdata(xx4_win)
call ccmpi_freeshdata(yy4_win)
call ccmpi_freeshdata(em_g_win)
call ccmpi_freeshdata(x_g_win)
call ccmpi_freeshdata(y_g_win)
call ccmpi_freeshdata(z_g_win)
#else
deallocate(xx4_dummy, yy4_dummy)
deallocate(em_g_dummy)
deallocate(x_g_dummy, y_g_dummy, z_g_dummy)
#endif
  
!****************************************************************

! finalize MPI comms
call ccmpi_finalize

end

    
!--------------------------------------------------------------
! END OF CCAM LOG    
subroutine finishbanner

implicit none

! End banner
write(6,*) "=============================================================================="
write(6,*) "CCAM: Finished globpea"
write(6,*) "=============================================================================="

return
end subroutine finishbanner
    

!--------------------------------------------------------------
! PREPARE SPECIAL TRACER ARRAYS
! sets tr arrays for lat, long, pressure if nextout>=4 &(nllp>=3)
subroutine setllp
      
use arrays_m           ! Atmosphere dyamics prognostic arrays
use cc_mpi             ! CC MPI routines
use const_phys         ! Physical constants
use latlong_m          ! Lat/lon coordinates
use newmpar_m          ! Grid parameters
use sigs_m             ! Atmosphere sigma levels
use tracers_m          ! Tracer data
      
implicit none
      
integer k
      
if ( nllp<3 ) then
  write(6,*) "ERROR: Incorrect setting of nllp",nllp
  call ccmpi_abort(-1)
end if
      
do k = 1,kl
  tr(1:ifull,k,ngas+1) = rlatt(1:ifull)*180./pi
  tr(1:ifull,k,ngas+2) = rlongg(1:ifull)*180./pi
  tr(1:ifull,k,ngas+3) = .01*ps(1:ifull)*sig(k)  ! in HPa
enddo
if ( nllp >= 4 ) then   ! theta
  do k = 1,kl
    tr(1:ifull,k,ngas+4) = t(1:ifull,k)*(1.e-5*ps(1:ifull)*sig(k))**(-rdry/cp)
  enddo
endif   ! (nllp>=4)
if ( nllp >= 5 ) then   ! mixing_ratio (g/kg)
  do k = 1,kl
    tr(1:ifull,k,ngas+5) = 1000.*qg(1:ifull,k)
  enddo
endif   ! (nllp>=5)
      
return
end subroutine setllp


!--------------------------------------------------------------
! INTIAL PARAMETERS
blockdata main_blockdata

implicit none

include 'kuocom.h'           ! Convection parameters

! Vertical mixing options
data ncvmix/0/
! Cumulus convection options
data nkuo/23/,sigcb/1./,sig_ct/1./,rhcv/0./,rhmois/.1/,rhsat/1./
data convfact/1.02/,convtime/.33/,shaltime/0./
data alflnd/1.1/,alfsea/1.1/,fldown/.6/,iterconv/3/,ncvcloud/0/
data nevapcc/0/,nevapls/-4/,nuvconv/0/
data mbase/101/,mdelay/-1/,methprec/8/,nbase/-4/,detrain/.15/
data entrain/.05/,methdetr/2/,detrainx/0./,dsig2/.15/,dsig4/.4/
! Shallow convection options
data ksc/-95/,kscsea/0/,kscmom/1/,sigkscb/.95/,sigksct/.8/
data tied_con/2./,tied_over/0./,tied_rh/.75/
! Other moist physics options
data acon/.2/,bcon/.07/,rcm/.92e-5/
data rcrit_l/.75/,rcrit_s/.85/ 
! Cloud options
data ldr/1/,nclddia/1/,nstab_cld/0/,nrhcrit/10/,sigcll/.95/ 
data cldh_lnd/95./,cldm_lnd/85./,cldl_lnd/75./
data cldh_sea/95./,cldm_sea/90./,cldl_sea/80./
data ncloud/0/

end
      
!--------------------------------------------------------------
! WRITE STATION DATA
subroutine stationa

use arrays_m           ! Atmosphere dyamics prognostic arrays
use cc_mpi             ! CC MPI routines
use const_phys         ! Physical constants
use dates_m            ! Date data
use diag_m             ! Diagnostic routines
use estab              ! Liquid saturation function
use extraout_m         ! Additional diagnostics
use indata             ! Data initialisation
use map_m              ! Grid map arrays
use morepbl_m          ! Additional boundary layer diagnostics
use newmpar_m          ! Grid parameters
use nsibd_m            ! Land-surface arrays
use parm_m             ! Model configuration
use parmgeom_m         ! Coordinate data
use pbl_m              ! Boundary layer arrays
use prec_m             ! Precipitation
use screen_m           ! Screen level diagnostics
use sigs_m             ! Atmosphere sigma levels
use soil_m             ! Soil and surface data
use soilsnow_m         ! Soil, snow and surface data
use soilv_m            ! Soil parameters
use tracers_m          ! Tracer data
use vecsuv_m           ! Map to cartesian coordinates
use vegpar_m           ! Vegetation arrays
use work2_m            ! Diagnostic arrays
use work3_m            ! Mk3 land-surface diagnostic arrays
use xyzinfo_m          ! Grid coordinate arrays

implicit none

integer i, j, iq, iqt, isoil, k2, nn
real coslong, sinlong, coslat, sinlat, polenx, poleny, polenz
real zonx, zony, zonz, den, costh, sinth, uzon, vmer, rh1, rh2
real es, wbav, rh_s

coslong = cos(rlong0*pi/180.)   ! done here, where work2 has arrays
sinlong = sin(rlong0*pi/180.)
coslat  = cos(rlat0*pi/180.)
sinlat  = sin(rlat0*pi/180.)
polenx  = -coslat
poleny  = 0.
polenz  = sinlat
do nn = 1,nstn
  ! Check if this station is in this processors region
  if ( .not. mystn(nn) ) cycle 
  if ( ktau == 1 ) then
    write (iunp(nn),950) kdate,ktime,leap
  end if
950 format("#",i9,2i5)
  i = istn(nn)
  j = jstn(nn)
  iq = i + (j-1)*il
  zonx  = real(            -polenz*y(iq))
  zony  = real(polenz*x(iq)-polenx*z(iq))
  zonz  = real(polenx*y(iq)             )
  den   = sqrt( max(zonx**2+zony**2+zonz**2,1.e-7) ) 
  costh =  (zonx*ax(iq)+zony*ay(iq)+zonz*az(iq))/den
  sinth = -(zonx*bx(iq)+zony*by(iq)+zonz*bz(iq))/den
  uzon  = costh*u(iq,1)-sinth*v(iq,1)
  vmer  = sinth*u(iq,1)+costh*v(iq,1)
  es   = establ(t(iq,1))
  rh1  = 100.*qg(iq,1)*(ps(iq)*sig(1)-es)/(.622*es)
  es   = establ(t(iq,2))
  rh2  = 100.*qg(iq,2)*(ps(iq)*sig(2)-es)/(.622*es)
  es   = establ(tscrn(iq))
  rh_s = 100.*qgscrn(iq)*(ps(iq)-es)/(.622*es)
  wbav = (zse(1)*wb(iq,1)+zse(2)*wb(iq,2)+zse(3)*wb(iq,3)+zse(4)*wb(iq,4))/(zse(1)+zse(2)+zse(3)+zse(4))
  iqt = min( iq, il*jl ) ! Avoid bounds problems if there are no tracers
  k2  = min( 2, kl )
  write (iunp(nn),951) ktau,tscrn(iq)-273.16,rnd_3hr(iq,8),      &
        tss(iq)-273.16,tgg(iq,1)-273.16,tgg(iq,2)-273.16,        &
        tgg(iq,3)-273.16,t(iq,1)-273.16,0.,wb(iq,1),wb(iq,2),    &
        cloudlo(iq),cloudmi(iq)+1.,cloudhi(iq)+2.,               &
        cloudtot(iq)+3.,fg(iq),eg(iq),0.,0.,rnet(iq),sgsave(iq), &
        qg(iq,1)*1.e3,uzon,vmer,precc(iq),qg(iq,2)*1.e3,rh1,rh2, &
        0.,0.,0.,0.,.01*ps(iq),wbav,epot(iq),qgscrn(iq)*1.e3,    &
        rh_s,u10(iq),uscrn(iq),condx(iq)
  ! N.B. qgscrn formula needs to be greatly improved
951 format(i4,6f7.2,                                             &
           2f7.2, 2f6.3, 4f5.2,                                  & ! t1 ... cld
           5f7.1,f6.1,f5.1,                                      & ! fg ... qg1
           2f6.1,f7.2, f5.1,2f6.1, 2(1x,f5.1),                   & ! uu ... co2_2
           2(1x,f5.1) ,f7.1,f6.3,f7.1,5f6.1,                     & ! rad_1 ... rh_s
           f7.2)                                                   ! condx
  if ( ktau == ntau ) then
    write (iunp(nn),952)
952 format("#   2tscrn 3precip 4tss  5tgg1  6tgg2  7tgg3",               &
           "   8t1    9tgf  10wb1 11wb2 cldl cldm cldh  cld",            &
           "   16fg   17eg  18fgg  19egg  20rnet 21sg 22qg1",            &
           " 23uu   24vv 25precc qg2  rh1 28rh2 29co2_1 co2_2",          &
           " rad_1 rad_2  ps 34wbav 35epot qgscrn 37rh_s 38u10 uscrn",   &
           " 40condx")
    write (iunp(nn),953) land(iq),isoilm(iq),ivegt(iq),zo(iq),zs(iq)/grav
953 format("# land,isoilm,ivegt,zo,zs/g: ",l2,2i3,2f9.3)
    isoil = max(1,isoilm(iq))
    write (iunp(nn),954) sigmf(iq),swilt(isoil),sfc(isoil),ssat(isoil),0.5*sum(albvisnir(iq,:))
954 format("#sigmf,swilt,sfc,ssat,alb: ",5f7.3)
  end if
end do
return
end subroutine stationa

    
!--------------------------------------------------------------
! INITIALISE CCAM
subroutine globpe_init

use aerosolldr, only : naero,ch_dust     & ! LDR prognostic aerosols
    ,zvolcemi,aeroindir,so4mtn,carbmtn   &
    ,saltsmallmtn,saltlargemtn
use arrays_m                               ! Atmosphere dyamics prognostic arrays
use ateb, only : atebnmlfile             & ! Urban
    ,energytol                           &
    ,ateb_resmeth=>resmeth               &
    ,ateb_useonewall=>useonewall         &
    ,ateb_zohmeth=>zohmeth               &
    ,ateb_acmeth=>acmeth                 &
    ,ateb_nrefl=>nrefl                   &
    ,ateb_vegmode=>vegmode               &
    ,ateb_soilunder=>soilunder           &
    ,ateb_conductmeth=>conductmeth       &
    ,ateb_scrnmeth=>scrnmeth             &
    ,ateb_wbrelaxc=>wbrelaxc             &
    ,ateb_wbrelaxr=>wbrelaxr             &
    ,ateb_lweff=>lweff                   &
    ,ateb_ncyits=>ncyits                 &
    ,ateb_nfgits=>nfgits                 &
    ,ateb_tol=>tol                       &
    ,ateb_alpha=>alpha                   &
    ,ateb_zosnow=>zosnow                 &
    ,ateb_snowemiss=>snowemiss           &
    ,ateb_maxsnowalpha=>maxsnowalpha     &
    ,ateb_minsnowalpha=>minsnowalpha     &
    ,ateb_maxsnowden=>maxsnowden         &
    ,ateb_minsnowden=>minsnowden         &
    ,ateb_refheight=>refheight           &
    ,ateb_zomratio=>zomratio             &
    ,zocanyon                            &
    ,zoroof                              &
    ,ateb_maxrfwater=>maxrfwater         &
    ,ateb_maxrdwater=>maxrdwater         &
    ,ateb_maxrfsn=>maxrfsn               &
    ,ateb_maxrdsn=>maxrdsn               &
    ,ateb_maxvwatf=>maxvwatf             &
    ,intairtmeth                         &
    ,intmassmeth                         &
    ,ateb_cvcoeffmeth=>cvcoeffmeth       &
    ,ateb_statsmeth=>statsmeth           &
    ,ateb_lwintmeth=>lwintmeth           &
    ,ateb_infilmeth=>infilmeth           &
    ,ateb_ac_heatcap=>ac_heatcap         &
    ,ateb_ac_coolcap=>ac_coolcap         &
    ,ateb_ac_deltat=>ac_deltat           &
    ,ateb_acfactor=>acfactor
use bigxy4_m                               ! Grid interpolation
use cable_ccam, only : proglai           & ! CABLE
    ,soil_struc,cable_pop,progvcmax      &
    ,fwsoil_switch,cable_litter          &
    ,gs_switch,cable_climate,ccycle      &
    ,smrf_switch,strf_switch             &
    ,cable_gw_model
use carbpools_m, only : carbpools_init     ! Carbon pools
use cc_acc                                 ! CC ACC routines
use cc_mpi                                 ! CC MPI routines
use cc_omp                                 ! CC OpenMP routines
use cfrac_m                                ! Cloud fraction
use cloudmod                               ! Prognostic cloud fraction
use const_phys                             ! Physical constants
use darcdf_m                               ! Netcdf data
use daviesnudge                            ! Far-field nudging
use diag_m                                 ! Diagnostic routines
use dpsdt_m                                ! Vertical velocity
use epst_m                                 ! Off-centre terms
use estab                                  ! Liquid saturation function
use extraout_m                             ! Additional diagnostics
use filnames_m                             ! Filenames
use gdrag_m, only : gdrag_init             ! Gravity wave drag
use getopt_m                               ! Command option parsing
use histave_m                              ! Time average arrays
use indata                                 ! Data initialisation
use indices_m                              ! Grid index arrays
use infile                                 ! Input file routines
use kuocomb_m                              ! JLM convection
use latlong_m                              ! Lat/lon coordinates
use liqwpar_m                              ! Cloud water mixing ratios
use map_m                                  ! Grid map arrays
use mlo, only : zomode,zoseaice          & ! Ocean physics and prognostic arrays
    ,factchseaice,minwater,mxd,mindep    &
    ,alphavis_seaice,alphanir_seaice     &
    ,otaumode,mlosigma,wlev,oclosure     &
    ,pdl,pdu,nsteps,k_mode,eps_mode      &
    ,limitL,fixedce3,calcinloop,nops     &
    ,nopb,fixedstabfunc,omink => mink    &
    ,omineps => mineps,mlovlevels        &
    ,usepice
use mlodynamics                            ! Ocean dynamics
use morepbl_m                              ! Additional boundary layer diagnostics
use newmpar_m                              ! Grid parameters
use nharrs_m                               ! Non-hydrostatic atmosphere arrays
use nlin_m                                 ! Atmosphere non-linear dynamics
use nsibd_m                                ! Land-surface arrays
use ozoneread                              ! Ozone input routines
use parm_m                                 ! Model configuration
use parmdyn_m                              ! Dynamics parameters
use parmgeom_m                             ! Coordinate data
use parmhdff_m                             ! Horizontal diffusion parameters
use parmhor_m                              ! Horizontal advection parameters
use pbl_m                                  ! Boundary layer arrays
use permsurf_m, only : permsurf_init       ! Fixed surface arrays
use prec_m                                 ! Precipitation
use raddiag_m                              ! Radiation diagnostic
use river                                  ! River routing
use riverarrays_m                          ! River data
use savuvt_m                               ! Saved dynamic arrays
use savuv1_m                               ! Saved dynamic arrays
use sbar_m                                 ! Saved dynamic arrays
use screen_m                               ! Screen level diagnostics
use seaesfrad_m                            ! SEA-ESF radiation
use setxyz_m                               ! Define CCAM grid
use sigs_m                                 ! Atmosphere sigma levels
use soil_m                                 ! Soil and surface data
use soilsnow_m                             ! Soil, snow and surface data
use stime_m                                ! File date data
use tbar2d_m, only : tbar2d_init           ! Atmosphere dynamics reference temperature
use tkeeps                                 ! TKE-EPS boundary layer
use tracermodule, only : tracerlist      & ! Tracer routines
    ,sitefile,shipfile,writetrpm         &
    ,init_tracer
use tracers_m                              ! Tracer data
use unn_m                                  ! Saved dynamic arrays
use usage_m                                ! Usage message
use uvbar_m                                ! Saved dynamic arrays
use vecs_m, only : vecs_init               ! Eigenvectors for atmosphere dynamics
use vecsuv_m                               ! Map to cartesian coordinates
use vegpar_m                               ! Vegetation arrays
use vvel_m                                 ! Additional vertical velocity
use work2_m                                ! Diagnostic arrays
use work3_m                                ! Mk3 land-surface diagnostic arrays
use work3f_m                               ! Grid work arrays
use work3sav_m                             ! Water and tracer saved arrays
use workglob_m                             ! Additional grid interpolation
use xarrs_m                                ! Saved dynamic arrays
use xyzinfo_m                              ! Grid coordinate arrays

implicit none

include 'kuocom.h'                         ! Convection parameters
include 'version.h'                        ! Model version data

integer, dimension(:), allocatable, save :: dumi
integer ierr, k, new_nproc, ilx, jlx, i, ng
integer isoth, nsig, lapsbot
integer secs_rad, nversion
integer mstn, io_nest, mbd_min
integer opt, nopt
integer ateb_intairtmeth, ateb_intmassmeth
integer npa, npb, tkecduv, tblock  ! depreciated namelist options
integer o3_time_interpolate        ! depreciated namelist options
integer kmlo                       ! depreciated namelist options
real, dimension(:,:), allocatable, save :: dums
real, dimension(:), allocatable, save :: dumr, gosig_in
real, dimension(8) :: temparray
real, dimension(1) :: gtemparray
real targetlev, dsx, pwatr_l, pwatr
real ateb_zocanyon, ateb_zoroof
real ateb_energytol
real cgmap_offset, cgmap_scale      ! depreciated namelist options
real ateb_ac_smooth, ateb_ac_copmax ! depreciated namelist options
real zimax                          ! depreciated namelist options
logical procformat
character(len=1024) nmlfile
character(len=MAX_ARGLEN) optarg
character(len=60) comm, comment
character(len=47) header
character(len=10) timeval
character(len=8) text, rundate

#ifdef usempi3
integer, dimension(3) :: shsize
#endif
#ifdef debug
real, dimension(1) :: gtemparray
#endif

! version namelist
namelist/defaults/nversion
! main namelist
namelist/cardin/comment,dt,ntau,nwt,nhorps,nperavg,ia,ib,         &
    ja,jb,id,jd,iaero,khdif,khor,nhorjlm,mex,mbd,nbd,             &
    mbd_maxscale,mbd_maxgrid,ndi,ndi2,nhor,nlv,nmaxpr,nrad,ntaft, &
    ntsea,ntsur,nvmix,restol,precon,kdate_s,ktime_s,leap,newtop,  &
    mup,lgwd,ngwd,rhsat,nextout,jalbfix,nalpha,nstag,nstagu,      &
    ntbar,nwrite,irest,nrun,nstn,nrungcm,nsib,istn,jstn,iunp,     &
    slat,slon,zstn,name_stn,mh_bs,nritch_t,nt_adv,mfix,mfix_qg,   &
    namip,amipo3,nh,nhstest,nsemble,nspecial,panfg,panzo,         &
    rlatdn,rlatdx,rlongdn,rlongdx,newrough,nglacier,newztsea,     &
    epsp,epsu,epsf,epsh,av_vmod,charnock,chn10,snmin,tss_sh,      &
    vmodmin,zobgin,rlong0,rlat0,schmidt,kbotdav,kbotu,nud_p,      &
    nud_q,nud_t,nud_uv,nud_hrs,nudu_hrs,sigramplow,sigramphigh,   &
    nlocal,nbarewet,nsigmf,io_in,io_nest,io_out,io_rest,          &
    tblock,tbave,localhist,unlimitedhist,synchist,m_fly,          &
    nurban,ktopdav,mbd_mlo,mbd_maxscale_mlo,nud_sst,nud_sss,      &
    mfix_tr,mfix_aero,kbotmlo,ktopmlo,mloalpha,nud_ouv,nud_sfh,   &
    rescrn,helmmeth,nmlo,ol,knh,kblock,nud_aero,nriver,           &
    atebnmlfile,nud_period,mfix_t,zo_clearing,intsch_mode,qg_fix, &
    always_mspeca,                                                &
    procmode,compression,hp_output,                               & ! file io
    maxtilesize,                                                  & ! OMP
    ensemble_mode,ensemble_period,ensemble_rsfactor,              & ! ensemble
    ch_dust,helim,fc2,sigbot_gwd,alphaj,nmr,qgmin,mstn,           & ! backwards compatible
    npa,npb,cgmap_offset,cgmap_scale,procformat                     ! depreciated
! radiation and aerosol namelist
namelist/skyin/mins_rad,sw_resolution,sw_diff_streams,            & ! radiation
    liqradmethod,iceradmethod,so4radmethod,carbonradmethod,       &
    dustradmethod,seasaltradmethod,bpyear,qgmin,lwem_form,        & 
    ch_dust,zvolcemi,aeroindir,so4mtn,carbmtn,saltsmallmtn,       & ! aerosols
    saltlargemtn,                                                 &
    o3_vert_interpolate,                                          & ! ozone
    o3_time_interpolate                                             ! depreciated
! file namelist
namelist/datafile/ifile,ofile,albfile,eigenv,icefile,mesonest,    &
    o3file,radfile,restfile,rsmfile,so4tfile,soilfile,sstfile,    &
    surfile,topofile,vegfile,zofile,surf_00,surf_12,laifile,      &
    albnirfile,urbanfile,bathfile,vegprev,vegnext,vegnext2,       &
    cnsdir,salfile,oxidantfile,casafile,phenfile,casapftfile,     &
    ensembleoutfile,solarfile,ch4file,n2ofile,cfc11file,          &
    cfc12file,cfc113file,hcfc22file,                              &
    save_aerosols,save_pbl,save_cloud,save_land,save_maxmin,      &
    save_ocean,save_radiation,save_urban,save_carbon,save_river,  &
    diaglevel_aerosols,diaglevel_pbl,diaglevel_cloud,             &
    diaglevel_land,diaglevel_maxmin,diaglevel_ocean,              &
    diaglevel_radiation,diaglevel_urban,diaglevel_carbon,         &
    diaglevel_river,diaglevel_pop,                                &
    surf_cordex,surf_windfarm
! convection and cloud microphysics namelist
namelist/kuonml/alflnd,alfsea,cldh_lnd,cldm_lnd,cldl_lnd,         & ! convection
    cldh_sea,cldm_sea,cldl_sea,convfact,convtime,shaltime,        &
    detrain,detrainx,dsig2,dsig4,entrain,fldown,iterconv,ksc,     &
    kscmom,kscsea,ldr,mbase,mdelay,methdetr,methprec,nbase,       &
    ncvcloud,ncvmix,nevapcc,nkuo,nrhcrit,                         &
    nstab_cld,nuvconv,rhcv,rhmois,rhsat,sigcb,sigcll,sig_ct,      &
    sigkscb,sigksct,tied_con,tied_over,tied_rh,comm,acon,bcon,    &
    rcm,                                                          &
    rcrit_l,rcrit_s,ncloud,nclddia,nmr,nevapls                      ! cloud
! boundary layer turbulence and gravity wave namelist
namelist/turbnml/be,cm0,ce0,ce1,ce2,ce3,cqmix,ent0,ent1,entc0,    & ! EDMF PBL scheme
    dtrc0,m0,b1,b2,buoymeth,maxdts,mintke,mineps,minl,maxl,       &
    stabmeth,tkemeth,qcmf,ezmin,ent_min,mfbeta,upshear,           &
    amxlsq,dvmodmin,                                              & ! JH PBL scheme
    ngwd,helim,fc2,sigbot_gwd,alphaj,                             & ! GWdrag
    tkecduv,zimax                                                   ! depreciated
! land, urban and carbon namelist
namelist/landnml/proglai,ccycle,soil_struc,cable_pop,             & ! CABLE
    progvcmax,fwsoil_switch,cable_litter,                         &
    gs_switch,cable_climate,smrf_switch,strf_switch,              &
    cable_gw_model,                                               &
    ateb_energytol,ateb_resmeth,ateb_useonewall,ateb_zohmeth,     & ! urban
    ateb_acmeth,ateb_nrefl,ateb_vegmode,ateb_soilunder,           &
    ateb_conductmeth,ateb_scrnmeth,ateb_wbrelaxc,ateb_wbrelaxr,   &
    ateb_lweff,ateb_ncyits,ateb_nfgits,ateb_tol,ateb_alpha,       &
    ateb_zosnow,ateb_snowemiss,ateb_maxsnowalpha,                 &
    ateb_minsnowalpha,ateb_maxsnowden,ateb_minsnowden,            &
    ateb_refheight,ateb_zomratio,ateb_zocanyon,ateb_zoroof,       &
    ateb_maxrfwater,ateb_maxrdwater,ateb_maxrfsn,ateb_maxrdsn,    &
    ateb_maxvwatf,ateb_intairtmeth,ateb_intmassmeth,              &
    ateb_cvcoeffmeth,ateb_statsmeth,ateb_lwintmeth,               &
    ateb_infilmeth,ateb_ac_heatcap,ateb_ac_coolcap,               &
    ateb_ac_deltat,ateb_acfactor,                                 &
    siburbanfrac,                                                 &
    ateb_ac_smooth,ateb_ac_copmax                                   ! depreciated
! ocean namelist
namelist/mlonml/mlodiff,ocnsmag,ocneps,usetide,zomode,zoseaice,   & ! MLO
    factchseaice,minwater,mxd,mindep,otaumode,alphavis_seaice,    &
    alphanir_seaice,mlojacobi,usepice,mlosigma,ocndelphi,nodrift, &
    kmlo,                                                         &
    pdl,pdu,nsteps,k_mode,eps_mode,limitL,fixedce3,calcinloop,    & ! k-e
    nops,nopb,fixedstabfunc,omink,omineps,oclosure,               &
    rivermd,basinmd,rivercoeff,                                   & ! River
    mlomfix                                                         ! Depreciated
! tracer namelist
namelist/trfiles/tracerlist,sitefile,shipfile,writetrpm

!--------------------------------------------------------------
! READ COMMAND LINE OPTIONS
nmlfile = "input"
do
  call getopt("hc:",nopt,opt,optarg)
  if ( opt==-1 ) exit  ! End of options
  select case ( char(opt) )
    case ( "h" )
      call help
    case ( "c" )
      nmlfile = optarg
    case default
      if ( myid==0 ) write(6,*) "ERROR: Unknown command line option ",char(opt)
      call usage
  end select
end do


!--------------------------------------------------------------
! READ NAMELISTS AND SET PARAMETER DEFAULTS
nversion         = 0
comm             = ' '
comment          = ' '
ia               = -1   ! diagnostic index
ib               = -1   ! diagnostic index
ntbar            = -1
ktau             = 0
ol               = 20   ! default ocean levels
nhor             = -157
nhorps           = -1
khor             = -8
khdif            = 2
nhorjlm          = 1
ngas             = 0
atebnmlfile      = 0
ateb_energytol   = 4.
ateb_intairtmeth = 0
ateb_intmassmeth = 0
ateb_zocanyon    = zocanyon
ateb_zoroof      = zoroof
lapsbot          = 0
io_nest          = 1
npa              = 0  ! depreciated
npb              = 0  ! depreciated
cgmap_offset     = 0. ! depreciated
cgmap_scale      = 0. ! depreciated


! All processors read the namelist, so no MPI comms are needed
if ( myid==0 ) then
  open(99,file=trim(nmlfile),form="formatted",status="old",iostat=ierr)
  if ( ierr/=0 ) then
    write(6,*) "ERROR: Cannot open namelist ",trim(nmlfile)  
    call ccmpi_abort(-1)
  end if
  read(99, defaults)
end if
call ccmpi_bcast(nversion,0,comm_world)
if ( nversion/=0 ) then
  call change_defaults(nversion)
end if
allocate( dumr(33), dumi(117) ) 
dumr(:) = 0.
dumi(:) = 0
if ( myid==0 ) then
  read(99, cardin)
  dumr(1)   = dt
  dumr(2)   = restol
  dumr(3)   = panfg
  dumr(4)   = panzo
  dumr(5)   = rlatdn
  dumr(6)   = rlatdx
  dumr(7)   = rlongdn
  dumr(8)   = rlongdx
  dumr(9)   = epsp
  dumr(10)  = epsu
  dumr(11)  = epsf
  dumr(12)  = epsh
  dumr(13)  = av_vmod
  dumr(14)  = charnock
  dumr(15)  = chn10
  dumr(16)  = snmin
  dumr(17)  = tss_sh
  dumr(18)  = vmodmin
  dumr(19)  = zobgin
  dumr(20)  = rlong0
  dumr(21)  = rlat0
  dumr(22)  = schmidt
  dumr(23)  = sigramplow
  dumr(24)  = sigramphigh
  dumr(25)  = ch_dust
  dumr(26)  = helim
  dumr(27)  = fc2
  dumr(28)  = sigbot_gwd
  dumr(29)  = alphaj
  dumr(30)  = qgmin
  dumr(31)  = rhsat
  dumr(32)  = ensemble_rsfactor
  dumr(33)  = zo_clearing
  dumi(1)   = ntau
  dumi(2)   = nwt
  dumi(3)   = nhorps
  dumi(4)   = nperavg
  dumi(5)   = ia
  dumi(6)   = ib
  dumi(7)   = ja
  dumi(8)   = jb
  dumi(9)   = id
  dumi(10)  = jd
  dumi(11)  = iaero
  dumi(12)  = khdif
  dumi(13)  = khor
  dumi(14)  = nhorjlm
  dumi(15)  = mex
  dumi(16)  = mbd
  dumi(17)  = nbd
  dumi(18)  = mbd_maxscale
  dumi(19)  = mbd_maxgrid
  dumi(20)  = ndi
  dumi(21)  = ndi2
  dumi(22)  = nhor
  dumi(23)  = nlv
  dumi(24)  = nmaxpr
  dumi(25)  = nrad
  dumi(26)  = ntaft
  dumi(27)  = ntsea
  dumi(28)  = ntsur
  dumi(29)  = nvmix
  dumi(30)  = precon
  dumi(31)  = kdate_s
  dumi(32)  = ktime_s
  dumi(33)  = leap
  dumi(34)  = newtop
  dumi(35)  = mup
  dumi(36)  = lgwd
  dumi(37)  = ngwd
  dumi(38)  = nextout
  dumi(39)  = jalbfix
  dumi(40)  = nalpha
  dumi(41)  = nstag
  dumi(42)  = nstagu
  dumi(43)  = ntbar
  dumi(44)  = nwrite
  dumi(45)  = irest
  dumi(46)  = nrun
  dumi(47)  = nstn
  dumi(48)  = nrungcm
  dumi(49)  = nsib
  dumi(50)  = mh_bs
  dumi(51)  = nritch_t
  dumi(52)  = nt_adv
  dumi(53)  = mfix
  dumi(54)  = mfix_qg
  dumi(55)  = namip
  if ( amipo3 ) dumi(56) = 1
  dumi(57)  = nh
  dumi(58)  = nhstest
  dumi(59)  = nsemble
  dumi(60)  = nspecial
  dumi(61)  = newrough
  dumi(62)  = nglacier
  dumi(63)  = newztsea
  dumi(64)  = kbotdav
  dumi(65)  = kbotu
  dumi(66)  = nud_p
  dumi(67)  = nud_q
  dumi(68)  = nud_t
  dumi(69)  = nud_uv
  dumi(70)  = nud_hrs
  dumi(71)  = nudu_hrs
  dumi(72)  = nlocal
  dumi(73)  = nbarewet
  dumi(74)  = nsigmf
  dumi(75)  = io_in
  dumi(76)  = io_nest
  dumi(77)  = io_out
  dumi(78)  = io_rest
  dumi(79)  = tbave
  if ( localhist) dumi(80) = 1
  if ( unlimitedhist ) dumi(81) = 1
  if ( synchist ) dumi(82) = 1
  dumi(83)  = m_fly
  dumi(84)  = nurban
  dumi(85)  = ktopdav
  dumi(86)  = mbd_mlo
  dumi(87)  = mbd_maxscale_mlo
  dumi(88)  = nud_sst
  dumi(89)  = nud_sss
  dumi(90)  = mfix_tr
  dumi(91)  = mfix_aero
  dumi(92)  = kbotmlo
  dumi(93)  = ktopmlo
  dumi(94)  = mloalpha
  dumi(95)  = nud_ouv
  dumi(96)  = nud_sfh
  dumi(97)  = rescrn
  dumi(98) = helmmeth
  dumi(99) = nmlo
  dumi(100) = ol
  dumi(101) = knh
  dumi(102) = kblock
  dumi(103) = nud_aero
  dumi(104) = nriver
  dumi(105) = atebnmlfile
  dumi(106) = nud_period
  dumi(107) = procmode
  dumi(108) = compression
  dumi(109) = nmr
  dumi(110) = maxtilesize
  dumi(111) = mfix_t
  dumi(112) = ensemble_mode
  dumi(113) = ensemble_period
  dumi(114) = hp_output
  dumi(115) = intsch_mode
  dumi(116) = qg_fix
  if ( always_mspeca ) dumi(117) = 1
end if
call ccmpi_bcast(dumr,0,comm_world)
call ccmpi_bcast(dumi,0,comm_world)
dt                = dumr(1)
restol            = dumr(2)
panfg             = dumr(3)
panzo             = dumr(4)
rlatdn            = dumr(5)
rlatdx            = dumr(6)
rlongdn           = dumr(7)
rlongdx           = dumr(8)
epsp              = dumr(9)
epsu              = dumr(10)
epsf              = dumr(11)
epsh              = dumr(12)
av_vmod           = dumr(13)
charnock          = dumr(14)
chn10             = dumr(15)
snmin             = dumr(16)
tss_sh            = dumr(17)
vmodmin           = dumr(18)
zobgin            = dumr(19)
rlong0            = dumr(20)
rlat0             = dumr(21)
schmidt           = dumr(22)
sigramplow        = dumr(23)
sigramphigh       = dumr(24)
ch_dust           = dumr(25)
helim             = dumr(26)
fc2               = dumr(27)
sigbot_gwd        = dumr(28)
alphaj            = dumr(29)
qgmin             = dumr(30)
rhsat             = dumr(31)
ensemble_rsfactor = dumr(32)
zo_clearing       = dumr(33)
ntau              = dumi(1)
nwt               = dumi(2)
nhorps            = dumi(3)
nperavg           = dumi(4)
ia                = dumi(5)
ib                = dumi(6)
ja                = dumi(7)
jb                = dumi(8)
id                = dumi(9)
jd                = dumi(10)
iaero             = dumi(11)
khdif             = dumi(12)
khor              = dumi(13)
nhorjlm           = dumi(14)
mex               = dumi(15)
mbd               = dumi(16)
nbd               = dumi(17)
mbd_maxscale      = dumi(18)
mbd_maxgrid       = dumi(19)
ndi               = dumi(20)
ndi2              = dumi(21)
nhor              = dumi(22)
nlv               = dumi(23)
nmaxpr            = dumi(24)
nrad              = dumi(25)
ntaft             = dumi(26)
ntsea             = dumi(27)
ntsur             = dumi(28)
nvmix             = dumi(29)
precon            = dumi(30)
kdate_s           = dumi(31)
ktime_s           = dumi(32)
leap              = dumi(33)
newtop            = dumi(34)
mup               = dumi(35)
lgwd              = dumi(36)
ngwd              = dumi(37)
nextout           = dumi(38)
jalbfix           = dumi(39)
nalpha            = dumi(40)
nstag             = dumi(41)
nstagu            = dumi(42)
ntbar             = dumi(43)
nwrite            = dumi(44)
irest             = dumi(45)
nrun              = dumi(46)
nstn              = dumi(47)
nrungcm           = dumi(48)
nsib              = dumi(49)
mh_bs             = dumi(50)
nritch_t          = dumi(51)
nt_adv            = dumi(52)
mfix              = dumi(53)
mfix_qg           = dumi(54)
namip             = dumi(55)
amipo3            = dumi(56)==1
nh                = dumi(57)
nhstest           = dumi(58)
nsemble           = dumi(59)
nspecial          = dumi(60)
newrough          = dumi(61)
nglacier          = dumi(62)
newztsea          = dumi(63)
kbotdav           = dumi(64)
kbotu             = dumi(65)
nud_p             = dumi(66)
nud_q             = dumi(67)
nud_t             = dumi(68)
nud_uv            = dumi(69)
nud_hrs           = dumi(70)
nudu_hrs          = dumi(71)
nlocal            = dumi(72)
nbarewet          = dumi(73)
nsigmf            = dumi(74)
io_in             = dumi(75)
io_nest           = dumi(76)
io_out            = dumi(77)
io_rest           = dumi(78)
tbave             = dumi(79)
localhist         = dumi(80)==1
unlimitedhist     = dumi(81)==1
synchist          = dumi(82)==1
m_fly             = dumi(83)
nurban            = dumi(84)
ktopdav           = dumi(85)
mbd_mlo           = dumi(86)
mbd_maxscale_mlo  = dumi(87)
nud_sst           = dumi(88)
nud_sss           = dumi(89)
mfix_tr           = dumi(90)
mfix_aero         = dumi(91)
kbotmlo           = dumi(92)
ktopmlo           = dumi(93)
mloalpha          = dumi(94)
nud_ouv           = dumi(95)
nud_sfh           = dumi(96)
rescrn            = dumi(97)
helmmeth          = dumi(98)
nmlo              = dumi(99)
ol                = dumi(100)
knh               = dumi(101)
kblock            = dumi(102)
nud_aero          = dumi(103)
nriver            = dumi(104)
atebnmlfile       = dumi(105)
nud_period        = dumi(106)
procmode          = dumi(107)
compression       = dumi(108)
nmr               = dumi(109)
maxtilesize       = dumi(110)
mfix_t            = dumi(111)
ensemble_mode     = dumi(112)
ensemble_period   = dumi(113)
hp_output         = dumi(114)
intsch_mode       = dumi(115)
qg_fix            = dumi(116)
always_mspeca     = dumi(117)==1
deallocate( dumr, dumi )
if ( nstn>0 ) then
  call ccmpi_bcast(istn(1:nstn),0,comm_world)
  call ccmpi_bcast(jstn(1:nstn),0,comm_world)
  call ccmpi_bcast(iunp(1:nstn),0,comm_world)
  call ccmpi_bcast(slat(1:nstn),0,comm_world)
  call ccmpi_bcast(slon(1:nstn),0,comm_world)
  call ccmpi_bcast(zstn(1:nstn),0,comm_world)
  do i = 1,nstn
    call ccmpi_bcast(name_stn(i),0,comm_world)
  end do
end if
allocate( dumr(8), dumi(10) )
dumr = 0.
dumi = 0
if ( myid==0 ) then
  read(99, skyin)
  dumr(1)  = bpyear
  dumr(2)  = qgmin
  dumr(3)  = ch_dust
  dumr(4)  = zvolcemi
  dumr(5)  = so4mtn
  dumr(6)  = carbmtn
  dumr(7)  = saltsmallmtn
  dumr(8)  = saltlargemtn
  dumi(1)  = mins_rad
  dumi(2)  = liqradmethod
  dumi(3)  = iceradmethod
  dumi(4)  = so4radmethod
  dumi(5)  = carbonradmethod
  dumi(6)  = dustradmethod
  dumi(7)  = seasaltradmethod
  dumi(8)  = aeroindir
  dumi(9)  = o3_vert_interpolate
  dumi(10) = o3_time_interpolate
end if
call ccmpi_bcast(dumr,0,comm_world)
call ccmpi_bcast(dumi,0,comm_world)
call ccmpi_bcast(sw_resolution,0,comm_world)
call ccmpi_bcast(lwem_form,0,comm_world)
bpyear              = dumr(1)
qgmin               = dumr(2)
ch_dust             = dumr(3)
zvolcemi            = dumr(4)
so4mtn              = dumi(5)
carbmtn             = dumr(6)
saltsmallmtn        = dumr(7)
saltlargemtn        = dumr(8)
mins_rad            = dumi(1)
liqradmethod        = dumi(2)
iceradmethod        = dumi(3)
so4radmethod        = dumi(4)
carbonradmethod     = dumi(5)
dustradmethod       = dumi(6)
seasaltradmethod    = dumi(7)
aeroindir           = dumi(8)
o3_vert_interpolate = dumi(9)
o3_time_interpolate = dumi(10)
deallocate( dumr, dumi )
allocate( dumi(23) )
dumi = 0
if ( myid==0 ) then
  read(99, datafile)
  if ( save_aerosols ) dumi(1)=1
  if ( save_pbl ) dumi(2)=1
  if ( save_cloud ) dumi(3)=1
  if ( save_land ) dumi(4)=1
  if ( save_maxmin ) dumi(5)=1
  if ( save_ocean ) dumi(6)=1
  if ( save_radiation ) dumi(7)=1
  if ( save_urban ) dumi(8)=1
  if ( save_carbon ) dumi(9)=1
  if ( save_river ) dumi(10)=1
  dumi(11) = diaglevel_aerosols
  dumi(12) = diaglevel_pbl
  dumi(13) = diaglevel_cloud
  dumi(14) = diaglevel_land
  dumi(15) = diaglevel_maxmin
  dumi(16) = diaglevel_ocean
  dumi(17) = diaglevel_radiation
  dumi(18) = diaglevel_urban
  dumi(19) = diaglevel_carbon
  dumi(20) = diaglevel_river
  dumi(21) = diaglevel_pop
  dumi(22) = surf_cordex
  dumi(23) = surf_windfarm
end if
call ccmpi_bcast(dumi,0,comm_world)
call ccmpi_bcast(ifile,0,comm_world)
call ccmpi_bcast(ofile,0,comm_world)
call ccmpi_bcast(mesonest,0,comm_world)
call ccmpi_bcast(restfile,0,comm_world)
call ccmpi_bcast(surfile,0,comm_world)
call ccmpi_bcast(surf_00,0,comm_world)
call ccmpi_bcast(surf_12,0,comm_world)
call ccmpi_bcast(cnsdir,0,comm_world)
call ccmpi_bcast(vegprev,0,comm_world)
call ccmpi_bcast(vegnext,0,comm_world)
call ccmpi_bcast(vegnext2,0,comm_world)
call ccmpi_bcast(ensembleoutfile,0,comm_world)
!call ccmpi_bcast(albfile,0,comm_world)
!call ccmpi_bcast(eigenv,0,comm_world)
!call ccmpi_bcast(icefile,0,comm_world)
!call ccmpi_bcast(rsmfile,0,comm_world)
!call ccmpi_bcast(so4tfile,0,comm_world)
!call ccmpi_bcast(soilfile,0,comm_world)
!call ccmpi_bcast(sstfile,0,comm_world)
!call ccmpi_bcast(topofile,0,comm_world)
!call ccmpi_bcast(vegfile,0,comm_world)
!call ccmpi_bcast(zofile,0,comm_world)
!call ccmpi_bcast(laifile,0,comm_world)
!call ccmpi_bcast(albnirfile,0,comm_world)
!call ccmpi_bcast(urbanfile,0,comm_world)
!call ccmpi_bcast(bathfile,0,comm_world)
!call ccmpi_bcast(salfile,0,comm_world)
!call ccmpi_bcast(oxidantfile,0,comm_world)
!call ccmpi_bcast(casafile,0,comm_world)
!call ccmpi_bcast(phenfile,0,comm_world)
!call ccmpi_bcast(solarfile,0,comm_world)
!call ccmpi_bcast(radfile,0,comm_world)
!call ccmpi_bcast(ch4file,0,comm_world)
!call ccmpi_bcast(n2ofile,0,comm_world)
!call ccmpi_bcast(cfc11file,0,comm_world)
!call ccmpi_bcast(cfc12file,0,comm_world)
!call ccmpi_bcast(cfc113file,0,comm_world)
!call ccmpi_bcast(hcfc22file,0,comm_world)
!call ccmpi_bcast(o3file,0,comm_world)
save_aerosols  = dumi(1)==1
save_pbl       = dumi(2)==1
save_cloud     = dumi(3)==1
save_land      = dumi(4)==1
save_maxmin    = dumi(5)==1
save_ocean     = dumi(6)==1
save_radiation = dumi(7)==1
save_urban     = dumi(8)==1
save_carbon    = dumi(9)==1
save_river     = dumi(10)==1
diaglevel_aerosols  = dumi(11)
diaglevel_pbl       = dumi(12)
diaglevel_cloud     = dumi(13)
diaglevel_land      = dumi(14)
diaglevel_maxmin    = dumi(15)
diaglevel_ocean     = dumi(16)
diaglevel_radiation = dumi(17)
diaglevel_urban     = dumi(18)
diaglevel_carbon    = dumi(19)
diaglevel_river     = dumi(20)
diaglevel_pop       = dumi(21)
surf_cordex         = dumi(22)
surf_windfarm       = dumi(23)
deallocate( dumi )
allocate( dumr(33), dumi(21) )
dumr = 0.
dumi = 0
if ( myid==0 ) then
  read(99, kuonml)
  dumr(1)  = alflnd
  dumr(2)  = alfsea
  dumr(3)  = cldh_lnd
  dumr(4)  = cldm_lnd
  dumr(5)  = cldl_lnd
  dumr(6)  = cldh_sea
  dumr(7)  = cldm_sea
  dumr(8)  = cldl_sea
  dumr(9)  = convfact
  dumr(10) = convtime
  dumr(11) = shaltime
  dumr(12) = detrain
  dumr(13) = detrainx
  dumr(14) = dsig2
  dumr(15) = dsig4
  dumr(16) = entrain
  dumr(17) = fldown
  dumr(18) = rhcv
  dumr(19) = rhmois
  dumr(20) = rhsat
  dumr(21) = sigcb
  dumr(22) = sigcll
  dumr(23) = sig_ct
  dumr(24) = sigkscb
  dumr(25) = sigksct
  dumr(26) = tied_con
  dumr(27) = tied_over
  dumr(28) = tied_rh
  dumr(29) = acon
  dumr(30) = bcon
  dumr(31) = rcm
  dumr(32) = rcrit_l
  dumr(33) = rcrit_s
  dumi(1)  = iterconv
  dumi(2)  = ksc
  dumi(3)  = kscmom
  dumi(4)  = kscsea
  dumi(5)  = ldr
  dumi(6)  = mbase
  dumi(7)  = mdelay
  dumi(8)  = methdetr
  dumi(9)  = methprec
  dumi(10) = nbase
  dumi(11) = ncvcloud
  dumi(12) = ncvmix
  dumi(13) = nevapcc
  dumi(14) = nkuo
  dumi(15) = nrhcrit
  dumi(16) = nstab_cld
  dumi(17) = nuvconv
  dumi(18) = ncloud
  dumi(19) = nclddia
  dumi(20) = nmr
  dumi(21) = nevapls
end if
call ccmpi_bcast(dumr,0,comm_world)
call ccmpi_bcast(dumi,0,comm_world)
alflnd         = dumr(1)
alfsea         = dumr(2)
cldh_lnd       = dumr(3)
cldm_lnd       = dumr(4) 
cldl_lnd       = dumr(5)
cldh_sea       = dumr(6) 
cldm_sea       = dumr(7)
cldl_sea       = dumr(8)
convfact       = dumr(9)
convtime       = dumr(10)
shaltime       = dumr(11) 
detrain        = dumr(12)
detrainx       = dumr(13)
dsig2          = dumr(14)
dsig4          = dumr(15)
entrain        = dumr(16)
fldown         = dumr(17)
rhcv           = dumr(18)
rhmois         = dumr(19)
rhsat          = dumr(20)
sigcb          = dumr(21)
sigcll         = dumr(22)
sig_ct         = dumr(23)
sigkscb        = dumr(24)
sigksct        = dumr(25)
tied_con       = dumr(26)
tied_over      = dumr(27)
tied_rh        = dumr(28)
acon           = dumr(29)
bcon           = dumr(30)
rcm            = dumr(31)
rcrit_l        = dumr(32)
rcrit_s        = dumr(33)
iterconv       = dumi(1) 
ksc            = dumi(2)
kscmom         = dumi(3)
kscsea         = dumi(4)
ldr            = dumi(5)
mbase          = dumi(6)
mdelay         = dumi(7)
methdetr       = dumi(8) 
methprec       = dumi(9)
nbase          = dumi(10)
ncvcloud       = dumi(11)
ncvmix         = dumi(12)
nevapcc        = dumi(13)
nkuo           = dumi(14)
nrhcrit        = dumi(15)
nstab_cld      = dumi(16)
nuvconv        = dumi(17)
ncloud         = dumi(18)
nclddia        = dumi(19) 
nmr            = dumi(20)
nevapls        = dumi(21)
deallocate( dumr, dumi )
allocate( dumr(29), dumi(5) )
dumr = 0.
dumi = 0
if ( myid==0 ) then
  read(99, turbnml, iostat=ierr)  ! try reading PBL and GWdrag namelist
  if ( ierr/=0 ) then
    rewind(99)
    ! if namelist is not missing, then trigger an error message
    if ( .not.is_iostat_end(ierr) ) read(99, turbnml)
  end if
  dumr(1)  = be
  dumr(2)  = cm0
  dumr(3)  = ce0
  dumr(4)  = ce1
  dumr(5)  = ce2
  dumr(6)  = ce3
  dumr(7)  = cqmix
  dumr(8)  = ent0
  dumr(9)  = ent1
  dumr(10) = entc0
  dumr(11) = dtrc0
  dumr(12) = m0
  dumr(13) = b1
  dumr(14) = b2
  dumr(15) = maxdts
  dumr(16) = mintke
  dumr(17) = mineps
  dumr(18) = minl
  dumr(19) = maxl
  dumr(20) = qcmf
  dumr(21) = ezmin
  dumr(22) = amxlsq
  dumr(23) = helim
  dumr(24) = fc2
  dumr(25) = sigbot_gwd
  dumr(26) = alphaj
  dumr(27) = ent_min
  dumr(28) = mfbeta
  dumr(29) = dvmodmin
  dumi(1)  = buoymeth
  dumi(2)  = stabmeth
  dumi(3)  = tkemeth
  dumi(4)  = ngwd
  dumi(5)  = upshear
end if
call ccmpi_bcast(dumr,0,comm_world)
call ccmpi_bcast(dumi,0,comm_world)
be         = dumr(1)
cm0        = dumr(2)
ce0        = dumr(3)
ce1        = dumr(4)
ce2        = dumr(5)
ce3        = dumr(6)
cqmix      = dumr(7)
ent0       = dumr(8)
ent1       = dumr(9)
entc0      = dumr(10)
dtrc0      = dumr(11)
m0         = dumr(12)
b1         = dumr(13)
b2         = dumr(14)
maxdts     = dumr(15)
mintke     = dumr(16)
mineps     = dumr(17) 
minl       = dumr(18)
maxl       = dumr(19)
qcmf       = dumr(20)
ezmin      = dumr(21)
amxlsq     = dumr(22)
helim      = dumr(23)
fc2        = dumr(24)
sigbot_gwd = dumr(25)
alphaj     = dumr(26)
ent_min    = dumr(27)
mfbeta     = dumr(28)
dvmodmin   = dumr(29)
buoymeth   = dumi(1)
stabmeth   = dumi(2)
tkemeth    = dumi(3)
ngwd       = dumi(4)
upshear    = dumi(5)
deallocate( dumr, dumi )
allocate( dumr(23), dumi(31) )
dumr = 0.
dumi = 0
if ( myid==0 ) then
  read(99, landnml, iostat=ierr)  ! try reading land/carbon namelist
  if ( ierr/=0 ) then
    rewind(99)
    ! if namelist is not missing, then trigger an error message
    if ( .not.is_iostat_end(ierr) ) read(99, landnml)
  end if
  dumr(1)  = ateb_energytol ! note conversion from ateb_energytol to energytol
  dumr(2)  = ateb_tol
  dumr(3)  = ateb_alpha
  dumr(4)  = ateb_zosnow
  dumr(5)  = ateb_snowemiss
  dumr(6)  = ateb_maxsnowalpha
  dumr(7)  = ateb_minsnowalpha
  dumr(8)  = ateb_maxsnowden
  dumr(9)  = ateb_minsnowden
  dumr(10) = ateb_refheight
  dumr(11) = ateb_zomratio
  dumr(12) = ateb_zocanyon
  dumr(13) = ateb_zoroof
  dumr(14) = ateb_maxrfwater
  dumr(15) = ateb_maxrdwater
  dumr(16) = ateb_maxrfsn
  dumr(17) = ateb_maxrdsn
  dumr(18) = ateb_maxvwatf
  dumr(19) = ateb_ac_heatcap
  dumr(20) = ateb_ac_coolcap
  dumr(21) = ateb_ac_deltat
  dumr(22) = ateb_acfactor
  dumr(23) = siburbanfrac
  dumi(1)  = proglai
  dumi(2)  = ccycle
  dumi(3)  = soil_struc
  dumi(4)  = cable_pop
  dumi(5)  = progvcmax
  dumi(6)  = fwsoil_switch
  dumi(7)  = cable_litter
  dumi(8)  = gs_switch
  dumi(9)  = cable_climate
  dumi(10) = smrf_switch
  dumi(11) = strf_switch
  dumi(12) = ateb_resmeth
  dumi(13) = ateb_useonewall
  dumi(14) = ateb_zohmeth
  dumi(15) = ateb_acmeth
  dumi(16) = ateb_nrefl
  dumi(17) = ateb_vegmode
  dumi(18) = ateb_soilunder
  dumi(19) = ateb_conductmeth
  dumi(20) = ateb_scrnmeth
  dumi(21) = ateb_wbrelaxc
  dumi(22) = ateb_wbrelaxr
  dumi(23) = ateb_lweff
  dumi(24) = ateb_ncyits
  dumi(25) = ateb_nfgits
  dumi(26) = ateb_intairtmeth
  dumi(27) = ateb_intmassmeth
  dumi(28) = ateb_cvcoeffmeth
  dumi(29) = ateb_statsmeth
  dumi(30) = ateb_lwintmeth
  dumi(31) = ateb_infilmeth
end if
call ccmpi_bcast(dumr,0,comm_world)
call ccmpi_bcast(dumi,0,comm_world)
energytol         = real(dumr(1),8) ! note conversion from ateb_energytol to energytol
ateb_tol          = dumr(2)
ateb_alpha        = dumr(3)
ateb_zosnow       = dumr(4)
ateb_snowemiss    = dumr(5)
ateb_maxsnowalpha = dumr(6)
ateb_minsnowalpha = dumr(7)
ateb_maxsnowden   = dumr(8)
ateb_minsnowden   = dumr(9)
ateb_refheight    = dumr(10) 
ateb_zomratio     = dumr(11)
zocanyon          = dumr(12)
zoroof            = dumr(13)
ateb_maxrfwater   = dumr(14)
ateb_maxrdwater   = dumr(15)
ateb_maxrfsn      = dumr(16)
ateb_maxrdsn      = dumr(17)
ateb_maxvwatf     = dumr(18) 
ateb_ac_heatcap   = dumr(19)
ateb_ac_coolcap   = dumr(20)
ateb_ac_deltat    = dumr(21)
ateb_acfactor     = dumr(22)
siburbanfrac      = dumr(23) 
proglai           = dumi(1)
ccycle            = dumi(2)
soil_struc        = dumi(3)
cable_pop         = dumi(4)
progvcmax         = dumi(5)
fwsoil_switch     = dumi(6)
cable_litter      = dumi(7)
gs_switch         = dumi(8)
cable_climate     = dumi(9)
smrf_switch       = dumi(10)
strf_switch       = dumi(11)
ateb_resmeth      = dumi(12)
ateb_useonewall   = dumi(13)
ateb_zohmeth      = dumi(14)
ateb_acmeth       = dumi(15)
ateb_nrefl        = dumi(16) 
ateb_vegmode      = dumi(17) 
ateb_soilunder    = dumi(18)
ateb_conductmeth  = dumi(19) 
ateb_scrnmeth     = dumi(20)
ateb_wbrelaxc     = dumi(21) 
ateb_wbrelaxr     = dumi(22) 
ateb_lweff        = dumi(23) 
ateb_ncyits       = dumi(24)
ateb_nfgits       = dumi(25) 
intairtmeth       = dumi(26)
intmassmeth       = dumi(27) 
ateb_cvcoeffmeth  = dumi(28) 
ateb_statsmeth    = dumi(29) 
ateb_lwintmeth    = dumi(30) 
ateb_infilmeth    = dumi(31) 
deallocate( dumr, dumi )
allocate( dumr(15), dumi(21) )
dumr = 0.
dumi = 0
if ( myid==0 ) then
  read(99, mlonml, iostat=ierr)   ! try reading ocean namelist
  if ( ierr/=0 ) then
    rewind(99)
    ! if namelist is not missing, then trigger an error message
    if ( .not.is_iostat_end(ierr) ) read(99, mlonml)
  end if
  dumr(1)  = ocnsmag
  dumr(2)  = ocneps
  dumr(3)  = zoseaice
  dumr(4)  = factchseaice
  dumr(5)  = minwater
  dumr(6)  = mxd
  dumr(7)  = mindep
  dumr(8)  = alphavis_seaice
  dumr(9)  = alphanir_seaice
  dumr(10) = rivercoeff
  dumr(11) = pdl
  dumr(12) = pdu
  dumr(13) = omink
  dumr(14) = omineps
  dumr(15) = ocndelphi
  dumi(1)  = mlodiff
  dumi(2)  = usetide
  dumi(3)  = zomode
  dumi(4)  = otaumode
  dumi(5)  = rivermd
  dumi(6)  = basinmd
  dumi(7)  = mlojacobi
  dumi(8)  = usepice
  dumi(9)  = mlosigma
  dumi(10) = oclosure
  dumi(11) = nsteps
  dumi(12) = k_mode
  dumi(13) = eps_mode
  dumi(14) = limitL
  dumi(15) = fixedce3
  dumi(16) = calcinloop
  dumi(17) = nops
  dumi(18) = nopb
  dumi(19) = fixedstabfunc
  dumi(20) = mlomfix
  dumi(21) = nodrift
end if
call ccmpi_bcast(dumr,0,comm_world)
call ccmpi_bcast(dumi,0,comm_world)
ocnsmag         = dumr(1) 
ocneps          = dumr(2) 
zoseaice        = dumr(3) 
factchseaice    = dumr(4)
minwater        = dumr(5) 
mxd             = dumr(6)
mindep          = dumr(7)
alphavis_seaice = dumr(8)
alphanir_seaice = dumr(9)
rivercoeff      = dumr(10)
pdl             = dumr(11)
pdu             = dumr(12)
omink           = dumr(13)
omineps         = dumr(14)
ocndelphi       = dumr(15)
mlodiff         = dumi(1)
usetide         = dumi(2) 
zomode          = dumi(3) 
otaumode        = dumi(4) 
rivermd         = dumi(5)
basinmd         = dumi(6)
mlojacobi       = dumi(7)
usepice         = dumi(8)
mlosigma        = dumi(9)
oclosure        = dumi(10)
nsteps          = dumi(11)
k_mode          = dumi(12)
eps_mode        = dumi(13)
limitL          = dumi(14)
fixedce3        = dumi(15)
calcinloop      = dumi(16)
nops            = dumi(17)
nopb            = dumi(18)
fixedstabfunc   = dumi(19)
mlomfix         = dumi(20)
nodrift         = dumi(21)
if ( oclosure==0 ) then
  nsteps = 1
end if
deallocate( dumr, dumi )
allocate( dumi(1) )
dumi = 0
if ( myid==0 ) then
  read(99, trfiles, iostat=ierr)  ! try reading tracer namelist
  if ( ierr/=0 ) then
    rewind(99)
    ! if namelist is not missing, then trigger an error message
    if ( .not.is_iostat_end(ierr) ) read(99, trfiles)
  end if
  if ( writetrpm ) dumi(1) = 1
end if
call ccmpi_bcast(tracerlist,0,comm_world)
if ( tracerlist/=' ' ) then
  call ccmpi_bcast(dumi,0,comm_world)
  call ccmpi_bcast(sitefile,0,comm_world)
  call ccmpi_bcast(shipfile,0,comm_world)
  writetrpm = dumi(1)==1
end if  
deallocate( dumi )
if ( myid==0 ) then
  close(99)
end if
if ( dt<=0. ) then
  write(6,*) "ERROR: dt must be greather than zero"
  call ccmpi_abort(-1)
end if
if ( dt>3600. ) then
  write(6,*) "ERROR: dt must be less or equal to 3600."
  call ccmpi_abort(-1)
end if
nperday = nint(24.*3600./dt)           ! time-steps in one day
nperhr  = nint(3600./dt)               ! time-steps in one hour
if ( nwt==-99 )     nwt = nperday      ! set default nwt to 24 hours
if ( nperavg==-99 ) nperavg = nwt      ! set default nperavg to nwt
if ( nwrite==0 )    nwrite = nperday   ! only used for outfile IEEE
if ( nwt<=0 ) then
  write(6,*) "ERROR: nwt must be greater than zero or nwt=-99"
  call ccmpi_abort(-1)
end if
if ( nmlo/=0 .and. abs(nmlo)<=9 ) then ! set ocean levels if required
  ol = max( ol, 1 )
else
  ol = 0
end if
wlev     = ol                   ! set nmlo and nmlodynamics ocean levels
mindep   = max( 0., mindep )    ! limit ocean minimum depth below sea-level
minwater = max( 0., minwater )  ! limit ocean minimum water level
if ( nmlo>=2 ) nriver = 1       ! turn on rivers for dynamic ocean model (no output in history file)
if ( nmlo<=-2 ) nriver = -1     ! turn on rivers for dynamic ocean model (output in history file)

!$acc update device(vmodmin,sigbot_gwd,fc2,dt,alphaj,ngwd,iaero,nmr)
!$acc update device(qgmin,nlocal,cqmix)


!--------------------------------------------------------------
! READ TOPOGRAPHY FILE TO DEFINE CONFORMAL CUBIC GRID

il_g    = 48 ! default global grid size
rlong0  = 0. ! default longitude
rlat0   = 0. ! default latitude
schmidt = 1. ! default schmidt factor for grid stretching
kl      = 18 ! default number of vertical levels

if ( myid==0 ) then
  if ( io_in<=4 ) then
    ! open topo file and check its dimensions
    ! here used to supply rlong0,rlat0,schmidt
    ! Remander of topo file is read in indata.f90
    call ccnf_open(topofile,ncidtopo,ierr)
    if ( ierr==0 ) then
      ! Netcdf format
      lnctopo = 1 ! flag indicating netcdf file
      call ccnf_inq_dimlen(ncidtopo,'longitude',ilx)
      call ccnf_inq_dimlen(ncidtopo,'latitude',jlx)
      call ccnf_get_attg(ncidtopo,'lon0',rlong0)
      call ccnf_get_attg(ncidtopo,'lat0',rlat0)
      call ccnf_get_attg(ncidtopo,'schmidt',schmidt) 
    else
      ! ASCII format      
      lnctopo = 0 ! flag indicating ASCII file
      open(66,file=topofile,recl=2000,status='old',iostat=ierr)
      if ( ierr /= 0 ) then
        write(6,*) "Error opening topofile ",trim(topofile)
        call ccmpi_abort(-1)
      end if
      read(66,*) ilx,jlx,rlong0,rlat0,schmidt,dsx,header
    end if ! (ierr==0) ..else..
    il_g = ilx        
  end if
  ! store grid dimensions for broadcast below
  temparray(1) = rlong0
  temparray(2) = rlat0
  temparray(3) = schmidt
  temparray(4) = real(il_g)
end if      ! (myid==0)


!--------------------------------------------------------------
! READ EIGENV FILE TO DEFINE VERTICAL LEVELS

if ( myid==0 ) then
  ! Remanded of file is read in indata.f90
  open(28,file=eigenv,status='old',form='formatted',iostat=ierr)
  if ( ierr/=0 ) then
    write(6,*) "Error opening eigenv file ",trim(eigenv)
    call ccmpi_abort(-1)
  end if
  read(28,*)kl,lapsbot,isoth,nsig
  temparray(5) = real(kl)
  temparray(6) = real(lapsbot)
  temparray(7) = real(isoth)
  temparray(8) = real(nsig)
end if
      
! Broadcast grid data to all processors
! (Since integers are smaller than 1e7, then they can be exactly
!  represented using real*4)
call ccmpi_bcast(temparray(1:8),0,comm_world)
rlong0  = temparray(1)
rlat0   = temparray(2)
schmidt = temparray(3)
il_g    = nint(temparray(4))
kl      = nint(temparray(5))
lapsbot = nint(temparray(6))
isoth   = nint(temparray(7))
nsig    = nint(temparray(8))

      
!--------------------------------------------------------------
! DEFINE newmpar VARIABLES AND DEFAULTS
! CCAM supports face and uniform grid decomposition over processes
! Face decomposition reduces the number of MPI messages, but only works for factors or multiples
! of six processes.  Uniform decomposition is less restrictive on the number of processes, but
! requires a larger number of MPI messages.
call reducenproc(npanels,il_g,nproc,new_nproc,nxp,nyp,uniform_decomp)
call ccmpi_reinit(new_nproc) 
call ccacc_init(node_myid,node_nproc)


if ( myid==0 ) then
  write(6,'(a20," running for nproc    =",i7)') version,nproc
  write(6,*) 'Using defaults for nversion              = ',nversion
#ifdef usempi3
  write(6,*) 'Using shared memory with number of nodes = ',nodecaptain_nproc
#endif
  if ( using_omp ) then
    write(6,*) 'Using OpenMP with number of threads     = ',maxthreads
  end if
  write(6,*) 'Reading namelist from ',trim(nmlfile)
  write(6,*) 'ilx,jlx              ',ilx,jlx
  write(6,*) 'rlong0,rlat0,schmidt ',rlong0,rlat0,schmidt
  write(6,*) 'kl,ol                ',kl,ol
  write(6,*) 'lapsbot,isoth,nsig   ',lapsbot,isoth,nsig
  if ( uniform_decomp ) then
    write(6,*) "Using uniform grid decomposition"
  else
    write(6,*) "Using face grid decomposition"
  end if
end if
jl_g    = il_g + npanels*il_g                 ! size of grid along all panels (usually 6*il_g)
ifull_g = il_g*jl_g                           ! total number of global horizontal grid points
iquad   = 1 + il_g*((8*npanels)/(npanels+4))  ! grid size for interpolation
il      = il_g/nxp                            ! local grid size on process in X direction
jl      = jl_g/nyp                            ! local grid size on process in Y direction
ifull   = il*jl                               ! total number of local horizontal grid points
! The perimeter of the processor region has length 2*(il+jl).
! The first row has 8 possible corner points per panel and the 
! second has 16. In practice these are not all distinct so there could
! be some optimisation.
if ( uniform_decomp ) then
  npan = npanels + 1               ! number of panels on this process
else
  npan = max(1, (npanels+1)/nproc) ! number of panels on this process
end if
iextra = (4*(il+jl)+24)*npan + 4   ! size of halo for MPI message passing
call ccomp_ntiles
if ( myid==0 ) then
  write(6,*) "Using ntiles and imax of ",ntiles,ifull/ntiles
end if  
! nrows_rad is a subgrid decomposition for older radiation routines
nrows_rad = max( min( maxtilesize/il, jl ), 1 ) 
do while( mod(jl, nrows_rad)/=0 )
  nrows_rad = nrows_rad - 1
end do
if ( myid==0 ) then
  write(6,*) "il_g,jl_g,il,jl ",il_g,jl_g,il,jl
  write(6,*) "nxp,nyp         ",nxp,nyp
end if

! some default values for unspecified parameters
if ( ia<0 ) ia = il/2          ! diagnostic point
if ( ib<0 ) ib = ia + 3        ! diagnostic point
!if ( ldr==0 ) mbase = 0       ! convection
dsig4 = max(dsig2+.01, dsig4)  ! convection

! check nudging settings - adjust mbd scale parameter to satisfy mbd_maxscale and mbd_maxgrid settings
if ( ensemble_mode>0 .and. (mbd/=0.or.nbd/=0.or.mbd_mlo/=0) ) then
  write(6,*) "ERROR: mbd=0, nbd=0 and mbd_mlo=0 are required for ensemble_mode>0"
  call ccmpi_abort(-1)
end if
if ( mbd/=0 .and. nbd/=0 ) then
  if ( myid==0 ) then  
    write(6,*) 'WARN: setting nbd=0 because mbd/=0'
  end if  
  nbd = 0
end if
if ( mbd<0 ) then
  write(6,*) "ERROR: mbd<0 is invalid"
  call ccmpi_abort(-1)
end if
if ( mbd/=0 ) then
  if ( mbd_maxscale==0 ) then
    write(6,*) "ERROR: mbd_maxscale must be >0 when mbd/=0"
    call ccmpi_abort(-1)
  end if
  mbd_min = int(20.*112.*90.*schmidt/real(mbd_maxscale))
  if ( mbd<mbd_min .and. mbd/=0 ) then
    if ( myid==0 ) then
      write(6,*) "Increasing mbd to satisfy mbd_maxscale ",mbd_maxscale
      write(6,*) "Original mbd and final mbd = ",mbd,mbd_min
    end if
    mbd = mbd_min
  end if
  if ( mbd_maxgrid==0 ) then
    write(6,*) "ERROR: mbd_maxgrid must be >0 when mbd/=0"
    call ccmpi_abort(-1)
  end if
  mbd_min = int(20.*real(il_g)/real(mbd_maxgrid))
  if ( mbd<mbd_min .and. mbd/=0 ) then
    if ( myid==0 ) then
      write(6,*) "Adjusting mbd to satisfy mbd_maxgrid = ",mbd_maxgrid
      write(6,*) "Original mbd and final mbd = ",mbd,mbd_min
    end if
    mbd = mbd_min
  end if
  nud_hrs = abs(nud_hrs)  ! just for people with old -ves in namelist
  if ( nudu_hrs==0 ) then
    nudu_hrs = nud_hrs
  end if
end if
if ( mbd_mlo<0 ) then
  write(6,*) "ERROR: mbd_mlo<0 is invalid"
  call ccmpi_abort(-1)
end if
if ( mbd_mlo/=0 ) then
  if ( mbd_maxscale_mlo==0 ) then
    write(6,*) "ERROR: mbd_maxscale_mlo must be >0 when mbd_mlo/=0"
    call ccmpi_abort(-1)
  end if
  mbd_min = int(20.*112.*90.*schmidt/real(mbd_maxscale_mlo))
  if ( mbd_mlo<mbd_min ) then
    if ( myid==0 ) then
      write(6,*) "Adjusting mbd_mlo to satisfy mbd_maxscale_mlo = ",mbd_maxscale_mlo
      write(6,*) "Original mbd_mlo and final mbd_mlo = ",mbd_mlo,mbd_min
    end if
    mbd_mlo = mbd_min
  end if
end if
if ( kblock<0 ) then
  kblock = max(kl, ol) ! must occur before indata
end if
if ( myid==0 ) write(6,*) "kblock ",kblock

! **** do namelist fixes above this line ***

!--------------------------------------------------------------
! REMAP MPI PROCESSES

! Optimise the MPI process ranks to reduce inter-node message passing
#ifdef usempi3
call ccmpi_remap
#endif


!--------------------------------------------------------------
! DISPLAY NAMELIST

if ( myid==0 ) then   
  write(6,*)'Dynamics options:'
  write(6,*)'   mex   mfix  mfix_qg   mup    nh    precon' 
  write(6,'(i4,i6,i10,3i7)')mex,mfix,mfix_qg,mup,nh,precon
  write(6,*)'nritch_t ntbar  epsp    epsu   epsf   restol'
  write(6,'(i5,i7,1x,3f8.3,g9.2)')nritch_t,ntbar,epsp,epsu,epsf,restol
  write(6,*)'helmmeth mfix_aero mfix_tr'
  write(6,'(i8,i10,i8)') helmmeth,mfix_aero,mfix_tr
  write(6,*)'epsh'
  write(6,'(f8.3)') epsh
  write(6,*)'Horizontal advection/interpolation options:'
  write(6,*)' nt_adv mh_bs'
  write(6,'(i5,i7)') nt_adv,mh_bs
  write(6,*)'Horizontal wind staggering options:'
  write(6,*)'nstag nstagu'
  write(6,'(2i7)') nstag,nstagu
  write(6,*)'Horizontal mixing options:'
  write(6,*)' khdif  khor   nhor   nhorps nhorjlm'
  write(6,'(i5,11i7)') khdif,khor,nhor,nhorps,nhorjlm
  write(6,*)'Vertical mixing/physics options:'
  write(6,*)' nvmix nlocal ncvmix  lgwd' 
  write(6,'(i5,6i7)') nvmix,nlocal,ncvmix,lgwd
  write(6,*)' be   cm0  ce0  ce1  ce2  ce3  cqmix'
  write(6,'(7f5.2)') be,cm0,ce0,ce1,ce2,ce3,cqmix
  write(6,*)' ent0  ent1  entc0  dtrc0   m0    b1    b2'
  write(6,'(7f6.2)') ent0,ent1,entc0,dtrc0,m0,b1,b2
  write(6,*)' buoymeth stabmeth maxdts qcmf'
  write(6,'(2i9,f8.2,g9.2)') buoymeth,stabmeth,maxdts,qcmf
  write(6,*)'  mintke   mineps     minl     maxl'
  write(6,'(4g9.2)') mintke,mineps,minl,maxl
  write(6,*) ' tkemeth ezmin ent_min'
  write(6,'(i5,2f8.2)') tkemeth,ezmin,ent_min
  write(6,*) ' amxlsq'
  write(6,'(f8.2)') amxlsq
  write(6,*)'Gravity wave drag options:'
  write(6,*)' ngwd   helim     fc2  sigbot_gwd  alphaj'
  write(6,'(i5,2x,3f8.2,f12.6)') ngwd,helim,fc2,sigbot_gwd,alphaj
  write(6,*)'Cumulus convection options A:'
  write(6,*)' nkuo  sigcb sig_ct  rhcv  rhmois rhsat convfact convtime shaltime'
  write(6,'(i5,6f7.2,3x,9f8.2)') nkuo,sigcb,sig_ct,rhcv,rhmois,rhsat,convfact,convtime,shaltime
  write(6,*)'Cumulus convection options B:'
  write(6,*)' alflnd alfsea fldown iterconv ncvcloud nevapcc nevapls nuvconv'
  write(6,'(3f7.2,i6,i10,4i8)') alflnd,alfsea,fldown,iterconv,ncvcloud,nevapcc,nevapls,nuvconv
  write(6,*)'Cumulus convection options C:'
  write(6,*)' mbase mdelay methprec nbase detrain entrain methdetr detrainx dsig2  dsig4'
  write(6,'(3i6,i9,f8.2,f9.2,i8,4f8.2)') mbase,mdelay,methprec,nbase,detrain,entrain,methdetr,detrainx,dsig2,dsig4
  write(6,*)'Shallow convection options:'
  write(6,*)'  ksc  kscsea kscmom sigkscb sigksct tied_con tied_over tied_rh '
  write(6,'(i5,2i7,1x,3f8.3,2f10.3)') ksc,kscsea,kscmom,sigkscb,sigksct,tied_con,tied_over,tied_rh
  write(6,*)'Other moist physics options:'
  write(6,*)'  acon   bcon   qgmin      rcm    rcrit_l rcrit_s'
  write(6,'(2f7.2,2e10.2,2f7.2)') acon,bcon,qgmin,rcm,rcrit_l,rcrit_s
  write(6,*)'Radiation options A:'
  write(6,*)' nrad  mins_rad  dt'
  write(6,'(i5,i7,f10.2)') nrad,mins_rad,dt
  write(6,*)'Radiation options B:'
  write(6,*)' nmr bpyear sw_diff_streams sw_resolution'
  write(6,'(i4,f9.2,i4," ",a5,i4)') nmr,bpyear,sw_diff_streams,sw_resolution
  write(6,*)'Radiation options C:'
  write(6,*)' liqradmethod iceradmethod carbonradmethod'
  write(6,'(3i4)') liqradmethod,iceradmethod,carbonradmethod
  write(6,*)'Aerosol options:'
  write(6,*)'  iaero ch_dust zvolcemi aeroindir'
  write(6,'(i7,g9.2,f7.2,i5)') iaero,ch_dust,zvolcemi,aeroindir
  write(6,*)'Cloud options:'
  write(6,*)'  ldr nclddia nstab_cld nrhcrit sigcll '
  write(6,'(i5,i6,2i9,1x,f8.2)') ldr,nclddia,nstab_cld,nrhcrit,sigcll
  write(6,*)'  ncloud'
  write(6,'(i5)') ncloud
  write(6,*)'Soil and canopy options:'
  write(6,*)' jalbfix nalpha nbarewet newrough nglacier nrungcm nsib  nsigmf'
  write(6,'(i5,9i8)') jalbfix,nalpha,nbarewet,newrough,nglacier,nrungcm,nsib,nsigmf
  write(6,*)' ntaft ntsea ntsur av_vmod tss_sh vmodmin  zobgin charnock chn10'
  write(6,'(i5,2i6,4f8.2,f8.3,f9.5)') ntaft,ntsea,ntsur,av_vmod,tss_sh,vmodmin,zobgin,charnock,chn10
  write(6,*)' ccycle proglai soil_struc cable_pop progvcmax fwsoil_switch cable_litter'
  write(6,'(7i7)') ccycle,proglai,soil_struc,cable_pop,progvcmax,fwsoil_switch,cable_litter
  write(6,*)' gs_switch cable_climate smrf_switch strf_switch'
  write(6,'(4i7)') gs_switch,cable_climate,smrf_switch,strf_switch
  write(6,*)' nurban siburbanfrac'
  write(6,'(i7,f8.4)') nurban,siburbanfrac
  write(6,*)'Ocean/lake options:'
  write(6,*)' nmlo  ol      mxd   mindep minwater  ocnsmag   ocneps'
  write(6,'(i5,i4,5f9.2)') nmlo,ol,mxd,mindep,minwater,ocnsmag,ocneps
  write(6,*)' mlodiff  zomode zoseaice factchseaice otaumode'
  write(6,'(2i8,f9.6,f13.6,i8)') mlodiff,zomode,zoseaice,factchseaice,otaumode
  write(6,*)' usetide mlojacobi alphavis_seaice alphanir_seaice'
  write(6,'(2i8,2f8.4)') usetide,mlojacobi,alphavis_seaice,alphanir_seaice
  write(6,*)'River options:'
  write(6,*)' nriver rivermd basinmd rivercoeff'
  write(6,'(3i8,g9.2)') nriver,rivermd,basinmd,rivercoeff
  write(6,*)'Nudging options:'
  write(6,*)' nbd    nud_p  nud_q  nud_t  nud_uv nud_hrs nudu_hrs kbotdav  kbotu'
  write(6,'(i5,3i7,7i8)') nbd,nud_p,nud_q,nud_t,nud_uv,nud_hrs,nudu_hrs,kbotdav,kbotu
  write(6,*)' mbd    mbd_maxscale mbd_maxgrid mbd_maxscale_mlo ktopdav kblock'
  write(6,'(i5,2i12,i16,2i8)') mbd,mbd_maxscale,mbd_maxgrid,mbd_maxscale_mlo,ktopdav,kblock
  write(6,*)' nud_sst nud_sss nud_ouv nud_sfh ktopmlo kbotmlo mloalpha'
  write(6,'(6i8,i9)') nud_sst,nud_sss,nud_ouv,nud_sfh,ktopmlo,kbotmlo,mloalpha
  write(6,*)' sigramplow sigramphigh nud_period'
  write(6,*)'Ensemble options:'
  write(6,*)' ensemble_mode ensemble_period ensemble_rsfactor'
  write(6,'(2i5,f8.4)') ensemble_mode,ensemble_period,ensemble_rsfactor
  write(6,'(2f10.6,i9)') sigramplow,sigramphigh,nud_period
  write(6,*)'Special and test options A:'
  write(6,*)' namip amipo3 newtop nhstest nsemble nspecial panfg panzo'
  write(6,'(1i5,L7,3i7,i8,f9.1,f8.4)') namip,amipo3,newtop,nhstest,nsemble,nspecial,panfg,panzo
  write(6,*)'Special and test options B:'
  write(6,*)' knh rescrn maxtilesize'
  write(6,'(i4,2i7)') knh,rescrn,maxtilesize
  write(6,*)'I/O options:'
  write(6,*)' m_fly  io_in io_nest io_out io_rest  nwt  nperavg'
  write(6,'(i5,4i7,3i8)') m_fly,io_in,io_nest,io_out,io_rest,nwt,nperavg
  write(6,*)' hp_output procmode compression'
  write(6,'(i5,l5,2i5)') hp_output,procmode,compression

  write(6, cardin)
  write(6, skyin)
  write(6, datafile)
  write(6, kuonml)
  write(6, turbnml)
  write(6, landnml)
  write(6, mlonml)
end if ! myid=0
if ( nllp==0 .and. nextout>=4 ) then
  write(6,*) 'need nllp=3 for nextout>=4'
  call ccmpi_abort(-1)
end if
if ( newtop>2 ) then
  write(6,*) 'newtop>2 no longer allowed'
  call ccmpi_abort(-1)
end if
if ( mfix_qg>0 .and. nkuo==4 ) then
  write(6,*) 'nkuo=4: mfix_qg>0 not allowed'
  call ccmpi_abort(-1)
end if
nstagin  = nstag    ! -ve nstagin gives swapping & its frequency
nstaguin = nstagu   ! only the sign of nstaguin matters (chooses scheme)
if ( nstagin==5 .or. nstagin<0 ) then
  nstag  = 4
  nstagu = 4
  if ( nstagin==5 ) then  ! for backward compatability
    nstagin  = -1 
    nstaguin = 5  
  endif
endif
if ( surfile /= ' ' ) then
  if ( tbave<=0 ) then
    write(6,*) "ERROR: tbave must be greater than zero"
    write(6,*) "tbave ",tbave
    call ccmpi_abort(-1)  
  end if
  if ( mod(ntau, tbave)/=0 ) then
    write(6,*) "ERROR: tave must be a factor of ntau"
    write(6,*) "ntau,tbave ",ntau,tbave
    call ccmpi_abort(-1)
  end if
end if


!--------------------------------------------------------------
! SHARED MEMORY AND FILE IO CONFIGURATION

! This is the procformat IO system where a single output file is
! written per node
call ccmpi_procformat_init(localhist,procmode) 


!--------------------------------------------------------------
! INITIALISE ifull_g ALLOCATABLE ARRAYS

#ifdef usempi3
! Allocate xx4, yy4, em_g, x_g, y_g and z_g as shared
! memory within a node.  The node captain is responsible
! for updating these arrays.
shsize(1:2) = (/ iquad, iquad /)
call ccmpi_allocshdatar8(xx4,shsize(1:2),xx4_win)
call ccmpi_allocshdatar8(yy4,shsize(1:2),yy4_win)
shsize(1) = ifull_g
call ccmpi_allocshdata(em_g,shsize(1:1),em_g_win)
call ccmpi_allocshdatar8(x_g,shsize(1:1),x_g_win)
call ccmpi_allocshdatar8(y_g,shsize(1:1),y_g_win)
call ccmpi_allocshdatar8(z_g,shsize(1:1),z_g_win)
#else
! Allocate xx4, yy4, em_g, x_g, y_g and z_g for each process
allocate( xx4_dummy(iquad,iquad), yy4_dummy(iquad,iquad) )
xx4 => xx4_dummy
yy4 => yy4_dummy
allocate( em_g_dummy(ifull_g) )
em_g => em_g_dummy
allocate( x_g_dummy(ifull_g), y_g_dummy(ifull_g), z_g_dummy(ifull_g) )
x_g => x_g_dummy
y_g => y_g_dummy
z_g => z_g_dummy
#endif
call xyzinfo_init(ifull_g,ifull,myid)
call indices_init(ifull,npan)
call map_init(ifull_g,ifull,iextra,myid)
call latlong_init(ifull_g,ifull,myid)      
call vecsuv_init(ifull_g,ifull,iextra,myid)
call workglob_init(ifull_g,ifull,myid)


!--------------------------------------------------------------
! SET UP CC GEOMETRY

! Only one process calls setxyz to save memory with large grids
if ( myid==0 ) then
  write(6,*) "Calling setxyz"
  call setxyz(il_g,rlong0,rlat0,schmidt,x_g,y_g,z_g,wts_g,ax_g,ay_g,az_g,bx_g,by_g,bz_g,xx4,yy4, &
              id,jd,ktau,ds)
end if
! Broadcast the following global data
! xx4 and yy4 are used for calculating depature points
! em_g, x_g, y_g and z_g are for the scale-selective filter (1D and 2D versions)
#ifdef usempi3
! use shared memory for global arrays common to all processes
call ccmpi_shepoch(xx4_win)
if ( node_myid==0 ) call ccmpi_bcastr8(xx4,0,comm_nodecaptain)
call ccmpi_shepoch(xx4_win)
call ccmpi_shepoch(yy4_win)
if ( node_myid==0 ) call ccmpi_bcastr8(yy4,0,comm_nodecaptain)
call ccmpi_shepoch(yy4_win)
call ccmpi_shepoch(em_g_win)
if ( node_myid==0 ) call ccmpi_bcast(em_g,0,comm_nodecaptain)
call ccmpi_shepoch(em_g_win)
call ccmpi_shepoch(x_g_win)
if ( node_myid==0 ) call ccmpi_bcastr8(x_g,0,comm_nodecaptain)
call ccmpi_shepoch(x_g_win)
call ccmpi_shepoch(y_g_win)
if ( node_myid==0 ) call ccmpi_bcastr8(y_g,0,comm_nodecaptain)
call ccmpi_shepoch(y_g_win)
call ccmpi_shepoch(z_g_win)
if ( node_myid==0 ) call ccmpi_bcastr8(z_g,0,comm_nodecaptain)
call ccmpi_shepoch(z_g_win)
#else
! make copies of global arrays on all processes
call ccmpi_bcastr8(xx4,0,comm_world)
call ccmpi_bcastr8(yy4,0,comm_world)
call ccmpi_bcast(em_g,0,comm_world)
call ccmpi_bcastr8(x_g,0,comm_world)
call ccmpi_bcastr8(y_g,0,comm_world)
call ccmpi_bcastr8(z_g,0,comm_world)
#endif
<<<<<<< HEAD
  call ccmpi_bcast(ds,0,comm_world)
!$acc update device(ds)
=======
call ccmpi_bcast(ds,0,comm_world)
>>>>>>> a9a42a2e

if ( myid==0 ) then
  write(6,*) "Calling ccmpi_setup"
end if
call ccmpi_setup(id,jd,idjd,dt)

      
!--------------------------------------------------------------
! DEALLOCATE ifull_g ARRAYS WHERE POSSIBLE
if ( myid==0 ) then
  deallocate( wts_g, emu_g, emv_g )
  deallocate( ax_g, ay_g, az_g )
  deallocate( bx_g, by_g, bz_g )
  deallocate( f_g, fu_g, fv_g )
  deallocate( dmdx_g, dmdy_g )
  deallocate( rlatt_g, rlongg_g )
  !deallocate( rlong4, rlat4 )
end if


<<<<<<< HEAD
  !--------------------------------------------------------------
  ! INITIALISE LOCAL ARRAYS
  allocate( dums(ifull,kl) )
  call arrays_init(ifull,iextra,kl)
  call carbpools_init(ifull,nsib,ccycle)
  call cfrac_init(ifull,iextra,kl,ncloud)
  call dpsdt_init(ifull,epsp)
  call epst_init(ifull)
  call extraout_init(ifull,nextout)
  call gdrag_init(ifull)
  call histave_init(ifull,kl,ms,ccycle)
  call kuocomb_init(ifull,kl)
  call liqwpar_init(ifull,iextra,kl)
  call morepbl_init(ifull,diaglevel_pbl)
  call nharrs_init(ifull,iextra,kl)
  call nlin_init(ifull,kl)
  call nsibd_init(ifull,nsib,cable_climate)
  call parmhdff_init(kl)
  call pbl_init(ifull)
  call permsurf_init(ifull)
  call prec_init(ifull)
  call raddiag_init(ifull,kl)
  call riverarrays_init(ifull,iextra,nriver)
  call savuvt_init(ifull,kl)
  call savuv1_init(ifull,kl)
  call sbar_init(ifull,kl)
  call screen_init(ifull)
  call sigs_init(kl)
  call soil_init(ifull,iaero,nsib)
  call soilsnow_init(ifull,ms,nsib)
  call tbar2d_init(ifull)
  call unn_init(ifull,kl)
  call uvbar_init(ifull,kl)
  call vecs_init(kl)
  call vegpar_init(ifull)
  call vvel_init(ifull,kl)
  call work2_init(ifull,nsib)
  call work3_init(ifull,nsib)
  call work3f_init(ifull,kl)
  call xarrs_init(ifull,iextra,kl)
  if ( nvmix==6 ) then
    call tkeinit(ifull,iextra,kl)
  end if
  if ( tracerlist/=' ' ) then
    call init_tracer
  end if
!$acc update device(ngas)
  call work3sav_init(ifull,kl,ngas) ! must occur after tracers_init
  if ( nbd/=0 .or. mbd/=0 ) then
    if ( abs(iaero)>=2 .and. nud_aero/=0 ) then
      call dav_init(ifull,kl,naero,nbd,mbd)
    else
      call dav_init(ifull,kl,0,nbd,mbd)
    end if
=======
!--------------------------------------------------------------
! INITIALISE LOCAL ARRAYS
allocate( dums(ifull,kl) )
call arrays_init(ifull,iextra,kl)
call carbpools_init(ifull,nsib,ccycle)
call cfrac_init(ifull,iextra,kl,ncloud)
call dpsdt_init(ifull,epsp)
call epst_init(ifull)
call extraout_init(ifull,nextout)
call gdrag_init(ifull)
call histave_init(ifull,kl,ms,ccycle)
call kuocomb_init(ifull,kl)
call liqwpar_init(ifull,iextra,kl)
call morepbl_init(ifull,diaglevel_pbl)
call nharrs_init(ifull,iextra,kl)
call nlin_init(ifull,kl)
call nsibd_init(ifull,nsib,cable_climate)
call parmhdff_init(kl)
call pbl_init(ifull)
call permsurf_init(ifull)
call prec_init(ifull)
call raddiag_init(ifull,kl)
call riverarrays_init(ifull,iextra,nriver)
call savuvt_init(ifull,kl)
call savuv1_init(ifull,kl)
call sbar_init(ifull,kl)
call screen_init(ifull)
call sigs_init(kl)
call soil_init(ifull,iaero,nsib)
call soilsnow_init(ifull,ms,nsib)
call tbar2d_init(ifull)
call unn_init(ifull,kl)
call uvbar_init(ifull,kl)
call vecs_init(kl)
call vegpar_init(ifull)
call vvel_init(ifull,kl)
call work2_init(ifull,nsib)
call work3_init(ifull,nsib)
call work3f_init(ifull,kl)
call xarrs_init(ifull,iextra,kl)
if ( nvmix==6 ) then
  call tkeinit(ifull,iextra,kl)
end if
if ( tracerlist/=' ' ) then
  call init_tracer
end if
call work3sav_init(ifull,kl,ngas) ! must occur after tracers_init
if ( nbd/=0 .or. mbd/=0 ) then
  if ( abs(iaero)>=2 .and. nud_aero/=0 ) then
    call dav_init(ifull,kl,naero,nbd,mbd)
  else
    call dav_init(ifull,kl,0,nbd,mbd)
>>>>>>> a9a42a2e
  end if
end if
! Remaining arrays are allocated in indata.f90, since their
! definition requires additional input data (e.g, land-surface)

  
!--------------------------------------------------------------
! DISPLAY DIAGNOSTIC INDEX AND TIMER DATA
if ( mydiag ) then
  write(6,"('id,jd,rlongg,rlatt in degrees: ',2i4,2f8.2)") id,jd,180./pi*rlongg(idjd),180./pi*rlatt(idjd)
end if
call date_and_time(rundate)
call date_and_time(time=timeval)
if ( myid==0 ) then
  write(6,*)'RUNDATE IS ',rundate
  write(6,*)'Starting time ',timeval
end if


!--------------------------------------------------------------
! READ INITIAL CONDITIONS
if ( myid==0 ) then
  write(6,*) "Calling indata"
end if
call indataf(lapsbot,isoth,nsig,io_nest)


!--------------------------------------------------------------
! SETUP REMAINING PARAMETERS
if ( myid==0 ) then
  write(6,*) "Setup remaining parameters"
end if
  
! fix nudging levels from pressure to level index
! this is done after indata has loaded sig
if ( kbotdav<0 ) then
  targetlev = real(-kbotdav)/1000.
  do k = 1,kl
    if ( sig(k)<=targetlev ) then
      kbotdav = k
      if ( myid==0 ) then
        write(6,*) "Nesting kbotdav adjusted to ",kbotdav,"for sig ",sig(kbotdav)
      end if
      exit
    end if
  end do
  if ( kbotdav<0 ) then
    write(6,*) "ERROR: Cannot locate nudging level for kbotdav ",kbotdav
    call ccmpi_abort(-1)
  end if
end if
if ( ktopdav==0 ) then
  ktopdav = kl
else if ( ktopdav<0 ) then
  targetlev = real(-ktopdav)/1000.
  do k = kl,1,-1
    if ( sig(k)>=targetlev ) then
      ktopdav = k
      if ( myid == 0 ) then
        write(6,*) "Nesting ktopdav adjusted to ",ktopdav,"for sig ",sig(ktopdav)
      end if
      exit
    end if
  end do
  if ( ktopdav<0 ) then
    write(6,*) "ERROR: Cannot locate nudging level for ktopdav ",ktopdav
    call ccmpi_abort(-1)
  end if
end if
if ( kbotdav<1 .or. ktopdav>kl .or. kbotdav>ktopdav ) then
  write(6,*) "ERROR: Invalid kbotdav and ktopdav"
  write(6,*) "kbotdav,ktopdav ",kbotdav,ktopdav
  call ccmpi_abort(-1)
end if
if ( kbotu==0 ) kbotu = kbotdav

! fix ocean nuding levels
if ( nmlo/=0 .and. abs(nmlo)<9 ) then
  allocate( gosig_in(ol) )
  call mlovlevels(gosig_in,sigma=.true.)
  if ( kbotmlo<0 )  then
    targetlev = real(-kbotmlo)/1000.   
    do k = ol,1,-1
      if ( gosig_in(k)<=targetlev ) then
        kbotmlo = k
        if ( myid==0 ) then
          write(6,*) "Nesting kbotmlo adjusted to ",kbotmlo,"for sig ",gosig_in(kbotmlo)
        end if
        exit
      end if
    end do
    if ( kbotmlo<0 ) then
      write(6,*) "ERROR: Cannot locate nudging level for kbotmlo ",kbotmlo
      call ccmpi_abort(-1)
    end if   
  end if
  if ( ktopmlo<0 ) then
    targetlev = real(-ktopmlo)/1000.
    do k = 1,ol
      if ( gosig_in(k)>=targetlev ) then
        ktopmlo = k
        if ( myid==0 ) then
          write(6,*) "Nesting ktopmlo adjusted to ",ktopmlo,"for sig ",gosig_in(ktopmlo)
        end if
        exit
      end if
    end do
    if ( ktopmlo<0 ) then
      write(6,*) "ERROR: Cannot locate nudging level for ktopmlo ",ktopmlo
      call ccmpi_abort(-1)
    end if
  end if
  if ( ktopmlo<1 .or. kbotmlo>ol .or. ktopmlo>kbotmlo ) then
    write(6,*) "ERROR: Invalid kbotmlo"
    write(6,*) "kbotmlo,ktopmlo ",kbotmlo,ktopmlo
    call ccmpi_abort(-1)
  end if
  deallocate(gosig_in)
end if  

! identify reference level ntbar for temperature
if ( ntbar==-1 ) then
  ntbar = 1
  do while( sig(ntbar)>0.8 .and. ntbar<kl )
    ntbar = ntbar + 1
  end do
end if

! estimate radiation calling frequency
if ( mins_rad<0 ) then
  ! automatic estimate for mins_rad
  secs_rad = min(nint((schmidt*112.*90./real(il_g))*8.*60.), nint(real(nwt)*dt), 3600)
  kountr   = max(nint(real(secs_rad)/dt), 1)
  secs_rad = nint(real(kountr)*dt)
  do while ( (mod(3600, secs_rad)/=0 .or. mod(nint(real(nwt)*dt), secs_rad)/=0) .and. kountr>1 )
    kountr = kountr - 1
    secs_rad = nint(real(kountr)*dt)
  end do
else
  ! user specified mins_rad
  kountr   = nint(real(mins_rad)*60./dt)  ! set default radiation to ~mins_rad m
  secs_rad = nint(real(kountr)*dt)        ! redefine to actual value
end if
if ( myid==0 ) then
  write(6,*) "Radiation will use kountr ",kountr," for secs_rad ",secs_rad
end if
! for 6-hourly output of sint_ave etc, want 6*60*60 = N*secs_rad      
if ( (nrad==4.or.nrad==5) .and. mod(21600,secs_rad)/=0 ) then
  write(6,*) 'ERROR: CCAM would prefer 21600 = N*secs_rad ',secs_rad
  call ccmpi_abort(-1)
end if

! max/min diagnostics      
if ( nextout>=4 ) call setllp

if ( nmaxpr<=ntau ) then
  call maxmin(u,' u',ktau,1.,kl)
  call maxmin(v,' v',ktau,1.,kl)
  dums(:,:) = sqrt(u(1:ifull,:)**2+v(1:ifull,:)**2)  ! 3D 
  call maxmin(dums,'sp',ktau,1.,kl)
  call maxmin(t,' t',ktau,1.,kl)
  call maxmin(qg,'qg',ktau,1.e3,kl)
  call maxmin(qfg,'qf',ktau,1.e3,kl)
  call maxmin(qlg,'ql',ktau,1.e3,kl)
  call maxmin(wb,'wb',ktau,1.,ms)
  call maxmin(tggsn,'tS',ktau,1.,3)
  call maxmin(tgg,'tgg',ktau,1.,ms)
  pwatr_l = 0.   ! in mm
  do k = 1,kl
    pwatr_l = pwatr_l - sum(dsig(k)*wts(1:ifull)*(qg(1:ifull,k)+qlg(1:ifull,k)+qfg(1:ifull,k))*ps(1:ifull))
  enddo
  pwatr_l = pwatr_l/grav
  temparray(1) = pwatr_l
  call ccmpi_reduce( temparray(1:1), gtemparray(1:1), "sum", 0, comm_world )
  pwatr = gtemparray(1)
  if ( myid==0 ) write (6,"('pwatr0 ',12f7.3)") pwatr
  if ( ntrac>0 ) then
    do ng = 1,ntrac
      write (text,'("g",i1)')ng
      call maxmin(tr(:,:,ng),text,ktau,1.,kl)
    end do
  end if   ! (ntrac>0)
end if  

! convection
! sig(kuocb) occurs for level just BELOW sigcb
kuocb = 1
do while( sig(kuocb+1)>=sigcb )
  kuocb = kuocb + 1
end do
if ( myid==0 ) write(6,*) 'convective cumulus scheme: kuocb,sigcb = ',kuocb,sigcb

! horizontal diffusion 
if ( khdif==-99 ) then   ! set default khdif appropriate to resolution
  khdif = 5
  if ( myid==0 ) write(6,*) 'Model has chosen khdif =',khdif
endif
do k = 1,kl
  hdiff(k) = khdif*0.1
end do
if ( khor>0 ) then
  do k = kl+1-khor,kl
    hdiff(k) = 2.*hdiff(k-1)
  end do
elseif ( khor<0 ) then ! following needed +hdiff() (JLM 29/6/15)
  do k = 1,kl                    ! N.B. usually hdiff(k)=khdif*.1 
    ! increase hdiff between sigma=.15  and sigma=0., 0 to khor
    if ( sig(k)<0.15 ) then
      hdiff(k) = .1*max(1.,(1.-sig(k)/.15)*abs(khor)) + hdiff(k)
    end if
  end do
  if ( myid==0 ) write(6,*)'khor,hdiff: ',khor,hdiff
end if
if ( nud_p==0 .and. mfix==0 ) then
  write(6,*) "ERROR: Both nud_p=0 and mfix=0"
  write(6,*) "Model will not conserve mass"
  call ccmpi_abort(-1)
end if
if ( nud_q==0 .and. mfix_qg==0 ) then
  write(6,*) "ERROR: Both nud_q=0 and mfix_qg=0"
  write(6,*) "Model will not conserve moisture"
  call ccmpi_abort(-1)
end if
if ( nud_aero==0 .and. mfix_aero==0 .and. iaero/=0 ) then
  write(6,*) "ERROR: Both nud_aero=0 and mfix_aero=0"
  write(6,*) "Model will not conserve aerosols"
  call ccmpi_abort(-1)
end if
if ( mfix_tr==0 .and. ngas>0 ) then
  write(6,*) "ERROR: mfix_tr=0 and ngas>0"
  write(6,*) "Model will not conserve tracers"
  call ccmpi_abort(-1)
end if
      

call printa('zs  ',zs,0,0,ia,ib,ja,jb,0.,.01)
call printa('tss ',tss,0,0,ia,ib,ja,jb,200.,1.)
if ( mydiag ) write(6,*)'wb(idjd) ',(wb(idjd,k),k=1,6)
call printa('wb1   ',wb ,0,1,ia,ib,ja,jb,0.,100.)
call printa('wb6  ',wb,0,ms,ia,ib,ja,jb,0.,100.)

      
!--------------------------------------------------------------
! NRUN COUNTER
if ( myid==0 ) then
  open(11, file='nrun.dat',status='unknown')
  if ( nrun==0 ) then
    read(11,*,iostat=ierr) nrun
    nrun = nrun + 1
  end if   ! nrun==0
  write(6,*) 'this is run ',nrun
  rewind 11
  write(11,*) nrun
  write(11,cardin)
  write(11,skyin)
  write(11,datafile)
  write(11,kuonml)
  write(11,turbnml)
  write(11,landnml)
  write(11,mlonml)
  close(11)
end if

deallocate( dums )
  
return
end subroutine globpe_init
    
!--------------------------------------------------------------
! PREVIOUS VERSION DEFAULT PARAMETERS
subroutine change_defaults(nversion)

use newmpar_m               ! Grid parameters
use parm_m                  ! Model configuration
use parmdyn_m               ! Dynamics parmaters
use parmhor_m               ! Horizontal advection parameters
use parmhdff_m              ! Horizontal diffusion parameters

implicit none

include 'kuocom.h'          ! Convection parameters

integer, intent(in) :: nversion

if ( nversion < 1510 ) then
  mins_rad = 60
end if
if ( nversion < 907 ) then
  mfix = 1         ! new is 3
  newrough = 2     ! new is 0
  newtop = 0       ! new is 1
  nvmix = 5        ! new is 3
  ksc = 0          ! new is -95
  sig_ct = .8      ! new is 1.
end if
if ( nversion < 904 ) then
  newtop = 1       ! new is 0
  nvmix = 3        ! new is 5
  ksc = -95        ! new is 0
  sig_ct = -.8     ! new is .8
end if
if( nversion < 809 ) then
  nvmix = 5        ! new is 3
  ksc = 0          ! new is -95
  sig_ct = .8      ! new is -.8
end if
if ( nversion < 806 ) then
  nvmix = 3        ! new is 5
  ksc = -95        ! new is 0
  nclddia = 5      ! new is 1
end if
if ( nversion == 803 ) then
  restol = 2.e-7   ! new is 4.e-7
end if
if ( nversion < 803 ) then
  restol = 5.e-7   ! new is 2.e-7
  alflnd = 1.15    ! new is 1.1
  alfsea = 1.05    ! new is 1.1
  entrain = 0.     ! new is .05
  ksc = 0          ! new is -95
endif
if ( nversion == 709 ) then
  ksc = 99
end if
if ( nversion < 709 ) then
  precon = 0       ! new is -2900
  restol = 2.e-7   ! new is 5.e-7
  mbase = 2000     ! new is 101
  mdelay = 0       ! new is -1
  nbase = -2       ! new is -4
  sigkscb = -.2    ! new is .95
  sigksct = .75    ! new is .8
  tied_con = 6.    ! new is 2.
  tied_over = 2.   ! new is 0.
  tied_rh = .99    ! new is .75
end if
if ( nversion < 705 ) then
  nstag = 5        ! new is -10
  nstagu = 5       ! new is -1.
  detrain = .3     ! new is .15
end if
if ( nversion < 704 ) then
  mex = 4          ! new is 30.
  ntsur = 2        ! new is 6
end if
if ( nversion < 703 ) then
  ntbar = 4        ! new is 6
  ntsur = 7        ! new is 2
  vmodmin = 2.     ! new is .2
  nbase = 1        ! new is -2
end if
if ( nversion < 701 ) then
  nbase = 0        ! new is 1
end if
if ( nversion < 608 ) then
  epsp = -20.      ! new is -15.
end if
if ( nversion < 606 ) then
  epsp = 1.1       ! new is -20.
  newrough = 0     ! new is 2
  nstag = -10      ! new is 5
  nstagu = 3       ! new is 5
  ntsur = 6        ! new is 7
  mbase = 10       ! new is 2000
end if
if ( nversion < 604 ) then
  mh_bs = 3        ! new is 4
end if
if ( nversion < 602 ) then
  ntbar = 9        ! new is 4
end if
if ( nversion < 601 ) then
  epsp = 1.2       ! new is 1.1
  newrough = 2     ! new is 0
  restol = 1.e-6   ! new is 2.e-7
end if
if ( nversion < 511 ) then
  nstag = 3        ! new is -10
  mins_rad = 120   ! new is 72
  detrain = .1     ! new is .3
  mbase = 1        ! new is 10
  nuvconv = 5      ! new is 0
  sigcb = .97      ! new is 1.
end if
if ( nversion < 510 ) then
  epsp = .1        ! new is 1.2
  epsu = .1        ! new is 0.
  khdif = 5        ! new is 2
  khor = 0         ! new is -8
  nbarewet = 7     ! new is 0
  newrough = 0     ! new is 2
  nhor = 0         ! new is -157
  nhorps = 1       ! new is -1
  nlocal = 5       ! new is 6
  ntsur = 7        ! new is 6
  jalbfix = 0      ! new is 1
  tss_sh = 0.      ! new is 1.
  zobgin = .05     ! new is .02
  detrain = .4     ! new is .1
  convtime = .3    ! new is .33
  iterconv = 2     ! new is 3
  mbase = 0        ! new is 1
  sigcb = 1.       ! new is .97
  sigkscb = .98    ! new is -2.
  tied_rh = .75    ! new is .99
  ldr = 2          ! new is 1
  rcm = 1.e-5      ! new is .92e-5
end if
if ( nversion < 509 ) then
  ntsur = 6        ! new is 7
end if
if ( nversion < 508 ) then
  mh_bs = 1        ! new is 3
  nvmix = 4        ! new is 3
  entrain = .3     ! new is 0.
endif
if ( nversion < 506 ) then
  mh_bs = 4        ! new is 1
end if
if ( nversion < 503 ) then
  ntsur = 5        ! new is 6
end if
if ( nversion < 411 ) then
  nstag = -3       ! new is 3
  nstagu = -3      ! new is 3
  nhor = 155       ! new is 0
  nlocal = 1       ! new is 5
  ngwd = 0         ! new is -5
  nevapls = 5      ! new is -4
  nuvconv = 0      ! new is 5
  detrain = .05    ! new is .4
  entrain = 0.     ! new is .3
  detrainx = 1.    ! new is 0.
  dsig2 = .1       ! new is .15
  dsig4 = .55      ! new is .4
  kscmom = 0       ! new is 1
  ldr = 1          ! new is 2
  nbarewet = 2     ! new is 7
  av_vmod = 1.     ! new is .7
  chn10 = .00137   ! new is .00125
end if

return
end subroutine change_defaults

!--------------------------------------------------------------
! Find valid nproc
subroutine reducenproc(npanels,il_g,nproc,newnproc,nxp,nyp,uniform_test)

use cc_mpi                                 ! CC MPI routines

implicit none

integer, intent(in) :: il_g, nproc, npanels
integer, intent(out) :: newnproc, nxp, nyp
integer nproc_low, nxp_test, nyp_test
logical, intent(out) :: uniform_test

nxp_test = 0
nyp_test = 0

! try face decompositoin
uniform_test = .false.
do nproc_low = nproc,1,-1
  call proctest_face(npanels,il_g,nproc_low,nxp_test,nyp_test)
  if ( nxp_test>0 ) exit
end do
newnproc = nproc_low
nxp = nxp_test
nyp = nyp_test

! try uniform decomposition
do nproc_low = nproc,1,-1
  call proctest_uniform(npanels,il_g,nproc_low,nxp_test,nyp_test)
  if ( nxp_test>0 ) exit
end do

! chose decomposition based on the larger number of processes
if ( nproc_low>newnproc ) then
  uniform_test = .true.
  newnproc = nproc_low
  nxp = nxp_test
  nyp = nyp_test
end if

return
end subroutine reducenproc

!--------------------------------------------------------------
! TEST GRID DECOMPOSITION - FACE   
subroutine proctest_face(npanels,il_g,nproc,nxp,nyp)

implicit none

integer, intent(in) :: il_g, nproc, npanels
integer, intent(out) :: nxp, nyp
integer jl_g

if ( mod(nproc,6)/=0 .and. mod(6,nproc)/=0 ) then
  nxp = -1
else
  jl_g = il_g + npanels*il_g                 ! size of grid along all panels (usually 6*il_g)
  nxp = max( 1, nint(sqrt(real(nproc)/6.)) ) ! number of processes in X direction
  nyp = nproc/nxp                            ! number of processes in Y direction
  ! search for valid process decomposition.  CCAM enforces the same grid size on each process
  do while ( (mod(il_g,max(nxp,1))/=0.or.mod(nproc/6,max(nxp,1))/=0.or.mod(jl_g,max(nyp,1))/=0) .and. nxp>0 )
    nxp = nxp - 1
    nyp = nproc/max(nxp,1)
  end do
end if

return
end subroutine proctest_face
    
!--------------------------------------------------------------
! TEST GRID DECOMPOSITION - UNIFORM
subroutine proctest_uniform(npanels,il_g,nproc,nxp,nyp)

implicit none

integer, intent(in) :: il_g, nproc, npanels
integer, intent(out) :: nxp, nyp
integer jl_g

jl_g = il_g + npanels*il_g     ! size of grid along all panels (usually 6*il_g)
nxp = nint(sqrt(real(nproc)))  ! number of processes in X direction
nyp = nproc/nxp                ! number of processes in Y direction
! search for vaild process decomposition.  CCAM enforces the same grid size on each process
do while ( (mod(il_g,max(nxp,1))/=0.or.mod(nproc,max(nxp,1))/=0.or.mod(il_g,nyp)/=0) .and. nxp>0 )
  nxp = nxp - 1
  nyp = nproc/max(nxp,1)
end do

return
end subroutine proctest_uniform
    
!--------------------------------------------------------------------
! Fix water vapour mixing ratio
subroutine fixqg(js,je)

use arrays_m                          ! Atmosphere dyamics prognostic arrays
use const_phys                        ! Physical constants
use cfrac_m                           ! Cloud fraction
use estab                             ! Liquid saturation function
use liqwpar_m                         ! Cloud water mixing ratios
use newmpar_m                         ! Grid parameters
use parm_m                            ! Model configuration
use sigs_m                            ! Atmosphere sigma levels

implicit none

integer, intent(in) :: js, je
integer k
real, dimension(js:je) :: qtot, tliq

! requires qg_fix>=1
if ( qg_fix<=0 ) return

do k = 1,kl
  qtot(js:je) = max( qg(js:je,k) + qlg(js:je,k) + qfg(js:je,k), 0. )
  tliq(js:je) = t(js:je,k) - hlcp*qlg(js:je,k) - hlscp*qfg(js:je,k)
  
  qfg(js:je,k)   = max( qfg(js:je,k), 0. ) 
  qlg(js:je,k)   = max( qlg(js:je,k), 0. )
  qrg(js:je,k)   = max( qrg(js:je,k), 0. )
  qsng(js:je,k)  = max( qsng(js:je,k), 0. )
  qgrg(js:je,k)  = max( qgrg(js:je,k), 0. )
  
  qg(js:je,k) = max( qtot(js:je) - qlg(js:je,k) - qfg(js:je,k), 0. )
  t(js:je,k)  = tliq(js:je) + hlcp*qlg(js:je,k) + hlscp*qfg(js:je,k)
  where ( qlg(js:je,k)+qfg(js:je,k)>1.E-8 )
    stratcloud(js:je,k) = max( stratcloud(js:je,k), 1.E-8 )
  elsewhere
    stratcloud(js:je,k) = 0.  
  end where
end do

return
end subroutine fixqg
    
subroutine fixsat(js,je)

use arrays_m                          ! Atmosphere dyamics prognostic arrays
use const_phys                        ! Physical constants
use cfrac_m                           ! Cloud fraction
use estab                             ! Liquid saturation function
use liqwpar_m                         ! Cloud water mixing ratios
use newmpar_m                         ! Grid parameters
use parm_m                            ! Model configuration
use sigs_m                            ! Atmosphere sigma levels

implicit none

integer, intent(in) :: js, je
integer k
real, dimension(js:je) :: qtot, tliq
real, dimension(js:je) :: pk, qsi, deles, qsl, qsw, fice
real, dimension(js:je) :: dqsdt, hlrvap, al, qc
real, parameter :: tice = 233.16

! requires qg_fix>=2
if ( qg_fix<=1 ) return

do k = 1,kl
  qtot(js:je) = max( qg(js:je,k) + qlg(js:je,k) + qfg(js:je,k), 0. )
  qc(js:je)   = max( qlg(js:je,k) + qfg(js:je,k), 0. )
  tliq(js:je) = t(js:je,k) - hlcp*qlg(js:je,k) - hlscp*qfg(js:je,k)
  
  where ( qfg(js:je,k)>1.e-8 )
    fice(js:je) = min( qfg(js:je,k)/(qfg(js:je,k)+qlg(js:je,k)), 1. )
  elsewhere
    fice(js:je) = 0.
  end where
  pk(js:je) = ps(js:je)*sig(k)
  qsi(js:je) = qsati(pk(js:je),tliq(js:je))
  deles(js:je) = esdiffx(tliq(js:je))
  qsl(js:je) = qsi(js:je) + epsil*deles(js:je)/pk(js:je)
  qsw(js:je) = fice(js:je)*qsi(js:je) + (1.-fice(js:je))*qsl(js:je)
  hlrvap(js:je) = (hl+fice(js:je)*hlf)/rvap
  dqsdt(js:je) = qsw(js:je)*hlrvap(js:je)/tliq(js:je)**2
  al(js:je) = 1./(1.+(hlcp+fice(js:je)*hlfcp)*dqsdt(js:je))
  qc(js:je) = max( al(js:je)*(qtot(js:je) - qsw(js:je)), qc(js:je) )
  where ( t(js:je,k)>=tice )
    qfg(js:je,k) = max( fice(js:je)*qc(js:je), 0. )  
    qlg(js:je,k) = max( qc(js:je)-qfg(js:je,k), 0. )
  end where

  qg(js:je,k) = max( qtot(js:je) - qlg(js:je,k) - qfg(js:je,k), 0. )
  t(js:je,k)  = tliq(js:je) + hlcp*qlg(js:je,k) + hlscp*qfg(js:je,k)
  where ( qlg(js:je,k)+qfg(js:je,k)>1.E-8 )
    stratcloud(js:je,k) = max( stratcloud(js:je,k), 1.E-8 )
  elsewhere
    stratcloud(js:je,k) = 0.  
  end where
end do

return
end subroutine fixsat    

!--------------------------------------------------------------
! Reset diagnostics for averaging period    
subroutine zero_nperavg(koundiag)

use aerosolldr, only :                   & ! LDR prognostic aerosols
     duste,dustwd,dustdd,dust_burden     &
    ,bce,bcwd,bcdd,bc_burden             &
    ,oce,ocwd,ocdd,oc_burden             &
    ,dmse,dms_burden                     &
    ,so2e,so2wd,so2dd,so2_burden         &
    ,so4e,so4wd,so4dd,so4_burden         &
    ,dmsso2o,so2so4o, salte,saltdd       &
    ,saltwd,salt_burden
use cable_ccam, only : ccycle              ! CABLE
use extraout_m                             ! Additional diagnostics
use histave_m                              ! Time average arrays
use morepbl_m                              ! Additional boundary layer diagnostics
use parm_m                                 ! Model configuration
use prec_m                                 ! Precipitation
use raddiag_m                              ! Radiation diagnostic
use soilsnow_m                             ! Soil, snow and surface data
use tracers_m                              ! Tracer data

implicit none

integer, intent(inout) :: koundiag

convh_ave(:,:)       = 0.
cbas_ave(:)          = 0.
ctop_ave(:)          = 0.
dew_ave(:)           = 0.
epan_ave(:)          = 0.
epot_ave(:)          = 0.
eg_ave(:)            = 0.
fg_ave(:)            = 0.
ga_ave(:)            = 0.
anthropogenic_ave(:) = 0.
urban_storage_ave(:) = 0.
anth_elecgas_ave(:)  = 0.
anth_heating_ave(:)  = 0.
anth_cooling_ave(:)  = 0.
!tasurban_ave(:)      = 0.
tmaxurban(:)         = urban_tas
tminurban(:)         = urban_tas
rnet_ave(:)          = 0.
sunhours(:)          = 0.
riwp_ave(:)          = 0.
rlwp_ave(:)          = 0.
rhscr_ave(:)         = 0.
tscr_ave(:)          = 0.
wb_ave(:,:)          = 0.
wbice_ave(:,:)       = 0.
taux_ave(:)          = 0.
tauy_ave(:)          = 0.

! radiation
koundiag             = 0
sint_ave(:)          = 0.
sot_ave(:)           = 0.
soc_ave(:)           = 0.
sgdn_ave(:)          = 0.
sgn_ave(:)           = 0.
rtu_ave(:)           = 0.
rtc_ave(:)           = 0.
rgdn_ave(:)          = 0.
rgn_ave(:)           = 0.
rgc_ave(:)           = 0.
sgc_ave(:)           = 0.
cld_ave(:)           = 0.
cll_ave(:)           = 0.
clm_ave(:)           = 0.
clh_ave(:)           = 0.
dni_ave(:)           = 0.

! zero evap, precip, precc, sno, runoff fields each nperavg (3/12/04) 
evap(:)              = 0.  
precip(:)            = 0.  ! converted to mm/day in outcdf
precc(:)             = 0.  ! converted to mm/day in outcdf
sno(:)               = 0.  ! converted to mm/day in outcdf
grpl(:)              = 0.  ! converted to mm/day in outcdf
runoff(:)            = 0.  ! converted to mm/day in outcdf
runoff_surface(:)    = 0.  ! converted to mm/day in outcdf
snowmelt(:)          = 0.  ! converted to mm/day in outcdf
cape_max(:)          = 0.
cape_ave(:)          = 0.

if ( ngas>0 ) then
  traver = 0.
end if

if ( ccycle/=0 ) then
  fnee_ave = 0.  
  fpn_ave  = 0.
  frd_ave  = 0.
  frp_ave  = 0.
  frpw_ave = 0.
  frpr_ave = 0.
  frs_ave  = 0.
  cnpp_ave = 0.
  cnbp_ave = 0.
  if ( diaglevel_carbon > 0 ) then
    fevc_ave = 0.
    plant_turnover_ave = 0.
    plant_turnover_wood_ave = 0.
  end if
end if

if ( abs(iaero)>=2 ) then
  duste         = 0.  ! Dust emissions
  dustdd        = 0.  ! Dust dry deposition
  dustwd        = 0.  ! Dust wet deposition
  dust_burden   = 0.  ! Dust burden
  bce           = 0.  ! Black carbon emissions
  bcdd          = 0.  ! Black carbon dry deposition
  bcwd          = 0.  ! Black carbon wet deposition
  bc_burden     = 0.  ! Black carbon burden
  oce           = 0.  ! Organic carbon emissions
  ocdd          = 0.  ! Organic carbon dry deposition
  ocwd          = 0.  ! Organic carbon wet deposition
  oc_burden     = 0.  ! Organic carbon burden
  dmse          = 0.  ! DMS emissions
  dmsso2o       = 0.  ! DMS -> SO2 oxidation
  so2e          = 0.  ! SO2 emissions
  so2so4o       = 0.  ! SO2 -> SO4 oxidation
  so2dd         = 0.  ! SO2 dry deposition
  so2wd         = 0.  ! SO2 wet deposiion
  so4e          = 0.  ! SO4 emissions
  so4dd         = 0.  ! SO4 dry deposition
  so4wd         = 0.  ! SO4 wet deposition
  dms_burden    = 0.  ! DMS burden
  so2_burden    = 0.  ! SO2 burden
  so4_burden    = 0.  ! SO4 burden
  salte         = 0.  ! Salt emissions
  saltdd        = 0.  ! Salt dry deposition
  saltwd        = 0.  ! Salt wet deposition
  salt_burden   = 0.  ! Salt burden
end if

return
end subroutine zero_nperavg
    
!--------------------------------------------------------------
! Reset diagnostics for averaging period    
subroutine zero_nperhour

use histave_m                              ! Time average arrays

implicit none

prhour(:) = 0.

return
end subroutine zero_nperhour
    
    
!--------------------------------------------------------------
! Reset diagnostics for daily averages    
subroutine zero_nperday

use histave_m                              ! Time average arrays
use parm_m                                 ! Model configuration
use prec_m                                 ! Precipitation
use screen_m                               ! Screen level diagnostics

implicit none

rndmax(:)   = 0.
prhmax(:)   = 0.
tmaxscr(:)  = tscrn(:) 
tminscr(:)  = tscrn(:) 
rhmaxscr(:) = rhscrn(:) 
rhminscr(:) = rhscrn(:) 
u10max(:)   = 0.
v10max(:)   = 0.
u1max(:)    = 0.
v1max(:)    = 0.
u2max(:)    = 0.
v2max(:)    = 0.
rnd_3hr(:,8)= 0.       ! i.e. rnd24(:)=0.

if ( nextout>=4 ) then
  call setllp ! reset once per day
end if

return
end subroutine zero_nperday
    
!--------------------------------------------------------------
! Update diagnostics for averaging period    
subroutine calculate_timeaverage(koundiag)

use aerosolldr, only :                   & ! LDR prognostic aerosols
     duste,dustwd,dustdd,dust_burden     &
    ,bce,bcwd,bcdd,bc_burden             &
    ,oce,ocwd,ocdd,oc_burden             &
    ,dmse,dms_burden                     &
    ,so2e,so2wd,so2dd,so2_burden         &
    ,so4e,so4wd,so4dd,so4_burden         &
    ,dmsso2o,so2so4o,salte,saltdd        &
    ,saltwd,salt_burden
use arrays_m                               ! Atmosphere dyamics prognostic arrays
use cable_ccam, only : ccycle              ! CABLE
use carbpools_m, only : fnee,fpn,frd,frp & ! Carbon pools
    ,frpw,frpr,frs,cnpp,cnbp,fevc        &
    ,plant_turnover,plant_turnover_wood
use extraout_m                             ! Additional diagnostics
use histave_m                              ! Time average arrays
use mlo, only : mlodiag                    ! Ocean physics and prognostic arrays
use morepbl_m                              ! Additional boundary layer diagnostics
use newmpar_m                              ! Grid parameters
use nharrs_m                               ! Non-hydrostatic atmosphere arrays
use outcdf                                 ! Output file routines
use parm_m                                 ! Model configuration
use pbl_m                                  ! Boundary layer arrays
use prec_m                                 ! Precipitation
use raddiag_m                              ! Radiation diagnostic
use screen_m                               ! Screen level diagnostics
use soilsnow_m                             ! Soil, snow and surface data
use tracers_m                              ! Tracer data
use work3_m                                ! Mk3 land-surface diagnostic arrays

implicit none

integer, intent(inout) :: koundiag
integer iq, k
real, dimension(ifull) :: spare1, spare2

tmaxscr(1:ifull)           = max( tmaxscr(1:ifull), tscrn )
tminscr(1:ifull)           = min( tminscr(1:ifull), tscrn )
rhmaxscr(1:ifull)          = max( rhmaxscr(1:ifull), rhscrn )
rhminscr(1:ifull)          = min( rhminscr(1:ifull), rhscrn )
rndmax(1:ifull)            = max( rndmax(1:ifull), condx )
prhour(1:ifull)            = prhour(1:ifull) + condx/3600. ! condx/dt*dt/3600 to give kg/m2/hr
prhmax(1:ifull)            = max( prhmax(1:ifull), prhour )
cape_max(1:ifull)          = max( cape_max(1:ifull), cape )
cape_ave(1:ifull)          = cape_ave(1:ifull) + cape
dew_ave(1:ifull)           = dew_ave(1:ifull) - min( 0., eg )    
epan_ave(1:ifull)          = epan_ave(1:ifull) + epan
epot_ave(1:ifull)          = epot_ave(1:ifull) + epot 
eg_ave(1:ifull)            = eg_ave(1:ifull) + eg    
fg_ave(1:ifull)            = fg_ave(1:ifull) + fg
ga_ave(1:ifull)            = ga_ave(1:ifull) + ga
anthropogenic_ave(1:ifull) = anthropogenic_ave(1:ifull) + anthropogenic_flux
urban_storage_ave(1:ifull) = urban_storage_ave(1:ifull) + urban_storage_flux
anth_elecgas_ave(1:ifull)  = anth_elecgas_ave(1:ifull) + urban_elecgas_flux
anth_heating_ave(1:ifull)  = anth_heating_ave(1:ifull) + urban_heating_flux
anth_cooling_ave(1:ifull)  = anth_cooling_ave(1:ifull) + urban_cooling_flux
tmaxurban(1:ifull)         = max( tmaxurban(1:ifull), urban_tas )
tminurban(1:ifull)         = min( tminurban(1:ifull), urban_tas )
rnet_ave(1:ifull)          = rnet_ave(1:ifull) + rnet
tscr_ave(1:ifull)          = tscr_ave(1:ifull) + tscrn 
rhscr_ave(1:ifull)         = rhscr_ave(1:ifull) + rhscrn 
wb_ave(1:ifull,1:ms)       = wb_ave(1:ifull,1:ms) + wb
wbice_ave(1:ifull,1:ms)    = wbice_ave(1:ifull,1:ms) + wbice
taux_ave(1:ifull)          = taux_ave(1:ifull) + taux
tauy_ave(1:ifull)          = tauy_ave(1:ifull) + tauy

spare1(:) = u(1:ifull,1)**2 + v(1:ifull,1)**2
spare2(:) = u(1:ifull,2)**2 + v(1:ifull,2)**2
do iq = 1,ifull
  if ( u10(iq)**2 > u10max(iq)**2 + v10max(iq)**2 ) then
    u10max(iq) = u10(iq)*u(iq,1)/max(.001,sqrt(spare1(iq)))
    v10max(iq) = u10(iq)*v(iq,1)/max(.001,sqrt(spare1(iq)))
  end if
  if ( spare1(iq) > u1max(iq)**2+v1max(iq)**2 ) then
    u1max(iq) = u(iq,1)
    v1max(iq) = v(iq,1)
  end if
  if ( spare2(iq) > u2max(iq)**2+v2max(iq)**2 ) then
    u2max(iq) = u(iq,2)
    v2max(iq) = v(iq,2)
  end if
end do

if ( ngas>0 ) then
  traver(:,:,1:ngas) = traver(:,:,1:ngas) + tr(:,:,1:ngas)
end if

if ( ccycle/=0 ) then
  fnee_ave(1:ifull) = fnee_ave(1:ifull) + fnee  
  fpn_ave(1:ifull)  = fpn_ave(1:ifull) + fpn
  frd_ave(1:ifull)  = frd_ave(1:ifull) + frd
  frp_ave(1:ifull)  = frp_ave(1:ifull) + frp
  frpw_ave(1:ifull) = frpw_ave(1:ifull) + frpw
  frpr_ave(1:ifull) = frpr_ave(1:ifull) + frpr
  frs_ave(1:ifull)  = frs_ave(1:ifull) + frs
  cnpp_ave(1:ifull) = cnpp_ave(1:ifull) + cnpp
  cnbp_ave(1:ifull) = cnbp_ave(1:ifull) + cnbp
  if ( diaglevel_carbon > 0 ) then
    fevc_ave(1:ifull) = fevc_ave(1:ifull) + fevc
    plant_turnover_ave(1:ifull)      = plant_turnover_ave(1:ifull) + plant_turnover
    plant_turnover_wood_ave(1:ifull) = plant_turnover_wood_ave(1:ifull) + plant_turnover_wood
  end if
end if

sgn_ave(1:ifull)   = sgn_ave(1:ifull)  + sgsave(1:ifull)
sgdn_ave(1:ifull)  = sgdn_ave(1:ifull) + sgdn(1:ifull)
if ( .not.always_mspeca ) then
  sint_ave(1:ifull)  = sint_ave(1:ifull) + sint(1:ifull)
  sot_ave(1:ifull)   = sot_ave(1:ifull)  + sout(1:ifull)
  soc_ave(1:ifull)   = soc_ave(1:ifull)  + soutclr(1:ifull)
  rtu_ave(1:ifull)   = rtu_ave(1:ifull)  + rt(1:ifull)
  rtc_ave(1:ifull)   = rtc_ave(1:ifull)  + rtclr(1:ifull)
  rgn_ave(1:ifull)   = rgn_ave(1:ifull)  + rgn(1:ifull)
  rgc_ave(1:ifull)   = rgc_ave(1:ifull)  + rgclr(1:ifull)
  rgdn_ave(1:ifull)  = rgdn_ave(1:ifull) + rgdn(1:ifull)
  sgc_ave(1:ifull)   = sgc_ave(1:ifull)  + sgclr(1:ifull)
  cld_ave(1:ifull)   = cld_ave(1:ifull)  + cloudtot(1:ifull)
  cll_ave(1:ifull)   = cll_ave(1:ifull)  + cloudlo(1:ifull)
  clm_ave(1:ifull)   = clm_ave(1:ifull)  + cloudmi(1:ifull)
  clh_ave(1:ifull)   = clh_ave(1:ifull)  + cloudhi(1:ifull)
end if
dni_ave(1:ifull)   = dni_ave(1:ifull)  + dni(1:ifull)
where ( sgdn(1:ifull)>120. )
  sunhours(1:ifull) = sunhours(1:ifull) + 86400.
end where

if ( ktau==ntau .or. mod(ktau,nperavg)==0 ) then
  cape_ave(1:ifull)          = cape_ave(1:ifull)/min(ntau,nperavg)
  dew_ave(1:ifull)           = dew_ave(1:ifull)/min(ntau,nperavg)
  epan_ave(1:ifull)          = epan_ave(1:ifull)/min(ntau,nperavg)
  epot_ave(1:ifull)          = epot_ave(1:ifull)/min(ntau,nperavg)
  eg_ave(1:ifull)            = eg_ave(1:ifull)/min(ntau,nperavg)
  fg_ave(1:ifull)            = fg_ave(1:ifull)/min(ntau,nperavg)
  ga_ave(1:ifull)            = ga_ave(1:ifull)/min(ntau,nperavg)   
  anthropogenic_ave(1:ifull) = anthropogenic_ave(1:ifull)/min(ntau,nperavg)
  urban_storage_ave(1:ifull) = urban_storage_ave(1:ifull)/min(ntau,nperavg)
  anth_elecgas_ave(1:ifull)  = anth_elecgas_ave(1:ifull)/min(ntau,nperavg)
  anth_heating_ave(1:ifull)  = anth_heating_ave(1:ifull)/min(ntau,nperavg)
  anth_cooling_ave(1:ifull)  = anth_cooling_ave(1:ifull)/min(ntau,nperavg) 
  rnet_ave(1:ifull)          = rnet_ave(1:ifull)/min(ntau,nperavg)
  sunhours(1:ifull)          = sunhours(1:ifull)/min(ntau,nperavg)
  riwp_ave(1:ifull)          = riwp_ave(1:ifull)/min(ntau,nperavg)
  rlwp_ave(1:ifull)          = rlwp_ave(1:ifull)/min(ntau,nperavg)
  tscr_ave(1:ifull)          = tscr_ave(1:ifull)/min(ntau,nperavg)
  rhscr_ave(1:ifull)         = rhscr_ave(1:ifull)/min(ntau,nperavg)
  do k = 1,ms
    wb_ave(1:ifull,k)    = wb_ave(1:ifull,k)/min(ntau,nperavg)
    wbice_ave(1:ifull,k) = wbice_ave(1:ifull,k)/min(ntau,nperavg)
  end do
  taux_ave(1:ifull)   = taux_ave(1:ifull)/min(ntau,nperavg)
  tauy_ave(1:ifull)   = tauy_ave(1:ifull)/min(ntau,nperavg)
  sgn_ave(1:ifull)    = sgn_ave(1:ifull)/min(ntau,nperavg)  ! Dec07 because of solar fit
  sgdn_ave(1:ifull)   = sgdn_ave(1:ifull)/min(ntau,nperavg) ! because of solar fit
  if ( always_mspeca ) then
    sint_ave(1:ifull)   = sint_ave(1:ifull)/max(koundiag,1)
    sot_ave(1:ifull)    = sot_ave(1:ifull)/max(koundiag,1)
    soc_ave(1:ifull)    = soc_ave(1:ifull)/max(koundiag,1)
    rtu_ave(1:ifull)    = rtu_ave(1:ifull)/max(koundiag,1)
    rtc_ave(1:ifull)    = rtc_ave(1:ifull)/max(koundiag,1)
    rgdn_ave(1:ifull)   = rgdn_ave(1:ifull)/max(koundiag,1)
    rgn_ave(1:ifull)    = rgn_ave(1:ifull)/max(koundiag,1)
    rgc_ave(1:ifull)    = rgc_ave(1:ifull)/max(koundiag,1)
    sgc_ave(1:ifull)    = sgc_ave(1:ifull)/max(koundiag,1)
    cld_ave(1:ifull)    = cld_ave(1:ifull)/max(koundiag,1)
    cll_ave(1:ifull)    = cll_ave(1:ifull)/max(koundiag,1)
    clm_ave(1:ifull)    = clm_ave(1:ifull)/max(koundiag,1)
    clh_ave(1:ifull)    = clh_ave(1:ifull)/max(koundiag,1)      
  else
    sint_ave(1:ifull)   = sint_ave(1:ifull)/min(ntau,nperavg)
    sot_ave(1:ifull)    = sot_ave(1:ifull)/min(ntau,nperavg)
    soc_ave(1:ifull)    = soc_ave(1:ifull)/min(ntau,nperavg)
    rtu_ave(1:ifull)    = rtu_ave(1:ifull)/min(ntau,nperavg)
    rtc_ave(1:ifull)    = rtc_ave(1:ifull)/min(ntau,nperavg)
    rgdn_ave(1:ifull)   = rgdn_ave(1:ifull)/min(ntau,nperavg)
    rgn_ave(1:ifull)    = rgn_ave(1:ifull)/min(ntau,nperavg)
    rgc_ave(1:ifull)    = rgc_ave(1:ifull)/min(ntau,nperavg)
    sgc_ave(1:ifull)    = sgc_ave(1:ifull)/min(ntau,nperavg)
    cld_ave(1:ifull)    = cld_ave(1:ifull)/min(ntau,nperavg)
    cll_ave(1:ifull)    = cll_ave(1:ifull)/min(ntau,nperavg)
    clm_ave(1:ifull)    = clm_ave(1:ifull)/min(ntau,nperavg)
    clh_ave(1:ifull)    = clh_ave(1:ifull)/min(ntau,nperavg)
  end if
  dni_ave(1:ifull)    = dni_ave(1:ifull)/min(ntau,nperavg) 
  cbas_ave(1:ifull)   = 1.1 - cbas_ave(1:ifull)/max(1.e-4,precc(:))  ! 1.1 for no precc
  ctop_ave(1:ifull)   = 1.1 - ctop_ave(1:ifull)/max(1.e-4,precc(:))  ! 1.1 for no precc
 
  if ( ngas>0 ) then
    traver(1:ifull,1:kl,1:ngas) = traver(1:ifull,1:kl,1:ngas)/min(ntau,nperavg)
  end if

  if ( ccycle/=0 ) then
    fnee_ave(1:ifull)   = fnee_ave(1:ifull)/min(ntau,nperavg)  
    fpn_ave(1:ifull)    = fpn_ave(1:ifull)/min(ntau,nperavg)
    frd_ave(1:ifull)    = frd_ave(1:ifull)/min(ntau,nperavg)
    frp_ave(1:ifull)    = frp_ave(1:ifull)/min(ntau,nperavg)
    frpw_ave(1:ifull)   = frpw_ave(1:ifull)/min(ntau,nperavg)
    frpr_ave(1:ifull)   = frpr_ave(1:ifull)/min(ntau,nperavg)
    frs_ave(1:ifull)    = frs_ave(1:ifull)/min(ntau,nperavg)
    cnpp_ave(1:ifull)   = cnpp_ave(1:ifull)/min(ntau,nperavg)
    cnbp_ave(1:ifull)   = cnbp_ave(1:ifull)/min(ntau,nperavg)
    if ( diaglevel_carbon > 0 ) then
      fevc_ave(1:ifull)   = fevc_ave(1:ifull)/min(ntau,nperavg)
      plant_turnover_ave(1:ifull)      = plant_turnover_ave(1:ifull)/min(ntau,nperavg)
      plant_turnover_wood_ave(1:ifull) = plant_turnover_wood_ave(1:ifull)/min(ntau,nperavg)
    end if
  end if
   
  if ( abs(iaero)>=2 ) then
    duste         = duste/min(ntau,nperavg)        ! Dust emissions
    dustdd        = dustdd/min(ntau,nperavg)       ! Dust dry deposition
    dustwd        = dustwd/min(ntau,nperavg)       ! Dust wet deposition
    dust_burden   = dust_burden/min(ntau,nperavg)  ! Dust burden
    bce           = bce/min(ntau,nperavg)          ! Black carbon emissions
    bcdd          = bcdd/min(ntau,nperavg)         ! Black carbon dry deposition
    bcwd          = bcwd/min(ntau,nperavg)         ! Black carbon wet deposition
    bc_burden     = bc_burden/min(ntau,nperavg)    ! Black carbon burden
    oce           = oce/min(ntau,nperavg)          ! Organic carbon emissions
    ocdd          = ocdd/min(ntau,nperavg)         ! Organic carbon dry deposition
    ocwd          = ocwd/min(ntau,nperavg)         ! Organic carbon wet deposition
    oc_burden     = oc_burden/min(ntau,nperavg)    ! Organic carbon burden
    dmse          = dmse/min(ntau,nperavg)         ! DMS emissions
    dmsso2o       = dmsso2o/min(ntau,nperavg)      ! DMS -> SO2 oxidation
    so2e          = so2e/min(ntau,nperavg)         ! SO2 emissions
    so2so4o       = so2so4o/min(ntau,nperavg)      ! SO2 -> SO4 oxidation
    so2dd         = so2dd/min(ntau,nperavg)        ! SO2 dry deposition
    so2wd         = so2wd/min(ntau,nperavg)        ! SO2 wet deposiion
    so4e          = so4e/min(ntau,nperavg)         ! SO4 emissions
    so4dd         = so4dd/min(ntau,nperavg)        ! SO4 dry deposition
    so4wd         = so4wd/min(ntau,nperavg)        ! SO4 wet deposition
    dms_burden    = dms_burden/min(ntau,nperavg)   ! DMS burden
    so2_burden    = so2_burden/min(ntau,nperavg)   ! SO2 burden
    so4_burden    = so4_burden/min(ntau,nperavg)   ! SO4 burden
    salte         = salte/min(ntau,nperavg)        ! Salt emissions
    saltdd        = saltdd/min(ntau,nperavg)       ! Salt dry deposition
    saltwd        = saltwd/min(ntau,nperavg)       ! Salt wet deposition
    salt_burden   = salt_burden/min(ntau,nperavg)  ! Salt burden
  end if

end if    ! (ktau==ntau.or.mod(ktau,nperavg)==0)

return
end subroutine calculate_timeaverage

!--------------------------------------------------------------
! output diagnostics to log file    
subroutine write_diagnostics(mins_gmt,nmaxprsav)

use arrays_m                               ! Atmosphere dyamics prognostic arrays
use cc_mpi                                 ! CC MPI routines
use cfrac_m                                ! Cloud fraction
use const_phys                             ! Physical constants
use dates_m                                ! Date data
use diag_m                                 ! Diagnostic routines
use estab                                  ! Liquid saturation function
use extraout_m                             ! Additional diagnostics
use histave_m                              ! Time average arrays
use kuocomb_m                              ! JLM convection
use liqwpar_m                              ! Cloud water mixing ratios
use morepbl_m                              ! Additional boundary layer diagnostics
use newmpar_m                              ! Grid parameters
use nsibd_m                                ! Land-surface arrays
use parm_m                                 ! Model configuration
use pbl_m                                  ! Boundary layer arrays
use prec_m                                 ! Precipitation
use raddiag_m                              ! Radiation diagnostic
use screen_m                               ! Screen level diagnostics
use sigs_m                                 ! Atmosphere sigma levels
use soil_m                                 ! Soil and surface data
use soilsnow_m                             ! Soil, snow and surface data
use tracers_m                              ! Tracer data
use vegpar_m                               ! Vegetation arrays
use vvel_m                                 ! Additional vertical velocity
use work2_m                                ! Diagnostic arrays
use work3_m                                ! Mk3 land-surface diagnostic arrays
use xyzinfo_m                              ! Grid coordinate arrays

implicit none

integer, intent(in) :: mins_gmt, nmaxprsav
integer iq, k, isoil
real, dimension(ifull,kl) :: dums
real, dimension(kl) :: spmean
real, dimension(9) :: temparray, gtemparray
real qtot, pwater, es, psavge, spavge, pslavge
real preccavge, precavge, gke, clhav, cllav
real clmav, cltav

if ( mod(ktau,nmaxpr)==0 .and. mydiag ) then
  write(6,*)
  write (6,"('ktau =',i5,' gmt(h,m):',f6.2,i5,' runtime(h,m):',f7.2,i6)") ktau,timeg,mins_gmt,timer,mtimer
  ! some surface (or point) diagnostics
  isoil = isoilm(idjd)
  write(6,*) 'land,isoil,ivegt,isflag ',land(idjd),isoil,ivegt(idjd),isflag(idjd)
  write (6,"('snage,snowd,alb   ',f8.4,2f8.2)") snage(idjd),snowd(idjd),albvisnir(idjd,1)
  write (6,"('sicedep,fracice,runoff ',3f8.2)") sicedep(idjd),fracice(idjd),runoff(idjd)
  write (6,"('tgg(1-6)   ',9f8.2)") (tgg(idjd,k),k=1,6)
  write (6,"('tggsn(1-3) ',9f8.2)") (tggsn(idjd,k),k=1,3)
  write (6,"('wb(1-6)    ',9f8.3)") (wb(idjd,k),k=1,6)
  write (6,"('wbice(1-6) ',9f8.3)") (wbice(idjd,k),k=1,6)
  write (6,"('smass(1-3) ',9f8.2)") (smass(idjd,k),k=1,3) ! as mm of water
  write (6,"('ssdn(1-3)  ',9f8.2)") (ssdn(idjd,k),k=1,3)
  iq = idjd
  pwater = 0.   ! in mm
  do k = 1,kl
    qtot   = qg(iq,k)+qlg(iq,k)+qfg(iq,k)
    pwater = pwater-dsig(k)*qtot*ps(iq)/grav
  enddo
  write (6,"('pwater,condc,condx,rndmax,rmc',9f8.3)") pwater,condc(idjd),condx(idjd),rndmax(idjd),cansto(idjd)
  write (6,"('wetfac,sno,evap,precc,precip',6f8.2)") wetfac(idjd),sno(idjd),evap(idjd),precc(idjd),precip(idjd)
  write (6,"('tmin,tmax,tscr,tss,tpan',9f8.2)") tminscr(idjd),tmaxscr(idjd),tscrn(idjd),tss(idjd),tpan(idjd)
  write (6,"('u10,ustar,pblh',9f8.2)") u10(idjd),ustar(idjd),pblh(idjd)
  write (6,"('ps,qgscrn',5f8.2,f8.3)") .01*ps(idjd),1000.*qgscrn(idjd)
  write (6,"('dew_,eg_,epot,epan,eg,fg,ga',9f8.2)") dew_ave(idjd),eg_ave(idjd),epot(idjd),epan(idjd),eg(idjd),fg(idjd),ga(idjd)
  write (6,"('zo,cduv',2f8.5)") zo(idjd),cduv(idjd)/vmod(idjd)
  write (6,"('slwa,sint,sg,rt,rg    ',9f8.2)") slwa(idjd),sint(idjd),sgsave(idjd),rt(idjd),rgsave(idjd)
  write (6,"('cll,clm,clh,clt ',9f8.2)") cloudlo(idjd),cloudmi(idjd),cloudhi(idjd),cloudtot(idjd)
  write (6,"('u10max,v10max,rhmin,rhmax   ',9f8.2)") u10max(iq),v10max(iq),rhminscr(iq),rhmaxscr(iq)
  write (6,"('kbsav,ktsav,convpsav ',2i3,f8.4,9f8.2)") kbsav(idjd),ktsav(idjd),convpsav(idjd)
  spmean(:) = t(idjd,:)
  write (6,"('t   ',9f8.3/4x,9f8.3)") spmean(:)
  spmean(:) = u(idjd,:)
  write (6,"('u   ',9f8.3/4x,9f8.3)") spmean(:)
  spmean(:) = v(idjd,:)
  write (6,"('v   ',9f8.3/4x,9f8.3)") spmean(:)
  spmean(:) = qg(idjd,:)
  write (6,"('qg  ',9f8.3/4x,9f8.3)") spmean(:)
  spmean(:) = qfg(idjd,:)
  write (6,"('qf  ',9f8.3/4x,9f8.3)") spmean(:)
  spmean(:) = qlg(idjd,:)
  write (6,"('ql  ',9f8.3/4x,9f8.3)") spmean(:)
  spmean(:) = cfrac(idjd,:)
  write (6,"('cfrac',9f8.3/5x,9f8.3)") spmean(:)
  do k = 1,kl
    es        = establ(t(idjd,k))
    spmean(k) = 100.*qg(idjd,k)*max(ps(idjd)*sig(k)-es,1.)/(.622*es) ! max as for convjlm
  enddo
  write (6,"('rh  ',9f8.3/4x,9f8.3)") spmean(:)
  spmean(:) = ps(idjd)*dpsldt(idjd,:)
  write (6,"('omgf ',9f8.3/5x,9f8.3)") spmean(:) ! in Pa/s
  write (6,"('sdot ',9f8.3/5x,9f8.3)") sdot(idjd,1:kl)
  if ( nextout >= 4 ) then
    write (6,"('xlat,long,pres ',3f8.2)") tr(idjd,nlv,ngas+1),tr(idjd,nlv,ngas+2),tr(idjd,nlv,ngas+3)
  end if
endif  ! (mod(ktau,nmaxpr)==0.and.mydiag)
  
if ( ndi==-ktau ) then
  nmaxpr = 1         ! diagnostic prints; reset 6 lines on
  if ( ndi2==0 ) ndi2 = ktau + 40
endif
if ( ktau==ndi2 ) then
  if ( myid==0 ) write(6,*) 'reset nmaxpr'
  nmaxpr = nmaxprsav
endif
if ( mod(ktau,nmaxpr)==0 .or. ktau==ntau ) then
  call maxmin(u,' u',ktau,1.,kl)
  call maxmin(v,' v',ktau,1.,kl)
  dums(:,:) = u(1:ifull,:)**2 + v(1:ifull,:)**2 ! 3D
  call average(dums,spmean,spavge)
  do k = 1,kl
    spmean(k) = sqrt(spmean(k))
  enddo
  dums(1:ifull,1:kl) = sqrt(dums(1:ifull,1:kl)) ! 3D
  spavge = sqrt(spavge)
  call maxmin(dums,'sp',ktau,1.,kl)
  call maxmin(t,' t',ktau,1.,kl)
  call maxmin(qg,'qg',ktau,1.e3,kl)
  call maxmin(qfg,'qf',ktau,1.e3,kl)
  call maxmin(qlg,'ql',ktau,1.e3,kl)
  call maxmin(sdot,'sd',ktau,1.,kl)  ! grid length units 
  if ( myid==0 ) then
    write(6,'("spmean ",9f8.3)') spmean
    write(6,'("spavge ",f8.3)') spavge
  end if
  dums = qg(1:ifull,:)
  call average(dums,spmean,spavge)
  if ( myid==0 ) then
    write(6,'("qgmean ",9f8.5)') spmean
    write(6,'("qgavge ",f8.5)') spavge
  end if
  call maxmin(wb,'wb',ktau,1.,ms)
  call maxmin(tggsn,'tggsn',ktau,1.,3)
  call maxmin(tgg,'tg',ktau,1.,ms)
  call maxmin(tss,'ts',ktau,1.,1)
  call maxmin(pblh,'pb',ktau,1.,1)
  call maxmin(precip,'pr',ktau,1.,1)
  call maxmin(precc,'pc',ktau,1.,1)
  call maxmin(convpsav,'co',ktau,1.,1)
  call maxmin(sno,'sn',ktau,1.,1)        ! as mm during timestep
  call maxmin(rhscrn,'rh',ktau,1.,1)
  call maxmin(ps,'ps',ktau,.01,1)
  psavge    = sum(ps(1:ifull)*wts(1:ifull))
  pslavge   = sum(psl(1:ifull)*wts(1:ifull))
  preccavge = sum(precc(1:ifull)*wts(1:ifull))
  precavge  = sum(precip(1:ifull)*wts(1:ifull))
  ! KE calculation, not taking into account pressure weighting
  gke = 0.
  do k = 1,kl
    gke = gke - sum( 0.5 * wts(1:ifull) * dsig(k) * ( u(1:ifull,k)**2 + v(1:ifull,k)**2 ) )
  end do
  cllav = sum(wts(1:ifull)*cloudlo(1:ifull))
  clmav = sum(wts(1:ifull)*cloudmi(1:ifull))
  clhav = sum(wts(1:ifull)*cloudhi(1:ifull))
  cltav = sum(wts(1:ifull)*cloudtot(1:ifull))

  ! All this combined into a single reduction
  temparray = (/ psavge, pslavge, preccavge, precavge, gke, cllav, clmav,clhav, cltav /)
  call ccmpi_reduce(temparray(1:9),gtemparray(1:9),"sum",0,comm_world)
  if ( myid==0 ) then
    write(6,97) gtemparray(1:5) ! psavge,pslavge,preccavge,precavge,gke
97  format(' average ps, psl, precc, prec, gke: ',f10.2,f10.6,2f6.2,f7.2)
    write(6,971) gtemparray(6:9) ! cllav,clmav,clhav,cltav
971 format(' global_average cll, clm, clh, clt: ',4f6.2)
  end if
  if ( mydiag ) then
    write(6,98) ktau,diagvals(ps)
98  format(i7,' ps diag:',9f9.1)
    if ( t(idjd,kl)>258. ) then
      write(6,*) 't(idjd,kl) > 258. for idjd = ',idjd
      write(6,91) ktau,(t(idjd,k),k=kl-8,kl)
91    format(i7,'    t',9f7.2)
      write(6,92) ktau,(sdot(idjd,k),k=kl-8,kl)
92    format(i7,' sdot',9f7.3)
    end if             ! (t(idjd,kl)>258.)
  end if               ! myid==0
endif                  ! (mod(ktau,nmaxpr)==0)

return
end subroutine write_diagnostics
    
!--------------------------------------------------------------------
! Update misc diagnostics
    
subroutine update_misc

use arrays_m                          ! Atmosphere dyamics prognostic arrays
use cc_omp                            ! CC OpenMP routines
use const_phys                        ! Physical constants
use morepbl_m                         ! Additional boundary layer diagnostics
use newmpar_m                         ! Grid parameters
use parm_m                            ! Model configuration
use sigs_m                            ! Atmosphere sigma levels

implicit none

integer tile, js, je, iq, k, k250m, k150m
real xx
real, dimension(kl) :: phi

k150m = 0
k250m = 0

! special output for wind farms
if ( diaglevel_pbl>3 .or. surf_windfarm==1 ) then
!$omp do schedule(static) private(js,je,iq,k,k150m,k250m,xx,phi)
  do tile = 1,ntiles
    js = (tile-1)*imax + 1
    je = tile*imax  
    do iq = js,je
      phi(1) = bet(1)*t(iq,1)  
      do k = 2,kl
        phi(k) = phi(k-1) + bet(k)*t(iq,k) + betm(k)*t(iq,k-1)  
      end do    
      do k = 1,kl-1  
        if ( phi(k)/grav<150. ) then
          k150m = k
        end if
        if ( phi(k)/grav<250. ) then
          k250m = k
        else
          exit
        end if
      end do
      xx = (150.*grav-phi(k150m))/(phi(k150m+1)-phi(k150m))
      ua150(iq) = u(iq,k150m)*(1.-xx) + u(iq,k150m+1)*xx
      va150(iq) = v(iq,k150m)*(1.-xx) + v(iq,k150m+1)*xx      
      xx = (250.*grav-phi(k250m))/(phi(k250m+1)-phi(k250m))
      ua250(iq) = u(iq,k250m)*(1.-xx) + u(iq,k250m+1)*xx
      va250(iq) = v(iq,k250m)*(1.-xx) + v(iq,k250m+1)*xx
    end do  
  end do  
!$omp end do nowait
end if ! diaglevel_pbl>3 .or. surf_windfarm==1

return
end subroutine update_misc
    
!-------------------------------------------------------------------- 
! Check for NaN errors
subroutine nantest(message,js,je)

use aerosolldr, only : xtg,naero      ! LDR prognostic aerosols
use arrays_m                          ! Atmosphere dyamics prognostic arrays
use cc_mpi                            ! CC MPI routines
use cfrac_m                           ! Cloud fraction
use extraout_m                        ! Additional diagnostics
use liqwpar_m                         ! Cloud water mixing ratios
use morepbl_m                         ! Additional boundary layer diagnostics
use newmpar_m                         ! Grid parameters
use parm_m                            ! Model configuration
use pbl_m                             ! Boundary layer arrays
use work2_m                           ! Diagnostic arrays
use work3f_m                          ! Grid work arrays

implicit none

integer, intent(in) :: js, je
integer, dimension(2) :: posmin, posmax
integer, dimension(3) :: posmin3, posmax3
character(len=*), intent(in) :: message

if ( qg_fix<=-1 ) return

if ( js<1 .or. je>ifull ) then
  write(6,*) "ERROR: Invalid index for nantest - ",trim(message)
  call ccmpi_abort(-1)
end if

if ( any(t(js:je,1:kl)/=t(js:je,1:kl)) ) then
  write(6,*) "ERROR: NaN detected in t on myid=",myid," at ",trim(message)
  call ccmpi_abort(-1)
end if

if ( any(t(js:je,1:kl)<75.) .or. any(t(js:je,1:kl)>425.) ) then
  write(6,*) "ERROR: Out-of-range detected in t on myid=",myid," at ",trim(message)
  write(6,*) "minval,maxval ",minval(t(js:je,1:kl)),maxval(t(js:je,1:kl))
  posmin = minloc(t(js:je,1:kl))
  posmax = maxloc(t(js:je,1:kl))
  posmin(1) = posmin(1) + js - 1
  posmax(1) = posmax(1) + js - 1
  posmin(1) = iq2iqg(posmin(1))
  posmax(1) = iq2iqg(posmax(1))
  write(6,*) "minloc,maxloc ",posmin,posmax
  call ccmpi_abort(-1)
end if

if ( any(u(js:je,1:kl)/=u(js:je,1:kl)) ) then
  write(6,*) "ERROR: NaN detected in u on myid=",myid," at ",trim(message)
  call ccmpi_abort(-1)
end if

if ( any(u(js:je,1:kl)<-400.) .or. any(u(js:je,1:kl)>400.) ) then
  write(6,*) "ERROR: Out-of-range detected in u on myid=",myid," at ",trim(message)
  write(6,*) "minval,maxval ",minval(u(js:je,1:kl)),maxval(u(js:je,1:kl))
  posmin = minloc(u(js:je,1:kl))
  posmax = maxloc(u(js:je,1:kl))
  posmin(1) = posmin(1) + js - 1
  posmax(1) = posmax(1) + js - 1
  posmin(1) = iq2iqg(posmin(1))
  posmax(1) = iq2iqg(posmax(1))
  write(6,*) "minloc,maxloc ",posmin,posmax
  call ccmpi_abort(-1) 
end if

if ( any(v(js:je,1:kl)/=v(js:je,1:kl)) ) then
  write(6,*) "ERROR: NaN detected in v on myid=",myid," at ",trim(message)
  call ccmpi_abort(-1)
end if

if ( any(v(js:je,1:kl)<-400.) .or. any(v(js:je,1:kl)>400.) ) then
  write(6,*) "ERROR: Out-of-range detected in v on myid=",myid," at ",trim(message)
  write(6,*) "minval,maxval ",minval(v(js:je,1:kl)),maxval(v(js:je,1:kl))
  posmin = minloc(v(js:je,1:kl))
  posmax = maxloc(v(js:je,1:kl))
  posmin(1) = posmin(1) + js - 1
  posmax(1) = posmax(1) + js - 1
  posmin(1) = iq2iqg(posmin(1))
  posmax(1) = iq2iqg(posmax(1))
  write(6,*) "minloc,maxloc ",posmin,posmax
  call ccmpi_abort(-1) 
end if

if ( any(qg(js:je,1:kl)/=qg(js:je,1:kl)) ) then
  write(6,*) "ERROR: NaN detected in qg on myid=",myid," at ",trim(message)
  call ccmpi_abort(-1)
end if

if ( any(qg(js:je,1:kl)<-1.e-8) .or. any(qg(js:je,1:kl)>8.e-2) ) then
  write(6,*) "ERROR: Out-of-range detected in qg on myid=",myid," at ",trim(message)
  write(6,*) "minval,maxval ",minval(qg(js:je,1:kl)),maxval(qg(js:je,1:kl))
  posmin = minloc(qg(js:je,1:kl))
  posmax = maxloc(qg(js:je,1:kl))
  posmin(1) = posmin(1) + js - 1
  posmax(1) = posmax(1) + js - 1
  posmin(1) = iq2iqg(posmin(1))
  posmax(1) = iq2iqg(posmax(1))
  write(6,*) "minloc,maxloc ",posmin,posmax
  call ccmpi_abort(-1) 
end if

if ( any(qlg(js:je,1:kl)/=qlg(js:je,1:kl)) ) then
  write(6,*) "ERROR: NaN detected in qlg on myid=",myid," at ",trim(message)
  call ccmpi_abort(-1)    
end if

if ( any(qlg(js:je,1:kl)<-1.e-8) .or. any(qlg(js:je,1:kl)>8.e-2) ) then
  write(6,*) "ERROR: Out-of-range detected in qlg on myid=",myid," at ",trim(message)
  write(6,*) "minval,maxval ",minval(qlg(js:je,1:kl)),maxval(qlg(js:je,1:kl))
  posmin = minloc(qlg(js:je,1:kl))
  posmax = maxloc(qlg(js:je,1:kl))
  posmin(1) = posmin(1) + js - 1
  posmax(1) = posmax(1) + js - 1
  posmin(1) = iq2iqg(posmin(1))
  posmax(1) = iq2iqg(posmax(1))
  write(6,*) "minloc,maxloc ",posmin,posmax
  call ccmpi_abort(-1) 
end if

if ( any(qfg(js:je,1:kl)/=qfg(js:je,1:kl)) ) then
  write(6,*) "ERROR: NaN detected in qfg on myid=",myid," at ",trim(message)
  call ccmpi_abort(-1)    
end if

if ( any(qfg(js:je,1:kl)<-1.e-8) .or. any(qfg(js:je,1:kl)>8.e-2) ) then
  write(6,*) "ERROR: Out-of-range detected in qfg on myid=",myid," at ",trim(message)
  write(6,*) "minval,maxval ",minval(qfg(js:je,1:kl)),maxval(qfg(js:je,1:kl))
  posmin = minloc(qfg(js:je,1:kl))
  posmax = maxloc(qfg(js:je,1:kl))
  posmin(1) = posmin(1) + js - 1
  posmax(1) = posmax(1) + js - 1
  posmin(1) = iq2iqg(posmin(1))
  posmax(1) = iq2iqg(posmax(1))
  write(6,*) "minloc,maxloc ",posmin,posmax
  call ccmpi_abort(-1) 
end if

if ( any(qrg(js:je,1:kl)/=qrg(js:je,1:kl)) ) then
  write(6,*) "ERROR: NaN detected in qrg on myid=",myid," at ",trim(message)
  call ccmpi_abort(-1)    
end if

if ( any(qrg(js:je,1:kl)<-1.e-8) ) then
  write(6,*) "ERROR: Out-of-range detected in qrg on myid=",myid," at ",trim(message)
  write(6,*) "minval ",minval(qrg(js:je,1:kl))
  posmin = minloc(qrg(js:je,1:kl))
  posmax = maxloc(qrg(js:je,1:kl))
  posmin(1) = posmin(1) + js - 1
  posmax(1) = posmax(1) + js - 1
  posmin(1) = iq2iqg(posmin(1))
  posmax(1) = iq2iqg(posmax(1))
  write(6,*) "minloc,maxloc ",posmin,posmax
  call ccmpi_abort(-1) 
end if

if ( any(qsng(js:je,1:kl)/=qsng(js:je,1:kl)) ) then
  write(6,*) "ERROR: NaN detected in qsng on myid=",myid," at ",trim(message)
  call ccmpi_abort(-1)    
end if

if ( any(qsng(js:je,1:kl)<-1.e-8) ) then
  write(6,*) "ERROR: Out-of-range detected in qsng on myid=",myid," at ",trim(message)
  write(6,*) "minval ",minval(qsng(js:je,1:kl))
  posmin = minloc(qsng(js:je,1:kl))
  posmax = maxloc(qsng(js:je,1:kl))
  posmin(1) = posmin(1) + js - 1
  posmax(1) = posmax(1) + js - 1
  posmin(1) = iq2iqg(posmin(1))
  posmax(1) = iq2iqg(posmax(1))
  write(6,*) "minloc,maxloc ",posmin,posmax
  call ccmpi_abort(-1) 
end if

if ( any(qgrg(js:je,1:kl)/=qgrg(js:je,1:kl)) ) then
  write(6,*) "ERROR: NaN detected in qgrg on myid=",myid," at ",trim(message)
  call ccmpi_abort(-1)    
end if

if ( any(qgrg(js:je,1:kl)<-1.e-8) ) then
  write(6,*) "ERROR: Out-of-range detected in qgrg on myid=",myid," at ",trim(message)
  write(6,*) "minval ",minval(qgrg(js:je,1:kl))
  posmin = minloc(qgrg(js:je,1:kl))
  posmax = maxloc(qgrg(js:je,1:kl))
  posmin(1) = posmin(1) + js - 1
  posmax(1) = posmax(1) + js - 1
  posmin(1) = iq2iqg(posmin(1))
  posmax(1) = iq2iqg(posmax(1))
  write(6,*) "minloc,maxloc ",posmin,posmax
  call ccmpi_abort(-1) 
end if

if ( any(qlrad(js:je,1:kl)/=qlrad(js:je,1:kl)) ) then
  write(6,*) "ERROR: NaN detected in qlrad on myid=",myid," at ",trim(message)
  call ccmpi_abort(-1)    
end if

if ( any(qlrad(js:je,1:kl)<-1.e-8) .or. any(qlrad(js:je,1:kl)>8.e-2) ) then
  write(6,*) "ERROR: Out-of-range detected in qlrad on myid=",myid," at ",trim(message)
  write(6,*) "minval,maxval ",minval(qlrad(js:je,1:kl)),maxval(qlrad(js:je,1:kl))
  posmin = minloc(qlrad(js:je,1:kl))
  posmax = maxloc(qlrad(js:je,1:kl))
  posmin(1) = posmin(1) + js - 1
  posmax(1) = posmax(1) + js - 1
  posmin(1) = iq2iqg(posmin(1))
  posmax(1) = iq2iqg(posmax(1))
  write(6,*) "minloc,maxloc ",posmin,posmax
  call ccmpi_abort(-1) 
end if

if ( any(qfrad(js:je,1:kl)/=qfrad(js:je,1:kl)) ) then
  write(6,*) "ERROR: NaN detected in qfrad on myid=",myid," at ",trim(message)
  call ccmpi_abort(-1)    
end if

if ( any(qfrad(js:je,1:kl)<-1.e-8) .or. any(qfrad(js:je,1:kl)>8.e-2) ) then
  write(6,*) "ERROR: Out-of-range detected in qfrad on myid=",myid," at ",trim(message)
  write(6,*) "minval,maxval ",minval(qfrad(js:je,1:kl)),maxval(qfrad(js:je,1:kl))
  posmin = minloc(qfrad(js:je,1:kl))
  posmax = maxloc(qfrad(js:je,1:kl))
  posmin(1) = posmin(1) + js - 1
  posmax(1) = posmax(1) + js - 1
  posmin(1) = iq2iqg(posmin(1))
  posmax(1) = iq2iqg(posmax(1))
  write(6,*) "minloc,maxloc ",posmin,posmax
  call ccmpi_abort(-1) 
end if

if ( any(cfrac(js:je,1:kl)/=cfrac(js:je,1:kl)) ) then
  write(6,*) "ERROR: NaN detected in cfrac on myid=",myid," at ",trim(message)
  call ccmpi_abort(-1)    
end if

if ( any(cfrac(js:je,1:kl)<-1.e-8) .or. any(cfrac(js:je,1:kl)>1.001) ) then
  write(6,*) "ERROR: Out-of-range detected in cfrac on myid=",myid," at ",trim(message)
  write(6,*) "minval,maxval ",minval(cfrac(js:je,1:kl)),maxval(cfrac(js:je,1:kl))
  posmin = minloc(cfrac(js:je,1:kl))
  posmax = maxloc(cfrac(js:je,1:kl))
  posmin(1) = posmin(1) + js - 1
  posmax(1) = posmax(1) + js - 1
  posmin(1) = iq2iqg(posmin(1))
  posmax(1) = iq2iqg(posmax(1))
  write(6,*) "minloc,maxloc ",posmin,posmax
  call ccmpi_abort(-1) 
end if

if ( any(rfrac(js:je,1:kl)/=rfrac(js:je,1:kl)) ) then
  write(6,*) "ERROR: NaN detected in rfrac on myid=",myid," at ",trim(message)
  call ccmpi_abort(-1)    
end if

if ( any(rfrac(js:je,1:kl)<-1.e-8) .or. any(rfrac(js:je,1:kl)>1.001) ) then
  write(6,*) "ERROR: Out-of-range detected in rfrac on myid=",myid," at ",trim(message)
  write(6,*) "minval,maxval ",minval(rfrac(js:je,1:kl)),maxval(rfrac(js:je,1:kl))
  posmin = minloc(rfrac(js:je,1:kl))
  posmax = maxloc(rfrac(js:je,1:kl))
  posmin(1) = posmin(1) + js - 1
  posmax(1) = posmax(1) + js - 1
  posmin(1) = iq2iqg(posmin(1))
  posmax(1) = iq2iqg(posmax(1))
  write(6,*) "minloc,maxloc ",posmin,posmax
  call ccmpi_abort(-1) 
end if

if ( any(sfrac(js:je,1:kl)/=sfrac(js:je,1:kl)) ) then
  write(6,*) "ERROR: NaN detected in sfrac on myid=",myid," at ",trim(message)
  call ccmpi_abort(-1)    
end if

if ( any(sfrac(js:je,1:kl)<-1.e-8) .or. any(sfrac(js:je,1:kl)>1.001) ) then
  write(6,*) "ERROR: Out-of-range detected in sfrac on myid=",myid," at ",trim(message)
  write(6,*) "minval,maxval ",minval(sfrac(js:je,1:kl)),maxval(sfrac(js:je,1:kl))
  posmin = minloc(sfrac(js:je,1:kl))
  posmax = maxloc(sfrac(js:je,1:kl))
  posmin(1) = posmin(1) + js - 1
  posmax(1) = posmax(1) + js - 1
  posmin(1) = iq2iqg(posmin(1))
  posmax(1) = iq2iqg(posmax(1))
  write(6,*) "minloc,maxloc ",posmin,posmax
  call ccmpi_abort(-1) 
end if

if ( any(gfrac(js:je,1:kl)/=gfrac(js:je,1:kl)) ) then
  write(6,*) "ERROR: NaN detected in gfrac on myid=",myid," at ",trim(message)
  call ccmpi_abort(-1)    
end if

if ( any(gfrac(js:je,1:kl)<-1.e-8) .or. any(gfrac(js:je,1:kl)>1.001) ) then
  write(6,*) "ERROR: Out-of-range detected in gfrac on myid=",myid," at ",trim(message)
  write(6,*) "minval,maxval ",minval(gfrac(js:je,1:kl)),maxval(gfrac(js:je,1:kl))
  posmin = minloc(gfrac(js:je,1:kl))
  posmax = maxloc(gfrac(js:je,1:kl))
  posmin(1) = posmin(1) + js - 1
  posmax(1) = posmax(1) + js - 1
  posmin(1) = iq2iqg(posmin(1))
  posmax(1) = iq2iqg(posmax(1))
  write(6,*) "minloc,maxloc ",posmin,posmax
  call ccmpi_abort(-1) 
end if

if ( any(psl(js:je)/=psl(js:je)) ) then
  write(6,*) "ERROR: NaN detected in psl on myid=",myid," at ",trim(message)
  call ccmpi_abort(-1)
end if

if ( any(psl(js:je)<-1.5) .or. any(psl(js:je)>0.4) ) then
  write(6,*) "ERROR: Out-of-range detected in psl on myid=",myid," at ",trim(message)
  write(6,*) "minval,maxval ",minval(psl(js:je)),maxval(psl(js:je))
  posmin(1:1) = minloc(psl(js:je))
  posmax(1:1) = maxloc(psl(js:je))
  posmin(1) = posmin(1) + js - 1
  posmax(1) = posmax(1) + js - 1
  posmin(1) = iq2iqg(posmin(1))
  posmax(1) = iq2iqg(posmax(1))
  write(6,*) "minloc,maxloc ",posmin(1:1),posmax(1:1)
  call ccmpi_abort(-1) 
end if

if ( any(ps(js:je)/=ps(js:je)) ) then
  write(6,*) "ERROR: NaN detected in ps on myid=",myid," at ",trim(message)
  call ccmpi_abort(-1)
end if

if ( any(tss(js:je)/=tss(js:je)) ) then
  write(6,*) "ERROR: NaN detected in tss on myid=",myid," at ",trim(message)
  call ccmpi_abort(-1)
end if

if ( any(tss(js:je)<75.) .or. any(tss(js:je)>425.) ) then
  write(6,*) "ERROR: Out-of-range detected in tss on myid=",myid," at ",trim(message)
  write(6,*) "minval,maxval ",minval(tss(js:je)),maxval(tss(js:je))
  posmin(1:1) = minloc(tss(js:je))
  posmax(1:1) = maxloc(tss(js:je))
  posmin(1) = posmin(1) + js - 1
  posmax(1) = posmax(1) + js - 1
  posmin(1) = iq2iqg(posmin(1))
  posmax(1) = iq2iqg(posmax(1))
  write(6,*) "minloc,maxloc ",posmin(1:1),posmax(1:1)
  call ccmpi_abort(-1) 
end if

if ( abs(iaero)>=2 ) then
  if ( any(xtg(js:je,1:kl,1:naero)/=xtg(js:je,1:kl,1:naero)) ) then
    write(6,*) "ERROR: NaN detected in xtg on myid=",myid," at ",trim(message)
    call ccmpi_abort(-1)
  end if
  if ( any(xtg(js:je,1:kl,1:naero)<-1.e-8) .or. any(xtg(js:je,1:kl,1:naero)>6.5e-5) ) then
    write(6,*) "ERROR: Out-of-range detected in xtg on myid=",myid," at ",trim(message)
    write(6,*) "minval,maxval ",minval(xtg(js:je,1:kl,1:naero)),maxval(xtg(js:je,1:kl,1:naero))
    posmin3 = minloc(xtg(js:je,1:kl,1:naero))
    posmax3 = maxloc(xtg(js:je,1:kl,1:naero))
    posmin3(1) = posmin3(1) + js - 1
    posmax3(1) = posmax3(1) + js - 1
    posmin3(1) = iq2iqg(posmin3(1))
    posmax3(1) = iq2iqg(posmax3(1))
    write(6,*) "minloc,maxloc ",posmin3,posmax3
    call ccmpi_abort(-1) 
  end if  
end if

if ( any( fg(js:je)/=fg(js:je) ) ) then
  write(6,*) "ERROR: NaN detected in fg on myid=",myid," at ",trim(message)
  call ccmpi_abort(-1)
end if

if ( any( eg(js:je)/=eg(js:je) ) ) then
  write(6,*) "ERROR: NaN detected in eg on myid=",myid," at ",trim(message)
  call ccmpi_abort(-1)
end if

return
end subroutine nantest<|MERGE_RESOLUTION|>--- conflicted
+++ resolved
@@ -2968,12 +2968,8 @@
 call ccmpi_bcastr8(y_g,0,comm_world)
 call ccmpi_bcastr8(z_g,0,comm_world)
 #endif
-<<<<<<< HEAD
-  call ccmpi_bcast(ds,0,comm_world)
+call ccmpi_bcast(ds,0,comm_world)
 !$acc update device(ds)
-=======
-call ccmpi_bcast(ds,0,comm_world)
->>>>>>> a9a42a2e
 
 if ( myid==0 ) then
   write(6,*) "Calling ccmpi_setup"
@@ -2994,62 +2990,6 @@
 end if
 
 
-<<<<<<< HEAD
-  !--------------------------------------------------------------
-  ! INITIALISE LOCAL ARRAYS
-  allocate( dums(ifull,kl) )
-  call arrays_init(ifull,iextra,kl)
-  call carbpools_init(ifull,nsib,ccycle)
-  call cfrac_init(ifull,iextra,kl,ncloud)
-  call dpsdt_init(ifull,epsp)
-  call epst_init(ifull)
-  call extraout_init(ifull,nextout)
-  call gdrag_init(ifull)
-  call histave_init(ifull,kl,ms,ccycle)
-  call kuocomb_init(ifull,kl)
-  call liqwpar_init(ifull,iextra,kl)
-  call morepbl_init(ifull,diaglevel_pbl)
-  call nharrs_init(ifull,iextra,kl)
-  call nlin_init(ifull,kl)
-  call nsibd_init(ifull,nsib,cable_climate)
-  call parmhdff_init(kl)
-  call pbl_init(ifull)
-  call permsurf_init(ifull)
-  call prec_init(ifull)
-  call raddiag_init(ifull,kl)
-  call riverarrays_init(ifull,iextra,nriver)
-  call savuvt_init(ifull,kl)
-  call savuv1_init(ifull,kl)
-  call sbar_init(ifull,kl)
-  call screen_init(ifull)
-  call sigs_init(kl)
-  call soil_init(ifull,iaero,nsib)
-  call soilsnow_init(ifull,ms,nsib)
-  call tbar2d_init(ifull)
-  call unn_init(ifull,kl)
-  call uvbar_init(ifull,kl)
-  call vecs_init(kl)
-  call vegpar_init(ifull)
-  call vvel_init(ifull,kl)
-  call work2_init(ifull,nsib)
-  call work3_init(ifull,nsib)
-  call work3f_init(ifull,kl)
-  call xarrs_init(ifull,iextra,kl)
-  if ( nvmix==6 ) then
-    call tkeinit(ifull,iextra,kl)
-  end if
-  if ( tracerlist/=' ' ) then
-    call init_tracer
-  end if
-!$acc update device(ngas)
-  call work3sav_init(ifull,kl,ngas) ! must occur after tracers_init
-  if ( nbd/=0 .or. mbd/=0 ) then
-    if ( abs(iaero)>=2 .and. nud_aero/=0 ) then
-      call dav_init(ifull,kl,naero,nbd,mbd)
-    else
-      call dav_init(ifull,kl,0,nbd,mbd)
-    end if
-=======
 !--------------------------------------------------------------
 ! INITIALISE LOCAL ARRAYS
 allocate( dums(ifull,kl) )
@@ -3096,13 +3036,13 @@
 if ( tracerlist/=' ' ) then
   call init_tracer
 end if
+!$acc update device(ngas)
 call work3sav_init(ifull,kl,ngas) ! must occur after tracers_init
 if ( nbd/=0 .or. mbd/=0 ) then
   if ( abs(iaero)>=2 .and. nud_aero/=0 ) then
     call dav_init(ifull,kl,naero,nbd,mbd)
   else
     call dav_init(ifull,kl,0,nbd,mbd)
->>>>>>> a9a42a2e
   end if
 end if
 ! Remaining arrays are allocated in indata.f90, since their
