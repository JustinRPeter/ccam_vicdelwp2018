--- conflicted
+++ resolved
@@ -184,13 +184,9 @@
     nud_ouv,nud_sfh,bpyear,rescrn,helmmeth,nmlo,ol,mxd,mindep,    &
     minwater,ocnsmag,ocneps,mlodiff,zomode,zoseaice,factchseaice, &
     knh,ccycle,kblock,nud_aero,ch_dust,zvolcemi,aeroindir,helim,  &
-<<<<<<< HEAD
-    fc2,sigbot_gwd,alphaj,proglai,cgmap_offset,cgmap_scale,       &
+    fc2,sigbot_gwd,alphaj,proglai,cgmap_offset,cgmap_scale,nriver,&
     compression,filemode,procformat,procmode,chunkoverride,pio,   &
     unlimitedhist,mpiio,useiobuffer
-=======
-    fc2,sigbot_gwd,alphaj,proglai,cgmap_offset,cgmap_scale,nriver
->>>>>>> 0c3d28fd
 ! radiation namelist
 namelist/skyin/mins_rad,sw_resolution,sw_diff_streams,            &
     liqradmethod,iceradmethod,carbonradmethod
@@ -626,7 +622,7 @@
   write(6,*) "ntau,tblock,tbave ",ntau,tblock,tbave
   call ccmpi_abort(-1)
 end if
-<<<<<<< HEAD
+tke_umin = vmodmin
 if ( filemode.ge.2 .and. compression.gt.0 ) then
   write(6,*) "ERROR: NetCDF-3 file format cannot be used with compression"
   write(6,*) "filemode > 1 compression must equal 0"
@@ -650,10 +646,6 @@
    write(6,*) "pio,compression ",pio,compression
    call ccmpi_abort(-1)
 end if
-
-=======
-tke_umin = vmodmin
->>>>>>> 0c3d28fd
 
 !--------------------------------------------------------------
 ! INITIALISE ifull_g ALLOCATABLE ARRAYS
