--- conflicted
+++ resolved
@@ -184,19 +184,12 @@
     tblock,tbave,localhist,m_fly,mstn,nqg,nurban,nmr,ktopdav,     &
     nud_sst,nud_sss,mfix_tr,mfix_aero,kbotmlo,ktopmlo,mloalpha,   &
     nud_ouv,nud_sfh,bpyear,rescrn,helmmeth,nmlo,ol,mxd,mindep,    &
-<<<<<<< HEAD
-    minwater,zomode,zoseaice,factchseaice,                        &
-    knh,ccycle,kblock,nud_aero,ch_dust,zvolcemi,aeroindir,helim,  &
-    fc2,sigbot_gwd,alphaj,proglai,cgmap_offset,cgmap_scale,       &
-    nriver,amxlsq,atebnmlfile,                                    &
-    compression,filemode,procformat,procmode,chunkoverride,pio,   &
-    unlimitedhist,mpiio,useiobuffer,npio
-=======
     minwater,zomode,zoseaice,factchseaice,knh,ccycle,kblock,      &
     nud_aero,ch_dust,zvolcemi,aeroindir,helim,fc2,sigbot_gwd,     &
     alphaj,proglai,cgmap_offset,cgmap_scale,nriver,amxlsq,        &
-    atebnmlfile
->>>>>>> 8395ddf5
+    atebnmlfile,                                                  &
+    compression,filemode,procformat,procmode,chunkoverride,pio,   &
+    unlimitedhist,mpiio,useiobuffer,npio
 ! radiation namelist
 namelist/skyin/mins_rad,sw_resolution,sw_diff_streams,            &
     liqradmethod,iceradmethod,carbonradmethod
