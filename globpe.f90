--- conflicted
+++ resolved
@@ -283,10 +283,8 @@
   call change_defaults(nversion,mins_rad)
 end if
 read(99, cardin)
-<<<<<<< HEAD
 call ccmpi_shared_split
 call ccmpi_node_leader
-=======
 read(99, skyin)
 read(99, datafile)
 read(99, kuonml)
@@ -294,7 +292,6 @@
 if ( ierr/=0 ) rewind(99)       ! rewind namelist if turbnml is not found
 read(99, trfiles, iostat=ierr)  ! try reading tracer namelist
 if ( ierr/=0 ) rewind(99)       ! rewind namelist if trfiles is not found
->>>>>>> 6ca568eb
 nperday = nint(24.*3600./dt)
 nperhr  = nint(3600./dt)
 do n3hr = 1,8
