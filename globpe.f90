! Conformal Cubic Atmospheric Model
    
! Copyright 2015 Commonwealth Scientific Industrial Research Organisation (CSIRO)
    
! This file is part of the Conformal Cubic Atmospheric Model (CCAM)
!
! CCAM is free software: you can redistribute it and/or modify
! it under the terms of the GNU General Public License as published by
! the Free Software Foundation, either version 3 of the License, or
! (at your option) any later version.
!
! CCAM is distributed in the hope that it will be useful,
! but WITHOUT ANY WARRANTY; without even the implied warranty of
! MERCHANTABILITY or FITNESS FOR A PARTICULAR PURPOSE.  See the
! GNU General Public License for more details.
!
! You should have received a copy of the GNU General Public License
! along with CCAM.  If not, see <http://www.gnu.org/licenses/>.

!------------------------------------------------------------------------------

!      PE model on conformal-cubic grid
!cccccccccccccccccccccccccccccccccccccccccccccccccccccccccccccccccccccccccc
!      input files are :namelist (via file called "input")
!                       "nrun.dat"
!      data input and output file names are specified in namelist 'datafile'
!ccccccccccccccccccccccccccccccccccccccccccccccccccccccccccccccccccccccccccc
!     sign convention:
!                      u+ve eastwards  (on the panel)
!                      v+ve northwards (on the panel)

program globpe

use aerointerface                          ! Aerosol interface
use aerosolldr, only : xtosav,xtg,naero  & ! LDR prognostic aerosols
    ,duste,dustwd,dustdd,dust_burden     &
    ,bce,bcwd,bcdd,bc_burden             &
    ,oce,ocwd,ocdd,oc_burden             &
    ,dmse,dmsso2o,dms_burden             &
    ,so2e,so2so4o,so2wd,so2dd,so2_burden &
    ,so4e,so4wd,so4dd,so4_burden         &
    ,Ch_dust,zvolcemi,aeroindir
use arrays_m                               ! Atmosphere dyamics prognostic arrays
use bigxy4_m                               ! Grid interpolation
use cable_ccam, only : proglai             ! CABLE
use carbpools_m, only : carbpools_init   & ! Carbon pools
    ,fpn,frs,frp
use cc_mpi                                 ! CC MPI routines
use cfrac_m                                ! Cloud fraction
use cloudmod                               ! Prognostic cloud fraction
use daviesnudge                            ! Far-field nudging
use diag_m                                 ! Diagnostic routines
use dpsdt_m                                ! Vertical velocity
use epst_m                                 ! Off-centre terms
use estab                                  ! Liquid saturation function
use extraout_m                             ! Additional diagnostics
use gdrag_m, only : gdrag_init             ! Gravity wave drag
use histave_m                              ! Time average arrays
use indata                                 ! Data initialisation
use indices_m                              ! Grid index arrays
use infile                                 ! Input file routines
use kuocomb_m                              ! JLM convection
use latlong_m                              ! Lat/lon coordinates
use leoncld_mod                            ! Prognostic cloud condensate
use liqwpar_m                              ! Cloud water mixing ratios
use map_m                                  ! Grid map arrays
use mlo, only : mlodiag,wlev,mxd,mindep  & ! Ocean physics and prognostic arrays
   ,minwater,zomode,zoseaice,factchseaice
use mlodynamics                            ! Ocean dynamics
use morepbl_m                              ! Additional boundary layer diagnostics
use nesting                                ! Nesting and assimilation
use nharrs_m, only : nharrs_init         & ! Non-hydrostatic atmosphere arrays
   ,lrestart
use nlin_m                                 ! Atmosphere non-linear dynamics
use nsibd_m                                ! Land-surface arrays
use outcdf                                 ! Output file routines
use parmhdff_m                             ! Horizontal diffusion parameters
use pbl_m                                  ! Boundary layer arrays
use permsurf_m, only : permsurf_init       ! Fixed surface arrays
use prec_m                                 ! Precipitation
use raddiag_m                              ! Radiation diagnostic
use river                                  ! River routing
use savuvt_m                               ! Saved dynamic arrays
use savuv1_m                               ! Saved dynamic arrays
use sbar_m                                 ! Saved dynamic arrays
use screen_m                               ! Screen level diagnostics
use seaesfrad_m                            ! SEA-ESF radiation
use sigs_m                                 ! Atmosphere sigma levels
use soil_m                                 ! Soil and surface data
use soilsnow_m                             ! Soil, snow and surface data
use tbar2d_m, only : tbar2d_init           ! Atmosphere dynamics reference temperature
use timeseries, only : write_ts            ! Tracer time series
use tkeeps                                 ! TKE-EPS boundary layer
use tracermodule, only : init_tracer     & ! Tracer routines
   ,trfiles,tracer_mass                  &
   ,interp_tracerflux,tracerlist
use tracers_m                              ! Tracer data
use unn_m                                  ! Saved dynamic arrays
use uvbar_m                                ! Saved dynamic arrays
use vecs_m, only : vecs_init               ! Eigenvectors for atmosphere dynamics
use vecsuv_m                               ! Map to cartesian coordinates
use vegpar_m                               ! Vegetation arrays
use vvel_m                                 ! Additional vertical velocity
use work2_m                                ! Diagnostic arrays
use work3_m                                ! Mk3 land-surface diagnostic arrays
use work3f_m                               ! Grid work arrays
use work3sav_m                             ! Water and tracer saved arrays
use workglob_m                             ! Additional grid interpolation
use xarrs_m                                ! Saved dynamic arrays
use xyzinfo_m                              ! Grid coordinate arrays

implicit none

include 'newmpar.h'                        ! Grid parameters
include 'const_phys.h'                     ! Physical constants
include 'darcdf.h'                         ! Netcdf data
include 'dates.h'                          ! Date data
include 'filnames.h'                       ! Filenames
include 'kuocom.h'                         ! Convection parameters
include 'parm.h'                           ! Model configuration
include 'parmdyn.h'                        ! Dynamics parameters
include 'parmgeom.h'                       ! Coordinate data
include 'parmhor.h'                        ! Horizontal advection parameters
include 'parmsurf.h'                       ! Surface parameters
include 'soilv.h'                          ! Soil parameters
include 'stime.h'                          ! File date data
include 'trcom2.h'                         ! Station data
include 'version.h'                        ! Model version data

#ifdef vampir
#include 'vt_user.inc'
#endif
      
integer leap
common/leap_yr/leap                        ! Leap year (1 to allow leap years)
integer nbarewet,nsigmf
common/nsib/nbarewet,nsigmf                ! Land-surface options

integer, dimension(8) :: tvals1, tvals2, nper3hr
#ifdef usempi3
integer, dimension(2) :: shsize
#endif
integer ilx, io_nest, iq, irest, isoil
integer jalbfix, jlx, k, kktau
integer mins_dt, mins_gmt, mspeca, mtimer_in, nalpha
integer nlx, nmaxprsav, npa, npb, n3hr
integer nstagin, nstaguin, nwrite, nwtsav, mins_rad, secs_rad, mtimer_sav
integer nn, i, j, mstn, ierr, nperhr, nversion
integer ierr2, kmax, isoth, nsig, lapsbot, mbd_min
real, dimension(:,:), allocatable, save :: dums
real, dimension(:), allocatable, save :: spare1, spare2
real, dimension(:), allocatable, save :: spmean
real, dimension(9) :: temparray, gtemparray
real clhav, cllav, clmav, cltav, dsx, dtds, es
real gke, hourst, hrs_dt, evapavge, precavge, preccavge, psavge
real pslavge, pwater, rel_lat, rel_long, spavge, pwatr
real qtot, aa, bb, cc, bb_2, cc_2, rat
real targetlev
real, parameter :: con = 180./pi
character(len=60) comm, comment
character(len=47) header
character(len=10) timeval
character(len=8) rundate
logical odcalc

! version namelist
namelist/defaults/nversion
! main namelist
namelist/cardin/comment,dt,ntau,nwt,npa,npb,nhorps,nperavg,ia,ib, &
<<<<<<< HEAD
    ja,jb,id,jd,iaero,khdif,khor,nhorjlm,mex,mbd,nbd,ndi,ndi2,    &
    nhor,nlv,nmaxpr,nrad,ntaft,ntsea,ntsur,nvmix,restol,          &
    precon,kdate_s,ktime_s,leap,newtop,mup,lgwd,ngwd,rhsat,       &
    nextout,jalbfix,nalpha,nstag,nstagu,ntbar,nwrite,irest,nrun,  &
    nstn,rel_lat,rel_long,nrungcm,nsib,istn,jstn,iunp,slat,slon,  &
    zstn,name_stn,mh_bs,nritch_t,nt_adv,mfix,mfix_qg,namip,       &
    amipo3,nh,nhstest,nsemble,nspecial,panfg,panzo,nplens,rlatdn, &
    rlatdx,rlongdn,rlongdx,newrough,nglacier,newztsea,epsp,epsu,  &
    epsf,av_vmod,charnock,chn10,snmin,tss_sh,vmodmin,zobgin,      &
    rlong0,rlat0,schmidt,kbotdav,kbotu,nbox,nud_p,nud_q,nud_t,    &
    nud_uv,nud_hrs,nudu_hrs,nlocal,nbarewet,nsigmf,qgmin,io_in,   &
    io_nest,io_out,io_rest,tblock,tbave,localhist,unlimitedhist,  &
    m_fly,mstn,nqg,nurban,nmr,ktopdav,nud_sst,nud_sss,mfix_tr,    &
    mfix_aero,kbotmlo,ktopmlo,mloalpha,nud_ouv,nud_sfh,bpyear,    &
    rescrn,helmmeth,nmlo,ol,mxd,mindep,minwater,ocnsmag,ocneps,   &
    mlodiff,zomode,zoseaice,factchseaice,knh,ccycle,kblock,       &
    nud_aero,ch_dust,zvolcemi,aeroindir,helim,fc2,sigbot_gwd,     &
    alphaj,proglai,cgmap_offset,cgmap_scale,compression,filemode, &
    procformat,procmode,chunkoverride,pio
=======
    ja,jb,id,jd,iaero,khdif,khor,nhorjlm,mex,mbd,nbd,             &
    mbd_maxscale,ndi,ndi2,nhor,nlv,nmaxpr,nrad,ntaft,ntsea,ntsur, &
    nvmix,restol,precon,kdate_s,ktime_s,leap,newtop,mup,lgwd,     &
    ngwd,rhsat,nextout,jalbfix,nalpha,nstag,nstagu,ntbar,nwrite,  &
    irest,nrun,nstn,rel_lat,rel_long,nrungcm,nsib,istn,jstn,iunp, &
    slat,slon,zstn,name_stn,mh_bs,nritch_t,nt_adv,mfix,mfix_qg,   &
    namip,amipo3,nh,nhstest,nsemble,nspecial,panfg,panzo,nplens,  &
    rlatdn,rlatdx,rlongdn,rlongdx,newrough,nglacier,newztsea,     &
    epsp,epsu,epsf,epsh,av_vmod,charnock,chn10,snmin,tss_sh,      &
    vmodmin,zobgin,rlong0,rlat0,schmidt,kbotdav,kbotu,nbox,nud_p, &
    nud_q,nud_t,nud_uv,nud_hrs,nudu_hrs,sigramplow,sigramphigh,   &
    nlocal,nbarewet,nsigmf,qgmin,io_in,io_nest,io_out,io_rest,    &
    tblock,tbave,localhist,m_fly,mstn,nqg,nurban,nmr,ktopdav,     &
    nud_sst,nud_sss,mfix_tr,mfix_aero,kbotmlo,ktopmlo,mloalpha,   &
    nud_ouv,nud_sfh,bpyear,rescrn,helmmeth,nmlo,ol,mxd,mindep,    &
    minwater,ocnsmag,ocneps,mlodiff,zomode,zoseaice,factchseaice, &
    knh,ccycle,kblock,nud_aero,ch_dust,zvolcemi,aeroindir,helim,  &
    fc2,sigbot_gwd,alphaj,proglai,cgmap_offset,cgmap_scale
>>>>>>> 01f50a11
! radiation namelist
namelist/skyin/mins_rad,sw_resolution,sw_diff_streams,            &
    iceradmethod
! file namelist
namelist/datafile/ifile,ofile,albfile,co2emfile,eigenv,hfile,     &
    icefile,mesonest,nmifile,o3file,radfile,restfile,rsmfile,     &
    scamfile,scrnfile,snowfile,so4tfile,soilfile,sstfile,surfile, &
    tmaxfile,tminfile,topofile,trcfil,vegfile,zofile,smoistfile,  &
    soil2file,radonemfile,co2_00,radon_00,surf_00,co2_12,         &
    radon_12,surf_12,laifile,albnirfile,urbanfile,bathfile,       &
    vegprev,vegnext,cnsdir,salfile,oxidantfile,casafile,phenfile
! convection and cloud microphysics namelist
namelist/kuonml/alflnd,alfsea,cldh_lnd,cldm_lnd,cldl_lnd,         &
    cldh_sea,cldm_sea,cldl_sea,convfact,convtime,shaltime,        &
    detrain,detrainx,dsig2,dsig4,entrain,fldown,iterconv,ksc,     &
    kscmom,kscsea,ldr,mbase,mdelay,methdetr,methprec,nbase,       &
    nclddia,ncvcloud,ncvmix,nevapcc,nevapls,nkuo,nrhcrit,         &
    nstab_cld,nuvconv,rhcv,rhmois,rhsat,sigcb,sigcll,sig_ct,      &
    sigkscb,sigksct,tied_con,tied_over,tied_rh,comm,acon,bcon,    &
    rcm,rcrit_l,rcrit_s,ncloud
! boundary layer turbulence namelist
namelist/turbnml/be,cm0,ce0,ce1,ce2,ce3,cq,ent0,dtrn0,dtrc0,m0,   &
    b1,b2,buoymeth,icm1,maxdts,mintke,mineps,minl,maxl

data nversion/0/
data comment/' '/,comm/' '/,irest/1/,jalbfix/1/,nalpha/1/
data mins_rad/-1/,nwrite/0/
data lapsbot/0/,io_nest/1/
      
#ifndef stacklimit
! For linux only - removes stacklimit on all processors
call setstacklimit(-1)
#endif

#ifdef i8r8
if ( kind(iq)/=8 .or. kind(es)/=8 ) then
  write(6,*) "ERROR: CCAM configured for double precision"
  stop
end if
#else
if ( kind(iq)/=4 .or. kind(es)/=4 ) then
  write(6,*) "ERROR: CCAM configured for single precision"
  stop
end if
#endif


!--------------------------------------------------------------
! INITALISE MPI ROUTINES
call ccmpi_init


!--------------------------------------------------------------
! INITALISE TIMING LOGS
call log_off()
call log_setup()
call START_LOG(model_begin)


!--------------------------------------------------------------
! READ NAMELISTS AND SET PARAMETER DEFAULTS
ia       = -1   ! diagnostic index
ib       = -1   ! diagnostic index
ntbar    = -1
rel_lat  = 0.
rel_long = 0.
ktau     = 0
ol       = 20   ! default ocean levels
nhor     = -157
nhorps   = -1
khor     = -8
khdif    = 2
nhorjlm  = 1

! All processors read the namelist, so no MPI comms are needed
open(99,file="input",form="formatted",status="old")
read(99, defaults)
if ( myid==0 ) then
  write(6,'(a20," running for nproc =",i7)') version,nproc
  write(6,*) 'Using defaults for nversion = ',nversion
#ifdef usempi3
  write(6,*) 'Using shared memory with node_nproc = ',node_nproc
#endif
end if
if ( nversion/=0 ) then
  call change_defaults(nversion,mins_rad)
end if
read(99, cardin)
call ccmpi_shared_split
call ccmpi_node_leader
nperday = nint(24.*3600./dt)
nperhr  = nint(3600./dt)
do n3hr = 1,8
  nper3hr(n3hr) = nint(n3hr*3*3600/dt)
end do
if ( nwt==-99 )     nwt = nperday      ! set default nwt to 24 hours
if ( nperavg==-99 ) nperavg = nwt      ! set default nperavg to nwt
if ( nwrite==0 )    nwrite = nperday   ! only used for outfile IEEE
if ( nmlo/=0 .and. abs(nmlo)<=9 ) then
  ol = max( ol, 1 )
else
  ol = 0
end if
wlev     = ol
mindep   = max( 0., mindep )
minwater = max( 0., minwater )
read(99, skyin)
read(99, datafile)
read(99, kuonml)
! try reading boundary layer turbulence namelist
read(99, turbnml, iostat=ierr)
if ( ierr /= 0 ) rewind(99)       ! rewind namelist if turbnml is not found
! try reading tracer namelist
ngas = 0
read(99, trfiles, iostat=ierr)        
if ( ierr /= 0 ) rewind(99)       ! rewind namelist if trfiles is not found
nagg = max( 10, naero )           ! maximum size of aggregation
nlx        = 0
mtimer_sav = 0


!--------------------------------------------------------------
! READ TOPOGRAPHY FILE TO DEFINE CONFORMAL CUBIC GRID
il_g    = 48 ! default global grid size
rlong0  = 0. ! default longitude
rlat0   = 0. ! default latitude
schmidt = 1. ! default schmidt factor for grid stretching
kl      = 18 ! default number of vertical levels
if ( myid==0 .and. io_in<=4 ) then
  ! open topo file and check its dimensions
  ! here used to supply rlong0,rlat0,schmidt
  ! Remander of topo file is read in indata.f90
  write(6,*) 'reading topofile header'
  call ccnf_open(topofile,ncidtopo,ierr)
  if ( ierr == 0 ) then
    ! Netcdf format
    lnctopo = 1 ! flag indicating netcdf file
    call ccnf_inq_dimlen(ncidtopo,'longitude',ilx)
    call ccnf_inq_dimlen(ncidtopo,'latitude',jlx)
    call ccnf_get_attg(ncidtopo,'lon0',rlong0)
    call ccnf_get_attg(ncidtopo,'lat0',rlat0)
    call ccnf_get_attg(ncidtopo,'schmidt',schmidt) 
  else
    ! ASCII format      
    lnctopo = 0 ! flag indicating ASCII file
    open(66,file=topofile,recl=2000,status='old',iostat=ierr)
    if ( ierr /= 0 ) then
      write(6,*) "Error opening topofile ",trim(topofile)
      call ccmpi_abort(-1)
    end if
    read(66,*) ilx,jlx,rlong0,rlat0,schmidt,dsx,header
  end if ! (ierr==0) ..else..
  il_g = ilx        
  write(6,*) 'ilx,jlx              ',ilx,jlx
  write(6,*) 'rlong0,rlat0,schmidt ',rlong0,rlat0,schmidt
end if      ! (myid==0.and.io_in<=4)
! store grid dimensions for broadcast below
temparray(1) = rlong0
temparray(2) = rlat0
temparray(3) = schmidt
temparray(4) = real(il_g)


!--------------------------------------------------------------
! READ EIGENV FILE TO DEFINE VERTICAL LEVELS
if ( myid == 0 ) then
  ! Remanded of file is read in indata.f
  open(28,file=eigenv,status='old',form='formatted',iostat=ierr)
  if ( ierr /= 0 ) then
    write(6,*) "Error opening eigenv file ",trim(eigenv)
    call ccmpi_abort(-1)
  end if
  read(28,*)kmax,lapsbot,isoth,nsig
  kl = kmax
  write(6,*)'kl,ol:              ',kl,ol
  write(6,*)'lapsbot,isoth,nsig: ',lapsbot,isoth,nsig
  temparray(5) = real(kl)
  temparray(6) = real(lapsbot)
  temparray(7) = real(isoth)
  temparray(8) = real(nsig)
end if
      
! Broadcast grid data to all processors
! (Since integers are smaller than 1e7, then they can be exactly
!  represented using real*4)
call ccmpi_bcast(temparray(1:8),0,comm_world)
rlong0  = temparray(1)
rlat0   = temparray(2)
schmidt = temparray(3)
il_g    = nint(temparray(4))
kl      = nint(temparray(5))
lapsbot = nint(temparray(6))
isoth   = nint(temparray(7))
nsig    = nint(temparray(8))

      
!--------------------------------------------------------------
! DEFINE newmpar VARIABLES AND DEFAULTS
! CCAM supports face and uniform grid decomposition over processes using preprocessor directives
! Face decomposition reduces MPI message passing, but only works for factors or multiples of six
! processes.  Uniform decomposition is less restrictive on the number of processes, but requires
! more MPI message passing.
#ifdef uniform_decomp
if ( myid == 0 ) then
  write(6,*) "Using uniform grid decomposition"
end if
#else
if ( myid == 0 ) then
  write(6,*) "Using face grid decomposition"
end if
if ( mod(nproc,6)/=0 .and. mod(6,nproc)/=0 ) then
  write(6,*) "ERROR: nproc must be a multiple of 6 or a factor of 6"
  call ccmpi_abort(-1)
end if
#endif
call proctest(npanels,il_g,nproc,nxp,nyp)
if ( nxp <= 0 ) then
  call badnproc(npanels,il_g,nproc)
end if
jl_g    = il_g + npanels*il_g                 ! size of grid along all panels (usually 6*il_g)
ifull_g = il_g*jl_g                           ! total number of global horizontal grid points
iquad   = 1 + il_g*((8*npanels)/(npanels+4))  ! grid size for interpolation calculations
il      = il_g/nxp                            ! local grid size on process in X direction
jl      = jl_g/nyp                            ! local grid size on process in Y direction
ifull   = il*jl                               ! total number of local horizontal grid points
! The perimeter of the processor region has length 2*(il+jl).
! The first row has 8 possible corner points per panel and the 
! second has 16. In practice these are not all distinct so there could
! be some optimisation.
#ifdef uniform_decomp
npan   = npanels + 1              ! number of panels on this process
iextra = (4*(il+jl)+24)*npan      ! size of halo for MPI message passing
#else      
npan   = max(1,(npanels+1)/nproc) ! number of panels on this process
iextra = 4*(il+jl) + 24*npan      ! size of halo for MPI message passing
#endif
! nrows_rad is a subgrid decomposition for radiation routines
nrows_rad = jl/6
do while( mod(jl, nrows_rad) /= 0 )
  nrows_rad = nrows_rad - 1
end do
if ( myid==0 ) then
  write(6,*) "il_g,jl_g,il,jl   ",il_g,jl_g,il,jl
  write(6,*) "nxp,nyp,nrows_rad ",nxp,nyp,nrows_rad
end if

! some default values for unspecified parameters
if ( ia<0 ) ia = il/2
if ( ib<0 ) ib = ia + 3
if ( ldr==0 ) mbase = 0
dsig4 = max(dsig2+.01, dsig4)
if( mbd/=0 .and. nbd/=0 ) then
  write(6,*) 'setting nbd=0 because mbd/=0'
  nbd = 0
endif
mbd_min = int(20.*112.*90.*schmidt/real(mbd_maxscale))
if ( mbd<mbd_min .and. mbd/=0 ) then
  if ( myid==0 ) then
    write(6,*) "Increasing mbd to satisfy mbd_maxscale ",mbd_maxscale
    write(6,*) "Original mbd and final mbd = ",mbd,mbd_min
  end if
  mbd = mbd_min
end if
nud_hrs = abs(nud_hrs)  ! just for people with old -ves in namelist
if ( nudu_hrs==0 ) nudu_hrs = nud_hrs


! **** do namelist fixes above this ***
      

!--------------------------------------------------------------
! DISPLAY NAMELIST
if ( myid==0 ) then   
  write(6,*)'Dynamics options A:'
  write(6,*)'   mex   mfix  mfix_qg   mup    nh    precon' 
  write(6,'(i4,i6,i10,3i7)')mex,mfix,mfix_qg,mup,nh,precon
  write(6,*)'Dynamics options B:'
  write(6,*)'nritch_t ntbar  epsp    epsu   epsf   restol'
  write(6,'(i5,i7,1x,3f8.3,g9.2)')nritch_t,ntbar,epsp,epsu,epsf,restol
  write(6,*)'Dynamics options C:'
  write(6,*)'helmmeth mfix_aero mfix_tr'
  write(6,'(i8,i10,i8)') helmmeth,mfix_aero,mfix_tr
  write(6,*)'Dynamics options D:'
  write(6,*)'epsh'
  write(6,'(f8.3)') epsh
  write(6,*)'Horizontal advection/interpolation options:'
  write(6,*)' nt_adv mh_bs'
  write(6,'(i5,i7)') nt_adv,mh_bs
  write(6,*)'Horizontal wind staggering options:'
  write(6,*)'nstag nstagu'
  write(6,'(2i7)') nstag,nstagu
  write(6,*)'Horizontal mixing options:'
  write(6,*)' khdif  khor   nhor   nhorps nhorjlm'
  write(6,'(i5,11i7)') khdif,khor,nhor,nhorps,nhorjlm
  write(6,*)'Vertical mixing/physics options A:'
  write(6,*)' nvmix nlocal ncvmix  lgwd' 
  write(6,'(i5,6i7)') nvmix,nlocal,ncvmix,lgwd
  write(6,*)'Vertical mixing/physics options B:'
  write(6,*)' be   cm0  ce0  ce1  ce2  ce3  cq'
  write(6,'(7f5.2)') be,cm0,ce0,ce1,ce2,ce3,cq
  write(6,*)'Vertical mixing/physics options C:'
  write(6,*)' ent0  dtrn0 dtrc0   m0    b1    b2'
  write(6,'(6f6.2)') ent0,dtrn0,dtrc0,m0,b1,b2
  write(6,*)'Vertical mixing/physics options D:'
  write(6,*)' buoymeth icm1 maxdts'
  write(6,'(i9,i5,f7.1)') buoymeth,icm1,maxdts
  write(6,*)'Vertical mixing/physics options E:'
  write(6,*)'  mintke   mineps     minl     maxl'
  write(6,'(4g9.2)') mintke,mineps,minl,maxl
  write(6,*)'Vertical mixing/physics options F:'
  write(6,*)'  cgmap_offset   cgmap_scale'
  write(6,'(2f14.2)') cgmap_offset,cgmap_scale  
  write(6,*)'Gravity wave drag options:'
  write(6,*)' ngwd   helim     fc2  sigbot_gwd  alphaj'
  write(6,'(i5,2x,3f8.2,f12.6)') ngwd,helim,fc2,sigbot_gwd,alphaj
  write(6,*)'Cumulus convection options A:'
  write(6,*)' nkuo  sigcb sig_ct  rhcv  rhmois rhsat convfact convtime shaltime'
  write(6,'(i5,6f7.2,3x,9f8.2)') nkuo,sigcb,sig_ct,rhcv,rhmois,rhsat,convfact,convtime,shaltime
  write(6,*)'Cumulus convection options B:'
  write(6,*)' alflnd alfsea fldown iterconv ncvcloud nevapcc nevapls nuvconv'
  write(6,'(3f7.2,i6,i10,4i8)') alflnd,alfsea,fldown,iterconv,ncvcloud,nevapcc,nevapls,nuvconv
  write(6,*)'Cumulus convection options C:'
  write(6,*)' mbase mdelay methprec nbase detrain entrain methdetr detrainx dsig2  dsig4'
  write(6,'(3i6,i9,f8.2,f9.2,i8,4f8.2)') mbase,mdelay,methprec,nbase,detrain,entrain,methdetr,detrainx,dsig2,dsig4
  write(6,*)'Shallow convection options:'
  write(6,*)'  ksc  kscsea kscmom sigkscb sigksct tied_con tied_over tied_rh '
  write(6,'(i5,2i7,1x,3f8.3,2f10.3)') ksc,kscsea,kscmom,sigkscb,sigksct,tied_con,tied_over,tied_rh
  write(6,*)'Other moist physics options:'
  write(6,*)'  acon   bcon   qgmin      rcm    rcrit_l rcrit_s'
  write(6,'(2f7.2,2e10.2,2f7.2)') acon,bcon,qgmin,rcm,rcrit_l,rcrit_s
  write(6,*)'Radiation options A:'
  write(6,*)' nrad  mins_rad iaero  dt'
  write(6,'(i5,2i7,f10.2)') nrad,mins_rad,iaero,dt
  write(6,*)'Radiation options B:'
  write(6,*)' nmr bpyear sw_diff_streams sw_resolution iceradmethod'
  write(6,'(i4,f9.2,i4,a5,i4)') nmr,bpyear,sw_diff_streams,sw_resolution,iceradmethod
  write(6,*)'Aerosol options:'
  write(6,*)'  iaero ch_dust'
  write(6,'(i7,g9.2,f7.2)') iaero,ch_dust
  write(6,*)'  zvolcemi aeroindir'
  write(6,'(f7.2,i5)') zvolcemi,aeroindir
  write(6,*)'Cloud options A:'
  write(6,*)'  ldr nclddia nstab_cld nrhcrit sigcll '
  write(6,'(i5,i6,2i9,1x,f8.2)') ldr,nclddia,nstab_cld,nrhcrit,sigcll
  write(6,*)'Cloud options B:'
  write(6,*)'  ncloud'
  write(6,'(1i5)') ncloud
  write(6,*)'Soil, canopy and PBL options A:'
  write(6,*)' jalbfix nalpha nbarewet newrough nglacier nrungcm nsib  nsigmf'
  write(6,'(i5,9i8)') jalbfix,nalpha,nbarewet,newrough,nglacier,nrungcm,nsib,nsigmf
  write(6,*)'Soil, canopy and PBL options B:'
  write(6,*)' ntaft ntsea ntsur av_vmod tss_sh vmodmin  zobgin charnock chn10'
  write(6,'(i5,2i6,4f8.2,f8.3,f9.5)') ntaft,ntsea,ntsur,av_vmod,tss_sh,vmodmin,zobgin,charnock,chn10
  write(6,*)'Soil, canopy and PBL options C:'
  write(6,*)' nurban ccycle'
  write(6,'(2i7)') nurban,ccycle
  write(6,*)'Ocean/lake options:'
  write(6,*)' nmlo  ol      mxd   mindep minwater  ocnsmag   ocneps'
  write(6,'(i5,i4,5f9.2)') nmlo,ol,mxd,mindep,minwater,ocnsmag,ocneps
  write(6,*)' mlodiff  zomode zoseaice factchseaice'
  write(6,'(2i8,f9.6,f13.6)') mlodiff,zomode,zoseaice,factchseaice
  if ( mbd/=0 .or. nbd/=0 ) then
    write(6,*)'Nudging options A:'
    write(6,*)' nbd    nud_p  nud_q  nud_t  nud_uv nud_hrs nudu_hrs kbotdav  kbotu'
    write(6,'(i5,3i7,7i8)') nbd,nud_p,nud_q,nud_t,nud_uv,nud_hrs,nudu_hrs,kbotdav,kbotu
    write(6,*)'Nudging options B:'
    write(6,*)' mbd    mbd_maxscale ktopdav kblock'
    write(6,'(i5,i12,2i8)') mbd,mbd_maxscale,ktopdav,kblock
    write(6,*)'Nudging options C:'
    write(6,*)' nud_sst nud_sss nud_ouv nud_sfh ktopmlo kbotmlo mloalpha'
    write(6,'(6i8,i9)') nud_sst,nud_sss,nud_ouv,nud_sfh,ktopmlo,kbotmlo,mloalpha
    write(6,*)'Nudging options D:'
    write(6,*)' sigramplow sigramphigh'
    write(6,'(2f10.6)') sigramplow,sigramphigh
  end if
  write(6,*)'Special and test options A:'
  write(6,*)' namip amipo3 newtop nhstest nplens nsemble nspecial panfg panzo'
  write(6,'(1i5,L7,4i7,i8,f9.1,f8.4)') namip,amipo3,newtop,nhstest,nplens,nsemble,nspecial,panfg,panzo
  write(6,*)'Special and test options B:'
  write(6,*)' knh rescrn'
  write(6,'(i4,i7)') knh,rescrn
  write(6,*)'I/O options:'
  write(6,*)' m_fly  io_in io_nest io_out io_rest  nwt  nperavg'
  write(6,'(i5,4i7,3i8)') m_fly,io_in,io_nest,io_out,io_rest,nwt,nperavg

  write(6, cardin)
  if ( nllp==0 .and. nextout>=4 ) then
    write(6,*) 'need nllp=3 for nextout>=4'
    call ccmpi_abort(-1)
  end if
  write(6, skyin)
  write(6, datafile)
  write(6, kuonml)
  write(6, turbnml)
end if ! myid=0
if ( newtop > 2 ) then
  write(6,*) 'newtop>2 no longer allowed'
  call ccmpi_abort(-1)
end if
if ( mfix_qg>0 .and. nkuo==4 ) then
  write(6,*) 'nkuo=4: mfix_qg>0 not allowed'
  call ccmpi_abort(-1)
end if
if ( mfix > 3 ) then
  write(6,*) 'mfix >3 not allowed now'
  call ccmpi_abort(-1)
end if
nstagin  = nstag    ! -ve nstagin gives swapping & its frequency
nstaguin = nstagu   ! only the sign of nstaguin matters (chooses scheme)
if ( nstagin==5 .or. nstagin<0 ) then
  nstag  = 4
  nstagu = 4
  if ( nstagin == 5 ) then  ! for backward compatability
    nstagin  = -1 
    nstaguin = 5  
  endif
endif
if ( kblock<0 ) then
  kblock = max(kl, ol) ! must occur before indata
  if ( myid==0 ) then
    write(6,*) "Adjusting kblock to ",kblock
  end if
end if
if ( mod(ntau, tblock*tbave)/=0 ) then
  write(6,*) "ERROR: tblock*tave must be a factor of ntau"
  write(6,*) "ntau,tblock,tbave ",ntau,tblock,tbave
  call ccmpi_abort(-1)
end if
if ( filemode.ge.2 .and. compression.gt.0 ) then
  write(6,*) "ERROR: NetCDF-3 file format cannot be used with compression"
  write(6,*) "filemode > 1 compression must equal 0"
  write(6,*) "filemode,compression ",filemode,compression
  call ccmpi_abort(-1)
end if
if ( procformat .and. procmode.gt.0 ) then
  if ( mod(nproc,procmode).ne.0 ) then
    write(6,*) "ERROR: procmode must be a multiple of the number of ranks"
    write(6,*) "nproc,procmode ",nproc,procmode
    call ccmpi_abort(-1)
  end if
end if
if ( pio .and. .not.procformat ) then
   write(6,*) "ERROR: Parallel I/O is not supported without procformat"
   write(6,*) "pio,procformat ",pio,procformat
   call ccmpi_abort(-1)
end if
if ( pio .and. compression.gt.0 ) then
   write(6,*) "ERROR: Compression not supported with Parallel I/O"
   write(6,*) "pio,compression ",pio,compression
   call ccmpi_abort(-1)
end if


!--------------------------------------------------------------
! INITIALISE ifull_g ALLOCATABLE ARRAYS
#ifdef usempi3
shsize(1) = iquad
shsize(2) = iquad
call ccmpi_allocshdatar8(xx4,shsize(1:2),xx4_win)
call ccmpi_allocshdatar8(yy4,shsize(1:2),yy4_win)
shsize(1) = ifull_g
call ccmpi_allocshdata(em_g,shsize(1:1),em_g_win)
call ccmpi_allocshdatar8(x_g,shsize(1:1),x_g_win)
call ccmpi_allocshdatar8(y_g,shsize(1:1),y_g_win)
call ccmpi_allocshdatar8(z_g,shsize(1:1),z_g_win)
#else
allocate( xx4(iquad,iquad), yy4(iquad,iquad) )
allocate( em_g(ifull_g) )
allocate( x_g(ifull_g), y_g(ifull_g), z_g(ifull_g) )
#endif
call xyzinfo_init(ifull_g,ifull,iextra,myid)
call indices_init(ifull_g,ifull,iextra,npanels,npan)
call map_init(ifull_g,ifull,iextra,myid)
call latlong_init(ifull_g,ifull,iextra,myid)      
call vecsuv_init(ifull_g,ifull,iextra,myid)


!--------------------------------------------------------------
! SET UP CC GEOMETRY
! Only one process calls setxyz to save memory with large grids
#ifdef usempi3
call ccmpi_shepoch(xx4_win) ! also yy4_win, em_g_win, x_g_win, y_g_win, z_g_win
#endif
if ( myid==0 ) then
  write(6,*) "Calling setxyz"
  call workglob_init(ifull_g)
  call setxyz(il_g,rlong0,rlat0,schmidt,x_g,y_g,z_g,wts_g,ax_g,ay_g,az_g,bx_g,by_g,bz_g,xx4,yy4)
end if
! Broadcast the following global data
! xx4 and yy4 are used for calculating depature points
! em_g, x_g, y_g and z_g are for the scale-selective filter (1D and 2D versions)
#ifdef usempi3
if ( node_myid==0 ) then
  call ccmpi_bcastr8(xx4,0,comm_nodecaptian)
  call ccmpi_bcastr8(yy4,0,comm_nodecaptian)
  call ccmpi_bcast(em_g,0,comm_nodecaptian)
  call ccmpi_bcastr8(x_g,0,comm_nodecaptian)
  call ccmpi_bcastr8(y_g,0,comm_nodecaptian)
  call ccmpi_bcastr8(z_g,0,comm_nodecaptian)
end if
call ccmpi_shepoch(xx4_win) ! also yy4_win, em_g_win, x_g_win, y_g_win, z_g_win
#else
call ccmpi_bcastr8(xx4,0,comm_world)
call ccmpi_bcastr8(yy4,0,comm_world)
call ccmpi_bcast(em_g,0,comm_world)
call ccmpi_bcastr8(x_g,0,comm_world)
call ccmpi_bcastr8(y_g,0,comm_world)
call ccmpi_bcastr8(z_g,0,comm_world)
#endif
call ccmpi_bcast(ds,0,comm_world)

if ( myid==0 ) then
  write(6,*) "Calling ccmpi_setup"
end if
call ccmpi_setup(kblock)

      
!--------------------------------------------------------------
! DEALLOCATE ifull_g ARRAYS WHERE POSSIBLE
call worklocl_init(ifull)      
if ( myid==0 ) then
  call ccmpi_distribute(rlong4_l,rlong4)
  call ccmpi_distribute(rlat4_l,rlat4)
  call workglob_end
  deallocate( wts_g, emu_g, emv_g )
  deallocate( ax_g, ay_g, az_g )
  deallocate( bx_g, by_g, bz_g )
  deallocate( f_g, fu_g, fv_g )
  deallocate( dmdx_g, dmdy_g )
  deallocate( rlatt_g, rlongg_g )
else
  call ccmpi_distribute(rlong4_l)
  call ccmpi_distribute(rlat4_l)
end if


!--------------------------------------------------------------
! INITIALISE LOCAL ARRAYS
allocate( spare1(ifull), spare2(ifull) )
allocate( dums(ifull,kl), spmean(kl) )
call arrays_init(ifull,iextra,kl)
call carbpools_init(ifull,iextra,kl,nsib,ccycle)
call cfrac_init(ifull,iextra,kl)
call cloudmod_init(ifull,iextra,kl,ncloud)
call dpsdt_init(ifull,iextra,kl)
call epst_init(ifull,iextra,kl)
call estab_init
call extraout_init(ifull,iextra,kl,nextout)
call gdrag_init(ifull,iextra,kl)
call histave_init(ifull,iextra,kl,ms)
call kuocomb_init(ifull,iextra,kl)
call liqwpar_init(ifull,iextra,kl)
call morepbl_init(ifull,iextra,kl)
call nharrs_init(ifull,iextra,kl)
call nlin_init(ifull,iextra,kl)
call nsibd_init(ifull,iextra,kl,nsib)
call parmhdff_init(ifull,iextra,kl)
call pbl_init(ifull,iextra,kl)
call permsurf_init(ifull,iextra,kl)
call prec_init(ifull,iextra,kl)
call raddiag_init(ifull,iextra,kl)
call savuvt_init(ifull,iextra,kl)
call savuv1_init(ifull,iextra,kl)
call sbar_init(ifull,iextra,kl)
call screen_init(ifull,iextra,kl)
call sigs_init(ifull,iextra,kl)
call soil_init(ifull,iextra,kl,iaero,nsib)
call soilsnow_init(ifull,iextra,kl,ms,nsib)
call tbar2d_init(ifull,iextra,kl)
call unn_init(ifull,iextra,kl)
call uvbar_init(ifull,iextra,kl)
call vecs_init(ifull,iextra,kl)
call vegpar_init(ifull,iextra,kl)
call vvel_init(ifull,iextra,kl)
call work2_init(ifull,iextra,kl,nsib)
call work3_init(ifull,iextra,kl,nsib)
call work3f_init(ifull,iextra,kl)
call xarrs_init(ifull,iextra,kl)
if ( nvmix==6 ) then
  call tkeinit(ifull,iextra,kl,0)
end if
if ( tracerlist/=' ' ) then
  call init_tracer
end if
call work3sav_init(ifull,iextra,kl,ilt,jlt,klt,ngasmax) ! must occur after tracers_init
if ( mbd/=0 .or. nbd/=0 ) then
  if ( abs(iaero)>=2 .and. nud_aero/=0 ) then
    call dav_init(ifull,iextra,kl,naero)
  else
    call dav_init(ifull,iextra,kl,0)
  end if
end if
! Remaining arrays are allocated in indata.f90, since their
! definition requires additional input data (e.g, land-surface)

      
!--------------------------------------------------------------
! DISPLAY DIAGNOSTIC INDEX AND TIMER DATA
if ( mydiag ) then
  write(6,"('id,jd,rlongg,rlatt in degrees: ',2i4,2f8.2)") id,jd,con*rlongg(idjd),con*rlatt(idjd)
end if
call date_and_time(rundate)
call date_and_time(time=timeval)
if ( myid == 0 ) then
  write(6,*)'RUNDATE IS ',rundate
  write(6,*)'Starting time ',timeval
end if


!--------------------------------------------------------------
! READ INITIAL CONDITIONS
if ( myid == 0 ) then
  write(6,*) "Calling indata"
end if
call indataf(hourst,jalbfix,lapsbot,isoth,nsig,io_nest)

! fix nudging levels from pressure to level index
! this is done after indata has loaded sig
if ( kbotdav < 0 ) then
  targetlev = real(-kbotdav)/1000.
  do k = 1,kl
    if ( sig(k) <= targetlev ) then
      kbotdav = k
      if ( myid==0 ) then
        write(6,*) "kbotdav adjusted to ",kbotdav,"for sig ",sig(kbotdav)
      end if
      exit
    end if
  end do
  if ( kbotdav < 0 ) then
    write(6,*) "ERROR: Cannot locate nudging level for kbotdav ",kbotdav
    call ccmpi_abort(-1)
  end if
end if
if ( ktopdav == 0 ) then
  ktopdav = kl
else if ( ktopdav < 0 ) then
  targetlev = real(-ktopdav)/1000.
  do k = kl,1,-1
    if ( sig(k) >= targetlev ) then
      ktopdav = k
      if ( myid == 0 ) then
        write(6,*) "ktopdav adjusted to ",ktopdav,"for sig ",sig(ktopdav)
      end if
      exit
    end if
  end do
  if ( ktopdav < 0 ) then
    write(6,*) "ERROR: Cannot locate nudging level for ktopdav ",ktopdav
    call ccmpi_abort(-1)
  end if
end if
! fix ocean nuding levels
if ( kbotmlo == -1000 ) then
  kbotmlo = ol
else if ( kbotmlo < 0 )  then
  targetlev = real(-kbotmlo)/1000.
  do k = ol,1,-1
    if ( gosig(k) <= targetlev ) then
      kbotmlo = k
      if ( myid == 0 ) then
        write(6,*) "kbotmlo adjusted to ",kbotmlo,"for sig ",gosig(kbotmlo)
      end if
      exit
    end if
  end do
  if ( kbotmlo < 0 ) then
    write(6,*) "ERROR: Cannot locate nudging level for kbotmlo ",kbotmlo
    call ccmpi_abort(-1)
  end if   
end if
if ( ktopmlo < 0 ) then
  targetlev = real(-ktopmlo)/1000.
  do k = 1,ol
    if ( gosig(k) >= targetlev ) then
      ktopmlo = k
      if ( myid == 0 ) then
        write(6,*) "ktopmlo adjusted to ",ktopmlo,"for sig ",gosig(ktopmlo)
      end if
      exit
    end if
  end do
  if ( ktopmlo < 0 ) then
    write(6,*) "ERROR: Cannot locate nudging level for ktopmlo ",ktopmlo
    call ccmpi_abort(-1)
  end if
end if
if ( (ktopmlo<1.or.kbotmlo>ol.or.ktopmlo>kbotmlo) .and. nmlo/=0 ) then
  write(6,*) "ERROR: Invalid kbotmlo"
  write(6,*) "kbotmlo,ktopmlo ",kbotmlo,ktopmlo
  call ccmpi_abort(-1)
end if
if ( kbotdav<1 .or. ktopdav>kl .or. kbotdav>ktopdav ) then
  write(6,*) "ERROR: Invalid kbotdav and ktopdav"
  write(6,*) "kbotdav,ktopdav ",kbotdav,ktopdav
  call ccmpi_abort(-1)
end if
if ( kbotu==0 ) kbotu = kbotdav
! identify reference level ntbar for temperature
if ( ntbar==-1 ) then
  ntbar = 1
  do while( sig(ntbar)>0.8 .and. ntbar<kl )
    ntbar = ntbar + 1
  end do
end if
! estimate radiation calling frequency
if ( mins_rad<0 ) then
  ! automatic estimate for mins_rad
  secs_rad = min(nint((schmidt*112.*90./real(il_g))*8.*60.), 3600)
  secs_rad = min(secs_rad, nint(real(nwt)*dt))
  secs_rad = max(secs_rad, 1)
  kountr   = nint(real(secs_rad)/dt)
  secs_rad = nint(real(kountr)*dt)
  do while ( mod(3600, secs_rad)/=0 .and. kountr>1 )
    kountr = kountr - 1
    secs_rad = nint(real(kountr)*dt)
  end do
else
  ! user specified mins_rad
  kountr   = nint(real(mins_rad)*60./dt)  ! set default radiation to ~mins_rad m
  secs_rad = nint(real(kountr)*dt)        ! redefine to actual value
end if
if ( myid==0 ) then
  write(6,*) "Radiation will use kountr ",kountr," for secs_rad ",secs_rad
end if
! for 6-hourly output of sint_ave etc, want 6*60*60 = N*secs_rad      
if ( (nrad==4.or.nrad==5) .and. mod(21600,secs_rad)/=0 ) then
  write(6,*) 'ERROR: CCAM would prefer 21600 = N*secs_rad ',secs_rad
  call ccmpi_abort(-1)
end if

! max/min diagnostics      
if ( nextout >= 4 ) call setllp
#ifdef debug
call maxmin(u,' u',ktau,1.,kl)
call maxmin(v,' v',ktau,1.,kl)
dums(:,:) = sqrt(u(1:ifull,:)**2+v(1:ifull,:)**2)  ! 3D 
call maxmin(dums,'sp',ktau,1.,kl)
call maxmin(t,' t',ktau,1.,kl)
call maxmin(qg,'qg',ktau,1.e3,kl)
call maxmin(qfg,'qf',ktau,1.e3,kl)
call maxmin(qlg,'ql',ktau,1.e3,kl)
call maxmin(wb,'wb',ktau,1.,ms)
call maxmin(tggsn,'tS',ktau,1.,3)
call maxmin(tgg,'tgg',ktau,1.,ms)
pwatr_l = 0.   ! in mm
do k = 1,kl
  pwatr_l = pwatr_l-sum(dsig(k)*wts(1:ifull)*(qg(1:ifull,k)+qlg(1:ifull,k)+qfg(1:ifull,k))*ps(1:ifull))
enddo
pwatr_l = pwatr_l/grav
temparray(1) = pwatr_l
call ccmpi_reduce( temparray(1:1), gtemparray(1:1), "sum", 0, comm_world )
pwatr = gtemparray(1)
if ( myid == 0 ) write (6,"('pwatr0 ',12f7.3)") pwatr
if ( ntrac > 0 ) then
  do ng = 1,ntrac
    write (text,'("g",i1)')ng
    call maxmin(tr(:,:,ng),text,ktau,1.,kl)
  end do
end if   ! (ntrac>0)
#endif


!--------------------------------------------------------------
! SETUP REMAINING PARAMETERS

! convection
! sig(kuocb) occurs for level just BELOW sigcb
kuocb = 1
do while( sig(kuocb+1)>=sigcb )
  kuocb = kuocb+1
end do
if ( myid == 0 ) write(6,*) 'convective cumulus scheme: kuocb,sigcb = ',kuocb,sigcb

! horizontal diffusion 
if ( khdif == -99 ) then   ! set default khdif appropriate to resolution
  khdif = 5
  if ( myid == 0 ) write(6,*) 'Model has chosen khdif =',khdif
endif
do k = 1,kl
  hdiff(k) = khdif*0.1
end do
if ( khor > 0 ) then
  do k = kl+1-khor,kl
    hdiff(k) = 2.*hdiff(k-1)
  end do
elseif ( khor < 0 ) then ! following needed +hdiff() (JLM 29/6/15)
  do k = 1,kl                    ! N.B. usually hdiff(k)=khdif*.1 
    ! increase hdiff between sigma=.15  and sigma=0., 0 to khor
    if ( sig(k) < 0.15 ) then
      hdiff(k) = .1*max(1.,(1.-sig(k)/.15)*abs(khor)) + hdiff(k)
    end if
  end do
  if ( myid == 0 ) write(6,*)'khor,hdiff: ',khor,hdiff
end if
if ( nud_p==0 .and. mfix==0 ) then
  write(6,*) "ERROR: Both nud_p=0 and mfix=0"
  write(6,*) "Model will not conserve mass"
  call ccmpi_abort(-1)
end if
if ( nud_q==0 .and. mfix_qg==0 ) then
  write(6,*) "ERROR: Both nud_q=0 and mfix_qg=0"
  write(6,*) "Model will not conserve moisture"
  call ccmpi_abort(-1)
end if
if ( nud_aero==0 .and. mfix_aero==0 .and. iaero/=0 ) then
  write(6,*) "ERROR: Both nud_aero=0 and mfix_aero=0"
  write(6,*) "Model will not conserve aerosols"
  call ccmpi_abort(-1)
end if
if ( mfix_tr==0 .and. ngas>0 ) then
  write(6,*) "ERROR: mfix_tr=0 and ngas>0"
  write(6,*) "Model will not conserve tracers"
  call ccmpi_abort(-1)
end if
      

call printa('zs  ',zs,0,0,ia,ib,ja,jb,0.,.01)
call printa('tss ',tss,0,0,ia,ib,ja,jb,200.,1.)
if ( mydiag ) write(6,*)'wb(idjd) ',(wb(idjd,k),k=1,6)
call printa('wb1   ',wb ,0,1,ia,ib,ja,jb,0.,100.)
call printa('wb6  ',wb,0,ms,ia,ib,ja,jb,0.,100.)

      
!--------------------------------------------------------------
! NRUN COUNTER
if ( myid == 0 ) then
  open(11, file='nrun.dat',status='unknown')
  if ( nrun == 0 ) then
    read(11,*,iostat=ierr2) nrun
    nrun = nrun + 1
  endif                  ! nrun==0
  write(6,*)'this is run ',nrun
  rewind 11
  write(11,*) nrun
  write(11,cardin)
  write(11,datafile)
  close(11)
end if


!-------------------------------------------------------------
! SETUP DIAGNOSTIC ARRAYS
rndmax(:)      = 0.
tmaxscr(:)     = 0.
tminscr(:)     = 400.
rhmaxscr(:)    = 0.
rhminscr(:)    = 400.
u10max(:)      = 0.
v10max(:)      = 0.
u1max(:)       = 0.
v1max(:)       = 0.
u2max(:)       = 0.
v2max(:)       = 0.
cape_max(:)    = 0.
cape_ave(:)    = 0.
u10mx(:)       = 0.
tscr_ave(:)    = 0.
qscrn_ave(:)   = 0.
dew_ave(:)     = 0.
epan_ave(:)    = 0.
epot_ave(:)    = 0.
eg_ave(:)      = 0.
fg_ave(:)      = 0.
ga_ave(:)      = 0.
rnet_ave(:)    = 0.
sunhours(:)    = 0.
riwp_ave(:)    = 0.
rlwp_ave(:)    = 0.
evap(:)        = 0.
precc(:)       = 0.
precip(:)      = 0.
convh_ave(:,:) = 0.
rnd_3hr(:,8)   = 0. ! i.e. rnd24(:)=0.
cbas_ave(:)    = 0.
ctop_ave(:)    = 0.
sno(:)         = 0.
hail(:)        = 0.
runoff(:)      = 0.
wb_ave(:,:)    = 0.
tsu_ave(:)     = 0.
alb_ave(:)     = 0.
fbeam_ave(:)   = 0.
psl_ave(:)     = 0.
mixdep_ave(:)  = 0.
koundiag       = 0
sint_ave(:)    = 0.  ! solar_in_top
sot_ave(:)     = 0.  ! solar_out_top
soc_ave(:)     = 0.  ! solar_out_top (clear sky)
sgdn_ave(:)    = 0.  ! solar_ground (down-welling) +ve down
sgn_ave(:)     = 0.  ! solar_ground (net) +ve down
rtu_ave(:)     = 0.  ! LW_out_top 
rtc_ave(:)     = 0.  ! LW_out_top (clear sky)
rgdn_ave(:)    = 0.  ! LW_ground (down-welling)  +ve down
rgn_ave(:)     = 0.  ! LW_ground (net)  +ve up
rgc_ave(:)     = 0.  ! LW_ground (clear sky)
sgc_ave(:)     = 0.  ! SW_ground (clear sky)
cld_ave(:)     = 0.
cll_ave(:)     = 0.
clm_ave(:)     = 0.
clh_ave(:)     = 0.
if ( ngas > 0 ) then
  traver       = 0.
end if
fpn_ave        = 0.
frs_ave        = 0.
frp_ave        = 0.
if ( abs(iaero) == 2 ) then
  duste        = 0.  ! Dust emissions
  dustdd       = 0.  ! Dust dry deposition
  dustwd       = 0.  ! Dust wet deposition
  dust_burden  = 0.  ! Dust burden
  bce          = 0.  ! Black carbon emissions
  bcdd         = 0.  ! Black carbon dry deposition
  bcwd         = 0.  ! Black carbon wet deposition
  bc_burden    = 0.  ! Black carbon burden
  oce          = 0.  ! Organic carbon emissions
  ocdd         = 0.  ! Organic carbon dry deposition
  ocwd         = 0.  ! Organic carbon wet deposition
  oc_burden    = 0.  ! Organic carbon burden
  dmse         = 0.  ! DMS emissions
  dmsso2o      = 0.  ! DMS -> SO2 oxidation
  so2e         = 0.  ! SO2 emissions
  so2so4o      = 0.  ! SO2 -> SO4 oxidation
  so2dd        = 0.  ! SO2 dry deposition
  so2wd        = 0.  ! SO2 wet deposiion
  so4e         = 0.  ! SO4 emissions
  so4dd        = 0.  ! SO4 dry deposition
  so4wd        = 0.  ! SO4 wet deposition
  dms_burden   = 0.  ! DMS burden
  so2_burden   = 0.  ! SO2 burden
  so4_burden   = 0.  ! SO4 burden
end if


!--------------------------------------------------------------
! OPEN OUTPUT FILES AND SAVE INITAL CONDITIONS
if ( nwt > 0 ) then
  ! write out the first ofile data set
  if ( myid == 0 ) then
    write(6,*)'calling outfile'
  end if
  call outfile(20,rundate,nwrite,nstagin,jalbfix,nalpha,mins_rad)  ! which calls outcdf
  if ( newtop < 0 ) then
    if ( myid == 0 ) then
      write(6,*) "newtop<0 requires a stop here"
    end if
    ! just for outcdf to plot zs  & write fort.22
    call ccmpi_abort(-1)
  end if
end if    ! (nwt>0)


!--------------------------------------------------------------
! INITIALISE DYNAMICS
dtin = dt
n3hr = 1   ! initial value at start of run
if ( myid == 0 ) then
  write(6,*) "number of time steps per day = ",nperday
  write(6,*) "nper3hr,nper6hr .. ",nper3hr(:)
end if
mspeca = 1
if ( mex/=1 .and. .not.lrestart ) then
  mspeca = 2
  dt     = dtin*.5
endif
call gettin(0)              ! preserve initial mass & T fields

nmaxprsav = nmaxpr
nwtsav    = nwt
hrs_dt    = dtin/3600.      ! time step in hours
mins_dt   = nint(dtin/60.)  ! time step in minutes
mtimer_in = mtimer
 
 
!--------------------------------------------------------------
! BEGIN MAIN TIME LOOP
if ( myid == 0 ) then
  call date_and_time(time=timeval,values=tvals1)
  write(6,*) "Start of loop time ", timeval
end if
call log_on()
call START_LOG(maincalc_begin)

do kktau = 1,ntau   ! ****** start of main time loop

  ktau     = kktau
  timer    = timer + hrs_dt                      ! timer now only used to give timeg
  timeg    = mod(timer+hourst,24.)
  mtimer   = mtimer_in + nint(ktau*dtin/60.)     ! 15/6/01 to allow dt < 1 minute
  mins_gmt = mod(mtimer+60*ktime/100,24*60)

  ! ***********************************************************************
  ! START ATMOSPHERE DYNAMICS
  ! ***********************************************************************

  
  ! NESTING ---------------------------------------------------------------
  if ( nbd /= 0 ) then
    ! Newtonian relaxiation
    call START_LOG(nestin_begin)
    call nestin
    call END_LOG(nestin_end)
  end if
      
  
  ! TRACERS ---------------------------------------------------------------
  ! interpolate tracer fluxes to current timestep
  if ( ngas > 0 ) then
    call interp_tracerflux(kdate,hrs_dt)
  end if

  
  ! DYNAMICS --------------------------------------------------------------
  if ( nstaguin>0 .and. ktau>=1 ) then   ! swapping here for nstaguin>0
    if ( nstagin<0 .and. mod(ktau-nstagoff,abs(nstagin))==0 ) then
      nstag  = 7-nstag  ! swap between 3 & 4
      nstagu = nstag
    endif
  endif

  do mspec = mspeca,1,-1    ! start of introductory time loop
    dtds = dt/ds
    un(1:ifull,:) = 0. 
    vn(1:ifull,:) = 0.
    tn(1:ifull,:) = 0.

    if ( mup/=1 .or. (ktau==1.and.mspec==mspeca.and..not.lrestart) ) then
      call bounds(psl)
      ! updps called first step or to permit clean restart option      
      call updps(0) 
    endif

    ! set up tau +.5 velocities in ubar, vbar
    if ( ktau<10 .and. nmaxpr==1 ) then
      if ( myid == 0 ) then
        write(6,*) 'ktau,mex,mspec,mspeca:',ktau,mex,mspec,mspeca
      end if
      call ccmpi_barrier(comm_world)
    endif
    sbar(:,2:kl) = sdot(:,2:kl)
    if ( (ktau==1.and..not.lrestart) .or. mex==1 ) then
      ubar(:,:) = u(1:ifull,:)
      vbar(:,:) = v(1:ifull,:)
    elseif ( (ktau==2.and..not.lrestart) .or. mex==2 ) then        
      ! (tau+.5) from tau, tau-1
      ubar(:,:) = u(1:ifull,:)*1.5 - savu(:,:)*.5
      vbar(:,:) = v(1:ifull,:)*1.5 - savv(:,:)*.5
    elseif ( mex==3 )then
      ! (tau+.5) from tau, tau-1, tau-2   ! ubar is savu1 here
      ubar(:,:) = u(1:ifull,:)+.5*(savu(:,:)-savu1(:,:))
      vbar(:,:) = v(1:ifull,:)+.5*(savv(:,:)-savv1(:,:))
    elseif ( mex==30 ) then  ! using tau, tau-1, tau-2, tau-3
      do k = 1,kl
        do iq = 1,ifull
          bb = 1.5*u(iq,k) - 2.*savu(iq,k) + .5*savu1(iq,k)                             ! simple b
          bb_2 = (40.*u(iq,k) - 35.*savu(iq,k) - 16.*savu1(iq,k) + 11.*savu2(iq,k))/34. ! cwqls b
          cc = .5*u(iq,k) - savu(iq,k) + .5*savu1(iq,k)                                 ! simple c
          cc_2 = (10.*u(iq,k) - 13.*savu(iq,k) - 4.*savu1(iq,k) + 7.*savu2(iq,k))/34.   ! cwqls c
          aa = cc_2 - cc
          rat = max( 0., min( 1., cc_2/(aa+sign(1.e-9,aa)) ) )
          cc = rat*cc + (1.-rat)*cc_2 
          bb = rat*bb + (1.-rat)*bb_2 
          ubar(iq,k) = u(iq,k) + .5*bb + .25*cc
          bb = 1.5*v(iq,k) - 2.*savv(iq,k) + .5*savv1(iq,k)                           ! simple b
          bb_2 = (40.*v(iq,k)-35.*savv(iq,k)-16.*savv1(iq,k)+11.*savv2(iq,k))/34.     ! cwqls b
          cc = .5*v(iq,k) - savv(iq,k) + .5*savv1(iq,k)                               ! simple c
          cc_2 = (10.*v(iq,k)-13.*savv(iq,k)-4.*savv1(iq,k)+7.*savv2(iq,k))/34.       ! cwqls c
          aa = cc_2 - cc
          rat = max( 0., min( 1., cc_2/(aa+sign(1.e-9,aa)) ) )
          cc = rat*cc + (1.-rat)*cc_2 
          bb = rat*bb + (1.-rat)*bb_2 
          vbar(iq,k) = v(iq,k)+.5*bb+.25*cc
        enddo  ! iq loop
      enddo   ! k loop 
    else      ! i.e. mex >=4 and ktau>=3
      ! (tau+.5) from tau, tau-1, tau-2   ! ubar is savu1 here
      ubar(:,:) = (u(1:ifull,:)*15.-savu(:,:)*10.+savu1(:,:)*3.)/8.
      vbar(:,:) = (v(1:ifull,:)*15.-savv(:,:)*10.+savv1(:,:)*3.)/8.
    endif    ! (ktau==1) .. else ..
    if ( mod(ktau,nmaxpr)==0 .and. mydiag ) then
      nlx = max( 2, nlv )  ! as savs not defined for k=1
      write (6,"(i4,' savu2,savu1,savu,u,ubar',5f8.2)") ktau,savu2(idjd,nlv),savu1(idjd,nlv),savu(idjd,nlv), &
                                                        u(idjd,nlv),ubar(idjd,nlv)
      write (6,"(i4,' savv2,savv1,savv,v,vbar',5f8.2)") ktau,savv2(idjd,nlv),savv1(idjd,nlv),savv(idjd,nlv), &
                                                        v(idjd,nlv),vbar(idjd,nlv)
    end if
    if ( ktau>2 .and. epsp>1. .and. epsp<2. ) then
      if ( ktau==3 .and. nmaxpr==1 ) then
        if ( myid==0 ) then
          write(6,*)'using epsp= ',epsp
        end if
        call ccmpi_barrier(comm_world)
      end if
      where ( (sign(1.,dpsdt(1:ifull))/=sign(1.,dpsdtb(1:ifull))) .and. (sign(1.,dpsdtbb(1:ifull))/=sign(1.,dpsdtb(1:ifull))) )
        epst(1:ifull) = epsp - 1.
      elsewhere
        epst(1:ifull) = 0.
      end where
    endif ! (ktau>2.and.epsp>1..and.epsp<2.)

    if ( ktau<10 .and. mydiag ) then
      write(6,*)'savu,u,ubar ',ktau,savu(idjd,1),u(idjd,1),ubar(idjd,1)
    end if
    if ( ktau==1 .and. .not.lrestart .and. mspec==1 .and. mex/=1 ) then
      u(1:ifull,:) = savu(1:ifull,:)  ! reset u,v to original values
      v(1:ifull,:) = savv(1:ifull,:)
    end if
    savu2(1:ifull,:) = savu1(1:ifull,:)  
    savv2(1:ifull,:) = savv1(1:ifull,:)
    savs1(1:ifull,:) = savs(1:ifull,:)  
    savu1(1:ifull,:) = savu(1:ifull,:)  
    savv1(1:ifull,:) = savv(1:ifull,:)
    savs(1:ifull,:)  = sdot(1:ifull,2:kl)  
    savu(1:ifull,:)  = u(1:ifull,:)  ! before any time-splitting occurs
    savv(1:ifull,:)  = v(1:ifull,:)

    ! set diagnostic printout flag
    diag = ( ktau>=abs(ndi) .and. ktau<=ndi2 )
    if ( ndi < 0 ) then
      if ( ktau == (ktau/ndi)*ndi ) then
        diag = .true.
      end if
    endif

    ! update non-linear dynamic terms
    if ( nmaxpr == 1 ) then
      if ( myid == 0 ) then
        write(6,*) "Before nonlin"
      end if
      call ccmpi_barrier(comm_world)
    end if
    call nonlin
    if ( nmaxpr == 1 ) then
      if ( myid == 0 ) then
        write(6,*) "After nonlin"
      end if
      call ccmpi_barrier(comm_world)
    end if
    if ( diag ) then
      if ( mydiag ) write(6,*) 'before hadv'
      call printa('tx  ',tx,ktau,nlv,ia,ib,ja,jb,0.,1.)
      if ( mydiag ) then
        nlx = min( nlv, kl-8 )
        write(6,"('tx  ',9f8.2)") (tx(idjd,k),k=nlx,nlx+8)
        write(6,"('txe ',9f8.2)") (tx(ie(idjd),k),k=nlx,nlx+8)
        write(6,"('txw ',9f8.2)") (tx(iw(idjd),k),k=nlx,nlx+8)
        write(6,"('txn ',9f8.2)") (tx(in(idjd),k),k=nlx,nlx+8)
        write(6,"('txs ',9f8.2)") (tx(is(idjd),k),k=nlx,nlx+8)
        write(6,'(i2," qgv ",18f7.4)')ktau,(1000.*qg(idjd,k),k=1,kl)
      end if
      call printa('qgv ',qg,ktau,nlv,ia,ib,ja,jb,0.,1.e3)
    endif

    ! evaluate horizontal advection for combined quantities
    if ( nmaxpr == 1 ) then
      if ( myid == 0 ) then
        write(6,*) "Before upglobal"
      end if
      call ccmpi_barrier(comm_world)
    end if
    call upglobal
    if ( nmaxpr == 1 ) then
      if ( myid == 0 ) then
        write(6,*) "After upglobal"
      end if
      call ccmpi_barrier(comm_world)
    end if
    if ( diag ) then
      if ( mydiag ) then
        write(6,*) 'after hadv'
        write (6,"('tx  ',9f8.2)") (tx(idjd,k),k=nlx,nlx+8)
      end if
      call printa('tx  ',tx,ktau,nlv,ia,ib,ja,jb,200.,1.)
      if ( mydiag ) write(6,'(i2," qgh ",18f7.4)')ktau,1000.*qg(idjd,:)
    end if

    if ( nstaguin<0 .and. ktau>=1 ) then  ! swapping here (lower down) for nstaguin<0
      if ( nstagin<0 .and. mod(ktau-nstagoff,abs(nstagin))==0 ) then
        nstag  = 7 - nstag  ! swap between 3 & 4
        nstagu = nstag
      end if
    end if
    if ( nmaxpr == 1 ) then
      if ( myid == 0 ) then
        write(6,*) "Before adjust5"
      end if
      call ccmpi_barrier(comm_world)
    end if
    call adjust5
    if ( nmaxpr == 1 ) then
      if ( myid == 0 ) then
        write(6,*) "After adjust5"
      end if
      call ccmpi_barrier(comm_world)
    end if
 
    
    ! NESTING ---------------------------------------------------------------
    ! nesting now after mass fixers
    call START_LOG(nestin_begin)
    if ( nmaxpr==1 ) then
      if ( myid==0 ) then
        write(6,*) "Before nesting"
      end if
      call ccmpi_barrier(comm_world)
    end if
    if ( mspec==1 ) then
      if ( mbd/=0 ) then
        ! scale-selective filter
        call nestinb
      else if ( nbd/=0 ) then
        ! Newtonian relaxiation
        call davies
      end if
    end if
    if ( nmaxpr==1 ) then
      if ( myid==0 ) then
        write(6,*) "After nesting"
      end if
      call ccmpi_barrier(comm_world)
    end if
    call END_LOG(nestin_end)

    
    ! DYNAMICS --------------------------------------------------------------
    if ( mspec==2 ) then     ! for very first step restore mass & T fields
      call gettin(1)
    endif    !  (mspec==2) 
    if ( mfix_qg==0 .or. mspec==2 ) then
      qfg(1:ifull,:) = max( qfg(1:ifull,:), 0. ) 
      qlg(1:ifull,:) = max( qlg(1:ifull,:), 0. )
      qg(1:ifull,:)  = max( qg(1:ifull,:), qgmin-qlg(1:ifull,:)-qfg(1:ifull,:)-qsng(1:ifull,:)-qgrg(1:ifull,:), 0. ) 
    endif  ! (mfix_qg==0.or.mspec==2)

    dt = dtin
  end do ! ****** end of introductory time loop
  mspeca = 1

  
  ! HORIZONTAL DIFFUSION ----------------------------------------------------
  call START_LOG(hordifg_begin)
  if ( nmaxpr == 1 ) then
    if ( myid == 0 ) then
      write(6,*) "Before atm horizontal diffusion"
    end if
    call ccmpi_barrier(comm_world)
  end if
  if ( nhor < 0 ) then
    call hordifgt  ! now not tendencies
  end if
  if ( diag .and. mydiag ) then
    write(6,*) 'after hordifgt t ',t(idjd,:)
  end if
  if ( nmaxpr == 1 ) then
    if ( myid == 0 ) then
      write(6,*) "After atm horizontal diffusion"
    end if
    call ccmpi_barrier(comm_world)
  end if
  call END_LOG(hordifg_end)

  
  ! ***********************************************************************
  ! START OCEAN DYNAMICS
  ! ***********************************************************************

  ! nmlo=0   Prescriped SSTs and sea-ice with JLM skin enhancement
  ! nmlo=1   1D mixed-layer-ocean model
  ! nmlo=2   nmlo=1 plus river-routing and horiontal diffusion
  ! nmlo=3   nmlo=2 plus 3D dynamics
  ! nmlo>9   Use external PCOM ocean model

  if ( abs(nmlo) >= 2 ) then
    ! RIVER ROUTING ------------------------------------------------------
    ! This option can also be used with PCOM
    call START_LOG(river_begin)
    if ( nmaxpr == 1 ) then
      if ( myid == 0 ) then
        write(6,*) "Before river"
      end if
      call ccmpi_barrier(comm_world)
    end if
    call rvrrouter
    if ( nmaxpr == 1 ) then
      if ( myid == 0 ) then
        write(6,*) "After river"
      end if
      call ccmpi_barrier(comm_world)
    end if
    call END_LOG(river_end)
  end if

  
  call START_LOG(waterdynamics_begin)
  if ( abs(nmlo)>=3 .and. abs(nmlo)<=9 ) then
    ! DYNAMICS & DIFFUSION ------------------------------------------------
    if ( nmaxpr == 1 ) then
      if ( myid == 0 ) then
        write(6,*) "Before MLO dynamics"
      end if
      call ccmpi_barrier(comm_world)
    end if
    call mlohadv
    if ( nmaxpr == 1 ) then
      if ( myid == 0 ) then
        write(6,*) "After MLO dynamics"
      end if
      call ccmpi_barrier(comm_world)
    end if
  else if ( abs(nmlo)>=2 .and. abs(nmlo)<=9 ) then
    ! DIFFUSION ONLY ------------------------------------------------------
    if ( nmaxpr == 1 ) then
      if ( myid == 0 ) then
        write(6,*) "Before MLO diffusion"
      end if
      call ccmpi_barrier(comm_world)          
    end if
    call mlodiffusion
    if ( nmaxpr == 1 ) then
      if ( myid == 0 ) then
        write(6,*) "After MLO diffusion"
      end if
      call ccmpi_barrier(comm_world)          
    end if
  end if
  call END_LOG(waterdynamics_end)
      

  ! ***********************************************************************
  ! START PHYSICS 
  ! ***********************************************************************
  call START_LOG(phys_begin)
      
  
  ! GWDRAG ----------------------------------------------------------------
  call START_LOG(gwdrag_begin)
  if ( nmaxpr == 1 ) then
    if ( myid == 0 ) then
      write(6,*) "Before gwdrag"
    end if
    call ccmpi_barrier(comm_world)
  end if
  if ( ngwd < 0 ) call gwdrag  ! <0 for split - only one now allowed
  if ( nmaxpr == 1 ) then
    if ( myid == 0 ) then
      write(6,*) "After gwdrag"
    end if
    call ccmpi_barrier(comm_world)
  end if
  call END_LOG(gwdrag_end)
      
  
  ! CONVECTION ------------------------------------------------------------
  call START_LOG(convection_begin)
  if ( nmaxpr == 1 ) then
    if ( myid == 0 ) then
      write(6,*) "Before convection"
    end if
    call ccmpi_barrier(comm_world)
  end if
  convh_ave = convh_ave - t(1:ifull,:)*real(nperday)/real(nperavg)
  condc     = 0. ! default convective rainfall (assumed to be rain)
  condx     = 0. ! default total precip = rain + ice + snow + graupel (convection and large scale)
  conds     = 0. ! default total ice + snow (convection and large scale)
  condg     = 0. ! default total graupel (convection and large scale)
  ! Save aerosol concentrations for outside convective fraction of grid box
  if ( abs(iaero) >= 2 ) then
    xtosav(:,:,:) = xtg(1:ifull,:,:) ! Aerosol mixing ratio outside convective cloud
  end if
  ! Select convection scheme
  select case ( nkuo )
    case(5)
      call betts(t,qg,tn,land,ps) ! not called these days
    case(23,24)
      call convjlm                ! split convjlm 
    case(46)
      !call conjob                ! split Arakawa-Gordon scheme
      write(6,*) "ERROR: Conjob no longer supported with nkuo=46"
      call ccmpi_abort(-1)
  end select
  cbas_ave(:) = cbas_ave(:) + condc(:)*(1.1-sig(kbsav(:)))      ! diagnostic
  ctop_ave(:) = ctop_ave(:) + condc(:)*(1.1-sig(abs(ktsav(:)))) ! diagnostic
  if ( nmaxpr == 1 ) then
    if ( myid == 0 ) then
      write(6,*) "After convection"
    end if
    call ccmpi_barrier(comm_world)
  end if
  call END_LOG(convection_end)
     
  
  ! CLOUD MICROPHYSICS ----------------------------------------------------
  call START_LOG(cloud_begin)
  if ( nmaxpr == 1 ) then
    if ( myid == 0 ) then
      write(6,*) "Before cloud microphysics"
    end if
    call ccmpi_barrier(comm_world)
  end if
  if ( ldr /= 0 ) then
    ! LDR microphysics scheme
    call leoncld
  end if
  do k = 1,kl
    riwp_ave(1:ifull) = riwp_ave(1:ifull) - qfrad(:,k)*dsig(k)*ps(1:ifull)/grav ! ice water path
    rlwp_ave(1:ifull) = rlwp_ave(1:ifull) - qlrad(:,k)*dsig(k)*ps(1:ifull)/grav ! liq water path
  enddo
  convh_ave = convh_ave + t(1:ifull,:)*real(nperday)/real(nperavg)
  rnd_3hr(1:ifull,8) = rnd_3hr(1:ifull,8) + condx(:)  ! i.e. rnd24(:)=rnd24(:)+condx(:)
#ifdef debug
  if ( nmaxpr==1 .and. mydiag ) then
    write (6,"('qfrad',3p9f8.3/5x,9f8.3)") qfrad(idjd,:)
    write (6,"('qlrad',3p9f8.3/5x,9f8.3)") qlrad(idjd,:)
    write (6,"('qf   ',3p9f8.3/5x,9f8.3)") qfg(idjd,:)
  endif
#endif
  if ( nmaxpr == 1 ) then
    if ( myid == 0 ) then
      write(6,*) "After cloud microphysics"
    end if
    call ccmpi_barrier(comm_world)
  end if
  call END_LOG(cloud_end)

  
  ! RADIATION -------------------------------------------------------------
      
  ! nrad=4 Fels-Schwarzkopf radiation
  ! nrad=5 SEA-ESF radiation

  call START_LOG(radnet_begin)
  if ( nmaxpr == 1 ) then
    if ( myid == 0 ) then
      write(6,*) "Before radiation"
    end if
    call ccmpi_barrier(comm_world)
  end if
  if ( ncloud >= 4 ) then
    nettend = nettend + t(1:ifull,:)/dt
  end if
  odcalc = mod(ktau,kountr)==0 .or. ktau==1 ! ktau-1 better
  if ( nhstest < 0 ) then ! aquaplanet test -1 to -8  
    mtimer_sav = mtimer
    mtimer     = mins_gmt    ! so radn scheme repeatedly works thru same day
  end if    ! (nhstest<0)
  select case ( nrad )
    case(4)
      ! Fels-Schwarzkopf radiation
      call radrive(il*nrows_rad,odcalc)
    case(5)
      ! GFDL SEA-EFS radiation
      call seaesfrad(il*nrows_rad,odcalc)
    case DEFAULT
      ! use preset slwa array (use +ve nrad)
      slwa(:) = -10*nrad  
  end select
  if ( nhstest<0 ) then ! aquaplanet test -1 to -8  
    mtimer = mtimer_sav
  end if    ! (nhstest<0)
  if ( nmaxpr == 1 ) then
    call maxmin(slwa,'sl',ktau,.1,1)
    if ( myid == 0 ) then
      write(6,*) "After radiation"
    end if
    call ccmpi_barrier(comm_world)
  end if
  call END_LOG(radnet_end)


  ! HELD & SUAREZ ---------------------------------------------------------
  if ( ntsur<=1 .or. nhstest==2 ) then ! Held & Suarez or no surf fluxes
    eg(:)   = 0.
    fg(:)   = 0.
    cdtq(:) = 0.
    cduv(:) = 0.
  end if     ! (ntsur<=1.or.nhstest==2) 
  if ( nhstest == 2 ) then
    call hs_phys
  end if

  
  ! SURFACE FLUXES ---------------------------------------------
  ! (Includes ocean dynamics and mixing, as well as ice dynamics and thermodynamics)
  call START_LOG(sfluxnet_begin)
  if ( nmaxpr == 1 ) then
    if ( myid == 0 ) then
      write(6,*) "Before surface fluxes"
    end if
    call ccmpi_barrier(comm_world)
  end if
  if ( diag ) then
    call maxmin(u,'#u',ktau,1.,kl)
    call maxmin(v,'#v',ktau,1.,kl)
    call maxmin(t,'#t',ktau,1.,kl)
    call maxmin(qg,'qg',ktau,1.e3,kl)     
    call ccmpi_barrier(comm_world) ! stop others going past
  end if
  if ( ntsur > 1 ) then  ! should be better after convjlm
    call sflux(nalpha)
  endif   ! (ntsur>1)    
  if ( nmaxpr == 1 ) then
    if ( myid == 0 ) then
      write(6,*) "After surface fluxes"
    end if
    call ccmpi_barrier(comm_world)
  end if
  call END_LOG(sfluxnet_end)
  

  ! AEROSOLS --------------------------------------------------------------
  ! MJT notes - aerosols called before vertical mixing so that convective
  ! and strat cloud can be separated consistently with cloud microphysics
  if ( abs(iaero) >= 2 ) then
    call START_LOG(aerosol_begin)
    if ( nmaxpr == 1 ) then
      if ( myid == 0 ) then
        write(6,*) "Before aerosols"
      end if
      call ccmpi_barrier(comm_world)
    end if
    call aerocalc
    if ( nmaxpr == 1 ) then
      if ( myid == 0 ) then
        write(6,*) "After aerosols"
      end if
      call ccmpi_barrier(comm_world)
    end if
    call END_LOG(aerosol_end)
  end if

  
  ! VERTICAL MIXING ------------------------------------------------------
  if ( nmaxpr == 1 ) then
    if ( myid == 0 ) then
      write(6,*) "Before PBL mixing"
    end if
    call ccmpi_barrier(comm_world)
  end if
  if ( ntsur >= 1 ) then ! calls vertmix but not sflux for ntsur=1
    call START_LOG(vertmix_begin)
    if ( nmaxpr==1 .and. mydiag ) then
      write (6,"('pre-vertmix t',9f8.3/13x,9f8.3)") t(idjd,:)
    end if
    call vertmix
    if ( nmaxpr==1 .and. mydiag ) then
      write (6,"('aft-vertmix t',9f8.3/13x,9f8.3)") t(idjd,:)
    end if
    call END_LOG(vertmix_end)
  endif  ! (ntsur>=1)
  if ( ncloud >= 4 ) then
    nettend = (nettend-t(1:ifull,:)/dt)
  end if
  if ( nmaxpr == 1 ) then
    if ( myid == 0 ) then
      write(6,*) "After PBL mixing"
    end if
    call ccmpi_barrier(comm_world)
  end if
      
  
  ! Update diagnostics for consistancy in history file
  if ( rescrn > 0 ) then
    call autoscrn
  end if

  
  ! PHYSICS LOAD BALANCING ------------------------------------------------
  ! This is the end of the physics. The next routine makes the load imbalance
  ! overhead explicit rather than having it hidden in one of the diagnostic
  ! calls.
#ifdef loadbal
  call phys_loadbal
#endif
  call END_LOG(phys_end)

  
  ! ***********************************************************************
  ! TRACER OUTPUT
  ! ***********************************************************************
  ! rml 16/02/06 call tracer_mass, write_ts
  if ( ngas > 0 ) then
    call tracer_mass !also updates average tracer array
    call write_ts(ktau,ntau,dt)
  endif

  
  ! ***********************************************************************
  ! DIAGNOSTICS AND OUTPUT
  ! ***********************************************************************

  ! STATION OUTPUT ---------------------------------------------
  if ( nstn > 0 ) then
    call stationa ! write every time step
  end if
       
  ! DIAGNOSTICS ------------------------------------------------
  if ( mod(ktau,nmaxpr)==0 .and. mydiag ) then
    write(6,*)
    write (6,"('ktau =',i5,' gmt(h,m):',f6.2,i5,' runtime(h,m):',f7.2,i6)") ktau,timeg,mins_gmt,timer,mtimer
    ! some surface (or point) diagnostics
    isoil = isoilm(idjd)
    write(6,*) 'land,isoil,ivegt,isflag ',land(idjd),isoil,ivegt(idjd),isflag(idjd)
    write (6,"('snage,snowd,alb   ',f8.4,2f8.2)") snage(idjd),snowd(idjd),albvisnir(idjd,1)
    write (6,"('sicedep,fracice,runoff ',3f8.2)") sicedep(idjd),fracice(idjd),runoff(idjd)
    write (6,"('tgg(1-6)   ',9f8.2)") (tgg(idjd,k),k=1,6)
    write (6,"('tggsn(1-3) ',9f8.2)") (tggsn(idjd,k),k=1,3)
    write (6,"('wb(1-6)    ',9f8.3)") (wb(idjd,k),k=1,6)
    write (6,"('wbice(1-6) ',9f8.3)") (wbice(idjd,k),k=1,6)
    write (6,"('smass(1-3) ',9f8.2)") (smass(idjd,k),k=1,3) ! as mm of water
    write (6,"('ssdn(1-3)  ',9f8.2)") (ssdn(idjd,k),k=1,3)
    iq = idjd
    pwater = 0.   ! in mm
    do k = 1,kl
      qtot   = qg(iq,k)+qlg(iq,k)+qfg(iq,k)
      pwater = pwater-dsig(k)*qtot*ps(iq)/grav
    enddo
    write (6,"('pwater,condc,condx,rndmax,rmc',9f8.3)") pwater,condc(idjd),condx(idjd),rndmax(idjd),cansto(idjd)
    write (6,"('wetfac,sno,evap,precc,precip',6f8.2)") wetfac(idjd),sno(idjd),evap(idjd),precc(idjd),precip(idjd)
    write (6,"('tmin,tmax,tscr,tss,tpan',9f8.2)") tminscr(idjd),tmaxscr(idjd),tscrn(idjd),tss(idjd),tpan(idjd)
    write (6,"('u10,ustar,pblh',9f8.2)") u10(idjd),ustar(idjd),pblh(idjd)
    write (6,"('ps,qgscrn',5f8.2,f8.3)") .01*ps(idjd),1000.*qgscrn(idjd)
    write (6,"('dew_,eg_,epot,epan,eg,fg,ga',9f8.2)") dew_ave(idjd),eg_ave(idjd),epot(idjd),epan(idjd),eg(idjd),fg(idjd),ga(idjd)
    write (6,"('zo,cduv',2f8.5)") zo(idjd),cduv(idjd)/vmod(idjd)
    write (6,"('slwa,sint,sg,rt,rg    ',9f8.2)") slwa(idjd),sintsave(idjd),sgsave(idjd),rtsave(idjd),rgsave(idjd)
    write (6,"('cll,clm,clh,clt ',9f8.2)") cloudlo(idjd),cloudmi(idjd),cloudhi(idjd),cloudtot(idjd)
    write (6,"('u10max,v10max,rhmin,rhmax   ',9f8.2)") u10max(iq),v10max(iq),rhminscr(iq),rhmaxscr(iq)
    write (6,"('kbsav,ktsav,convpsav ',2i3,f8.4,9f8.2)") kbsav(idjd),ktsav(idjd),convpsav(idjd)
    write (6,"('t   ',9f8.3/4x,9f8.3)") t(idjd,:)
    write (6,"('u   ',9f8.3/4x,9f8.3)") u(idjd,:)
    write (6,"('v   ',9f8.3/4x,9f8.3)") v(idjd,:)
    write (6,"('qg  ',9f8.3/4x,9f8.3)") qg(idjd,:)
    write (6,"('qf  ',9f8.3/4x,9f8.3)") qfg(idjd,:)
    write (6,"('ql  ',9f8.3/4x,9f8.3)") qlg(idjd,:)
    write (6,"('cfrac',9f8.3/5x,9f8.3)") cfrac(idjd,:)
    do k = 1,kl
      es        = establ(t(idjd,k))
      spmean(k) = 100.*qg(idjd,k)*max(ps(idjd)*sig(k)-es,1.)/(.622*es) ! max as for convjlm
    enddo
    write (6,"('rh  ',9f8.3/4x,9f8.3)") spmean(:)
    write (6,"('omgf ',9f8.3/5x,9f8.3)") ps(idjd)*dpsldt(idjd,:) ! in Pa/s
    write (6,"('sdot ',9f8.3/5x,9f8.3)") sdot(idjd,1:kl)
    if ( nextout >= 4 ) then
      write (6,"('xlat,long,pres ',3f8.2)") tr(idjd,nlv,ngas+1),tr(idjd,nlv,ngas+2),tr(idjd,nlv,ngas+3)
    end if
  endif  ! (mod(ktau,nmaxpr)==0.and.mydiag)
  
  if ( ndi == -ktau ) then
    nmaxpr = 1         ! diagnostic prints; reset 6 lines on
    if ( ndi2 == 0 ) ndi2 = ktau + 40
  endif
  if ( ktau == ndi2 ) then
    if ( myid == 0 ) write(6,*)'reset nmaxpr'
    nmaxpr = nmaxprsav
  endif
  if ( mod(ktau,nmaxpr)==0 .or. ktau==ntau ) then
    call maxmin(u,' u',ktau,1.,kl)
    call maxmin(v,' v',ktau,1.,kl)
    dums(:,:) = u(1:ifull,:)**2 + v(1:ifull,:)**2 ! 3D
    call average(dums,spmean,spavge)
    do k = 1,kl
      spmean(k) = sqrt(spmean(k))
    enddo
    dums(1:ifull,1:kl) = sqrt(dums(1:ifull,1:kl)) ! 3D
    spavge = sqrt(spavge)
    call maxmin(dums,'sp',ktau,1.,kl)
    call maxmin(t,' t',ktau,1.,kl)
    call maxmin(qg,'qg',ktau,1.e3,kl)
    call maxmin(qfg,'qf',ktau,1.e3,kl)
    call maxmin(qlg,'ql',ktau,1.e3,kl)
    call maxmin(sdot,'sd',ktau,1.,kl)  ! grid length units 
    if ( myid == 0 ) then
      write(6,'("spmean ",9f8.3)') spmean
      write(6,'("spavge ",f8.3)') spavge
    end if
    dums = qg(1:ifull,:)
    call average(dums,spmean,spavge)
    if ( myid == 0 ) then
      write(6,'("qgmean ",9f8.5)') spmean
      write(6,'("qgavge ",f8.5)') spavge
    end if
    call maxmin(wb,'wb',ktau,1.,ms)
    call maxmin(tggsn,'tggsn',ktau,1.,3)
    call maxmin(tgg,'tg',ktau,1.,ms)
    call maxmin(tss,'ts',ktau,1.,1)
    call maxmin(pblh,'pb',ktau,1.,1)
    call maxmin(precip,'pr',ktau,1.,1)
    call maxmin(precc,'pc',ktau,1.,1)
    call maxmin(convpsav,'co',ktau,1.,1)
    call maxmin(sno,'sn',ktau,1.,1)        ! as mm during timestep
    call maxmin(rhscrn,'rh',ktau,1.,1)
    call maxmin(ps,'ps',ktau,.01,1)
    psavge    = sum(ps(1:ifull)*wts(1:ifull))
    pslavge   = sum(psl(1:ifull)*wts(1:ifull))
    preccavge = sum(precc(1:ifull)*wts(1:ifull))
    precavge  = sum(precip(1:ifull)*wts(1:ifull))
    ! KE calculation, not taking into account pressure weighting
    gke = 0.
    do k = 1,kl
      gke = gke - sum( 0.5 * wts(1:ifull) * dsig(k) * ( u(1:ifull,k)**2 + v(1:ifull,k)**2 ) )
    end do
    cllav = sum(wts(1:ifull)*cloudlo(1:ifull))
    clmav = sum(wts(1:ifull)*cloudmi(1:ifull))
    clhav = sum(wts(1:ifull)*cloudhi(1:ifull))
    cltav = sum(wts(1:ifull)*cloudtot(1:ifull))

    ! All this combined into a single reduction
    temparray = (/ psavge, pslavge, preccavge, precavge, gke, cllav, clmav,clhav, cltav /)
    call ccmpi_reduce(temparray,gtemparray,"sum",0,comm_world)
    if ( myid == 0 ) then
      write(6,97) gtemparray(1:5) ! psavge,pslavge,preccavge,precavge,gke
97    format(' average ps, psl, precc, prec, gke: ',f10.2,f10.6,2f6.2,f7.2)
      write(6,971) gtemparray(6:9) ! cllav,clmav,clhav,cltav
971   format(' global_average cll, clm, clh, clt: ',4f6.2)
    end if
    if ( mydiag ) then
      write(6,98) ktau,diagvals(ps)
98    format(i7,' ps diag:',9f9.1)
      if ( t(idjd,kl) > 258. ) then
        write(6,*) 't(idjd,kl) > 258. for idjd = ',idjd
        write(6,91) ktau,(t(idjd,k),k=kl-8,kl)
91      format(i7,'    t',9f7.2)
        write(6,92) ktau,(sdot(idjd,k),k=kl-8,kl)
92      format(i7,' sdot',9f7.3)
      end if             ! (t(idjd,kl)>258.)
    end if               ! myid==0
  endif                  ! (mod(ktau,nmaxpr)==0)

  ! update diag_averages and daily max and min screen temps 
  ! N.B. runoff is accumulated in sflux
  tmaxscr(1:ifull)     = max( tmaxscr(1:ifull), tscrn )
  tminscr(1:ifull)     = min( tminscr(1:ifull), tscrn )
  rhmaxscr(1:ifull)    = max( rhmaxscr(1:ifull), rhscrn )
  rhminscr(1:ifull)    = min( rhminscr(1:ifull), rhscrn )
  rndmax(1:ifull)      = max( rndmax(1:ifull), condx )
  cape_max(1:ifull)    = max( cape_max(1:ifull), cape )
  cape_ave(1:ifull)    = cape_ave(1:ifull) + cape
  u10mx(1:ifull)       = max( u10mx(1:ifull), u10 )  ! for hourly scrnfile
  dew_ave(1:ifull)     = dew_ave(1:ifull) - min( 0., eg )    
  epan_ave(1:ifull)    = epan_ave(1:ifull) + epan
  epot_ave(1:ifull)    = epot_ave(1:ifull) + epot 
  eg_ave(1:ifull)      = eg_ave(1:ifull) + eg    
  fg_ave(1:ifull)      = fg_ave(1:ifull) + fg
  ga_ave(1:ifull)      = ga_ave(1:ifull) + ga
  rnet_ave(1:ifull)    = rnet_ave(1:ifull) + rnet
  tscr_ave(1:ifull)    = tscr_ave(1:ifull) + tscrn 
  qscrn_ave(1:ifull)   = qscrn_ave(1:ifull) + qgscrn 
  wb_ave(1:ifull,1:ms) = wb_ave(1:ifull,1:ms) + wb
  tsu_ave(1:ifull)     = tsu_ave(1:ifull) + tss
  call mslp(spare2,psl,zs,t) ! calculate MSLP from psl
  spare2 = spare2/100.       ! convert MSLP to hPa
  psl_ave(1:ifull)     = psl_ave(1:ifull) + spare2(1:ifull)
  spare1(1:ifull)      = 0.
  call mlodiag(spare1,0)     ! obtain ocean mixed level depth
  mixdep_ave(1:ifull)  = mixdep_ave(1:ifull) + spare1(1:ifull)
  spare1(:) = u(1:ifull,1)**2 + v(1:ifull,1)**2
  spare2(:) = u(1:ifull,2)**2 + v(1:ifull,2)**2
  do iq = 1,ifull
    if ( u10(iq)**2 > u10max(iq)**2 +v10max(iq)**2 ) then
      u10max(iq) = u10(iq)*u(iq,1)/max(.001,sqrt(spare1(iq)))
      v10max(iq) = u10(iq)*v(iq,1)/max(.001,sqrt(spare1(iq)))
    end if
    if ( spare1(iq) > u1max(iq)**2+v1max(iq)**2 ) then
      u1max(iq) = u(iq,1)
      v1max(iq) = v(iq,1)
    end if
    if ( spare2(iq) > u2max(iq)**2+v2max(iq)**2 ) then
      u2max(iq) = u(iq,2)
      v2max(iq) = v(iq,2)
    end if
  end do
  if ( ngas > 0 ) then
    traver(:,:,1:ngas) = traver(:,:,1:ngas) + tr(1:ilt*jlt,:,1:ngas)
  end if
  fpn_ave(1:ifull) = fpn_ave(1:ifull) + fpn
  frs_ave(1:ifull) = frs_ave(1:ifull) + frs
  frp_ave(1:ifull) = frp_ave(1:ifull) + frp

  ! rnd03 to rnd21 are accumulated in mm     
  if ( myid == 0 ) then
    write(6,*) 'ktau,mod,nper3hr ',ktau,mod(ktau-1,nperday)+1,nper3hr(n3hr)
  end if
  if ( mod(ktau-1,nperday)+1 == nper3hr(n3hr) ) then
    rnd_3hr(1:ifull,n3hr) = rnd_3hr(1:ifull,8)
    if ( nextout >= 2 ) then
      spare1(:) = max( .001, sqrt(u(1:ifull,1)**2+v(1:ifull,1)**2) )
      u10_3hr(:,n3hr) = u10(:)*u(1:ifull,1)/spare1(:)
      v10_3hr(:,n3hr) = u10(:)*v(1:ifull,1)/spare1(:)
      tscr_3hr(:,n3hr) = tscrn(:)
      spare1(:) = establ(t(1:ifull,1)) ! spare1 = es
      rh1_3hr(1:ifull,n3hr) = 100.*qg(1:ifull,1)*(ps(1:ifull)*sig(1)-spare1(:))/(.622*spare1(:))
    end if    ! (nextout==2)
    n3hr = n3hr+1
    if ( n3hr > 8 ) n3hr = 1
  endif    ! (mod(ktau,nperday)==nper3hr(n3hr))

  if ( ktau==ntau .or. mod(ktau,nperavg)==0 ) then
    cape_ave(1:ifull)   = cape_ave(1:ifull)/min(ntau,nperavg)
    dew_ave(1:ifull)    = dew_ave(1:ifull)/min(ntau,nperavg)
    epan_ave(1:ifull)   = epan_ave(1:ifull)/min(ntau,nperavg)
    epot_ave(1:ifull)   = epot_ave(1:ifull)/min(ntau,nperavg)
    eg_ave(1:ifull)     = eg_ave(1:ifull)/min(ntau,nperavg)
    fg_ave(1:ifull)     = fg_ave(1:ifull)/min(ntau,nperavg)
    ga_ave(1:ifull)     = ga_ave(1:ifull)/min(ntau,nperavg)    
    rnet_ave(1:ifull)   = rnet_ave(1:ifull)/min(ntau,nperavg)
    sunhours(1:ifull)   = sunhours(1:ifull)/min(ntau,nperavg)
    riwp_ave(1:ifull)   = riwp_ave(1:ifull)/min(ntau,nperavg)
    rlwp_ave(1:ifull)   = rlwp_ave(1:ifull)/min(ntau,nperavg)
    tscr_ave(1:ifull)   = tscr_ave(1:ifull)/min(ntau,nperavg)
    qscrn_ave(1:ifull)  = qscrn_ave(1:ifull)/min(ntau,nperavg)
    do k=1,ms
      wb_ave(1:ifull,k) = wb_ave(1:ifull,k)/min(ntau,nperavg)
    end do
    tsu_ave(1:ifull)    = tsu_ave(1:ifull)/min(ntau,nperavg)
    psl_ave(1:ifull)    = psl_ave(1:ifull)/min(ntau,nperavg)
    mixdep_ave(1:ifull) = mixdep_ave(1:ifull)/min(ntau,nperavg)
    sgn_ave(1:ifull)    = sgn_ave(1:ifull)/min(ntau,nperavg)  ! Dec07 because of solar fit
    sint_ave(1:ifull)   = sint_ave(1:ifull)/max(koundiag,1)
    sot_ave(1:ifull)    = sot_ave(1:ifull)/max(koundiag,1)
    soc_ave(1:ifull)    = soc_ave(1:ifull)/max(koundiag,1)
    sgdn_ave(1:ifull)   = sgdn_ave(1:ifull)/max(koundiag,1)
    rtu_ave(1:ifull)    = rtu_ave(1:ifull)/max(koundiag,1)
    rtc_ave(1:ifull)    = rtc_ave(1:ifull)/max(koundiag,1)
    rgdn_ave(1:ifull)   = rgdn_ave(1:ifull)/max(koundiag,1)
    rgn_ave(1:ifull)    = rgn_ave(1:ifull)/max(koundiag,1)
    rgc_ave(1:ifull)    = rgc_ave(1:ifull)/max(koundiag,1)
    sgc_ave(1:ifull)    = sgc_ave(1:ifull)/max(koundiag,1)
    cld_ave(1:ifull)    = cld_ave(1:ifull)/max(koundiag,1)
    cll_ave(1:ifull)    = cll_ave(1:ifull)/max(koundiag,1)
    clm_ave(1:ifull)    = clm_ave(1:ifull)/max(koundiag,1)
    clh_ave(1:ifull)    = clh_ave(1:ifull)/max(koundiag,1)
    alb_ave(1:ifull)    = alb_ave(1:ifull)/max(koundiag,1)
    fbeam_ave(1:ifull)  = fbeam_ave(1:ifull)/max(koundiag,1)
    cbas_ave(1:ifull)   = 1.1 - cbas_ave(1:ifull)/max(1.e-4,precc(:))  ! 1.1 for no precc
    ctop_ave(1:ifull)   = 1.1 - ctop_ave(1:ifull)/max(1.e-4,precc(:))  ! 1.1 for no precc
    if ( ngas > 0 ) then
      traver(1:ifull,1:kl,1:ngas) = traver(1:ifull,1:kl,1:ngas)/min(ntau,nperavg)
    end if
    fpn_ave(1:ifull)    = fpn_ave(1:ifull)/min(ntau,nperavg)
    frs_ave(1:ifull)    = frs_ave(1:ifull)/min(ntau,nperavg)
    frp_ave(1:ifull)    = frp_ave(1:ifull)/min(ntau,nperavg)
    if ( abs(iaero) == 2 ) then
      duste        = duste/min(ntau,nperavg)       ! Dust emissions
      dustdd       = dustdd/min(ntau,nperavg)      ! Dust dry deposition
      dustwd       = dustwd/min(ntau,nperavg)      ! Dust wet deposition
      dust_burden  = dust_burden/min(ntau,nperavg) ! Dust burden
      bce          = bce/min(ntau,nperavg)         ! Black carbon emissions
      bcdd         = bcdd/min(ntau,nperavg)        ! Black carbon dry deposition
      bcwd         = bcwd/min(ntau,nperavg)        ! Black carbon wet deposition
      bc_burden    = bc_burden/min(ntau,nperavg)   ! Black carbon burden
      oce          = oce/min(ntau,nperavg)         ! Organic carbon emissions
      ocdd         = ocdd/min(ntau,nperavg)        ! Organic carbon dry deposition
      ocwd         = ocwd/min(ntau,nperavg)        ! Organic carbon wet deposition
      oc_burden    = oc_burden/min(ntau,nperavg)   ! Organic carbon burden
      dmse         = dmse/min(ntau,nperavg)        ! DMS emissions
      dmsso2o      = dmsso2o/min(ntau,nperavg)     ! DMS -> SO2 oxidation
      so2e         = so2e/min(ntau,nperavg)        ! SO2 emissions
      so2so4o      = so2so4o/min(ntau,nperavg)     ! SO2 -> SO4 oxidation
      so2dd        = so2dd/min(ntau,nperavg)       ! SO2 dry deposition
      so2wd        = so2wd/min(ntau,nperavg)       ! SO2 wet deposiion
      so4e         = so4e/min(ntau,nperavg)        ! SO4 emissions
      so4dd        = so4dd/min(ntau,nperavg)       ! SO4 dry deposition
      so4wd        = so4wd/min(ntau,nperavg)       ! SO4 wet deposition
      dms_burden   = dms_burden/min(ntau,nperavg)  ! DMS burden
      so2_burden   = so2_burden/min(ntau,nperavg)  ! SO2 burden
      so4_burden   = so4_burden/min(ntau,nperavg)  ! SO4 burden
    end if
  end if    ! (ktau==ntau.or.mod(ktau,nperavg)==0)

  call log_off()
  if ( ktau==ntau .or. mod(ktau,nwt)==0 ) then
    call outfile(20,rundate,nwrite,nstagin,jalbfix,nalpha,mins_rad)  ! which calls outcdf

    if ( ktau==ntau .and. irest==1 ) then
      ! Don't include the time for writing the restart file
      call END_LOG(maincalc_end)
      ! write restart file
      call outfile(19,rundate,nwrite,nstagin,jalbfix,nalpha,mins_rad)
      if ( myid == 0 ) then
        write(6,*)'finished writing restart file in outfile'
      end if
      call START_LOG(maincalc_begin)
    endif  ! (ktau==ntau.and.irest==1)
  endif    ! (ktau==ntau.or.mod(ktau,nwt)==0)
      
  ! write high temporal frequency fields
  if ( surfile /= ' ' ) then
    call freqfile
  end if
  call log_on()
 
  if ( mod(ktau,nperavg) == 0 ) then   
    ! produce some diags & reset most averages once every nperavg
    if ( nmaxpr == 1 ) then
      precavge = sum(precip(1:ifull)*wts(1:ifull))
      evapavge = sum(evap(1:ifull)*wts(1:ifull))   ! in mm/day
      pwatr    = 0.   ! in mm
      do k = 1,kl
        pwatr = pwatr - sum(dsig(k)*wts(1:ifull)*(qg(1:ifull,k)+qlg(1:ifull,k)+qfg(1:ifull,k))*ps(1:ifull))/grav
      enddo
      temparray(1:3) = (/ precavge, evapavge, pwatr /)
      call ccmpi_reduce(temparray,gtemparray,"max",0,comm_world)
      if ( myid == 0 ) then
        precavge = gtemparray(1)
        evapavge = gtemparray(2)
        pwatr    = gtemparray(3)
        write(6,985) pwatr,precavge,evapavge ! MJT bug fix
985     format(' average pwatr,precc,prec,evap: ',4f7.3)
      end if
    end if
    ! also zero most averaged fields every nperavg
    convh_ave(:,:) = 0.
    cbas_ave(:)    = 0.
    ctop_ave(:)    = 0.
    dew_ave(:)     = 0.
    epan_ave(:)    = 0.
    epot_ave(:)    = 0.
    eg_ave(:)      = 0.
    fg_ave(:)      = 0.
    rnet_ave(:)    = 0.
    sunhours(:)    = 0.
    riwp_ave(:)    = 0.
    rlwp_ave(:)    = 0.
    qscrn_ave(:)   = 0.
    tscr_ave(:)    = 0.
    wb_ave(:,:)    = 0.
    tsu_ave(:)     = 0.
    alb_ave(:)     = 0.
    fbeam_ave(:)   = 0.
    psl_ave(:)     = 0.
    mixdep_ave(:)  = 0.
    koundiag       = 0
    sint_ave(:)    = 0.
    sot_ave(:)     = 0.
    soc_ave(:)     = 0.
    sgdn_ave(:)    = 0.
    sgn_ave(:)     = 0.
    rtu_ave(:)     = 0.
    rtc_ave(:)     = 0.
    rgdn_ave(:)    = 0.
    rgn_ave(:)     = 0.
    rgc_ave(:)     = 0.
    sgc_ave(:)     = 0.
    cld_ave(:)     = 0.
    cll_ave(:)     = 0.
    clm_ave(:)     = 0.
    clh_ave(:)     = 0.
    ! zero evap, precip, precc, sno, runoff fields each nperavg (3/12/04) 
    evap(:)        = 0.  
    precip(:)      = 0.  ! converted to mm/day in outcdf
    precc(:)       = 0.  ! converted to mm/day in outcdf
    sno(:)         = 0.  ! converted to mm/day in outcdf
    hail(:)        = 0.  ! converted to mm/day in outcdf
    runoff(:)      = 0.  ! converted to mm/day in outcdf
    u10mx(:)       = 0.
    cape_max(:)    = 0.
    cape_ave(:)    = 0.
    if ( ngas > 0 ) then
      traver = 0.
    end if
    fpn_ave = 0.
    frs_ave = 0.
    frp_ave = 0.
    if ( abs(iaero) == 2 ) then
      duste        = 0.  ! Dust emissions
      dustdd       = 0.  ! Dust dry deposition
      dustwd       = 0.  ! Dust wet deposition
      dust_burden  = 0.  ! Dust burden
      bce          = 0.  ! Black carbon emissions
      bcdd         = 0.  ! Black carbon dry deposition
      bcwd         = 0.  ! Black carbon wet deposition
      bc_burden    = 0.  ! Black carbon burden
      oce          = 0.  ! Organic carbon emissions
      ocdd         = 0.  ! Organic carbon dry deposition
      ocwd         = 0.  ! Organic carbon wet deposition
      oc_burden    = 0.  ! Organic carbon burden
      dmse         = 0.  ! DMS emissions
      dmsso2o      = 0.  ! DMS -> SO2 oxidation
      so2e         = 0.  ! SO2 emissions
      so2so4o      = 0.  ! SO2 -> SO4 oxidation
      so2dd        = 0.  ! SO2 dry deposition
      so2wd        = 0.  ! SO2 wet deposiion
      so4e         = 0.  ! SO4 emissions
      so4dd        = 0.  ! SO4 dry deposition
      so4wd        = 0.  ! SO4 wet deposition
      dms_burden   = 0.  ! DMS burden
      so2_burden   = 0.  ! SO2 burden
      so4_burden   = 0.  ! SO4 burden
    end if
  endif  ! (mod(ktau,nperavg)==0)

  if ( mod(ktau,nperday) == 0 ) then   ! re-set at the end of each 24 hours
    if ( ntau<10*nperday .and. nstn>0 ) then     ! print stn info
      do nn = 1,nstn
        if ( .not.mystn(nn) ) cycle
        i = istn(nn)
        j = jstn(nn)
        iq = i+(j-1)*il
        write(6,956) ktau,iunp(nn),name_stn(nn),rnd_3hr(iq,4),rnd_3hr(iq,8), &
                     tmaxscr(iq)-273.16+(zs(iq)/grav-zstn(nn))*stdlapse,     &
                     tminscr(iq)-273.16+(zs(iq)/grav-zstn(nn))*stdlapse,     &
                     tmaxscr(iq)-273.16,tminscr(iq)-273.16
956     format(i5,i3,a5,6f7.1)
      end do
    end if  ! (ntau<10*nperday)
    rndmax (:)  = 0.
    tmaxscr(:)  = tscrn(:) 
    tminscr(:)  = tscrn(:) 
    rhmaxscr(:) = rhscrn(:) 
    rhminscr(:) = rhscrn(:) 
    u10max(:)   = 0.
    v10max(:)   = 0.
    u1max(:)    = 0.
    v1max(:)    = 0.
    u2max(:)    = 0.
    v2max(:)    = 0.
    rnd_3hr(:,8)= 0.       ! i.e. rnd24(:)=0.
    if ( nextout >= 4 ) then
      call setllp ! from Nov 11, reset once per day
    end if
  endif   ! (mod(ktau,nperday)==0)
  
  if ( namip /= 0 ) then
    if ( nmlo == 0 ) then
      if ( mod(ktau,nperday) == 0 ) then
        if ( myid == 0 ) then
          write(6,*) 'amipsst called at end of day for ktau,mtimer,namip ',ktau,mtimer,namip  
        end if
        call amipsst
      end if
    else
      ! call evey time-step for nudging
      call amipsst
    end if
  end if

#ifdef vampir
  ! Flush vampir trace information to disk to save memory.
  VT_BUFFER_FLUSH()
#endif

end do                  ! *** end of main time loop
call END_LOG(maincalc_end)
call log_off()

! Report timings of run
if ( myid == 0 ) then
  call date_and_time(time=timeval,values=tvals2)
  write(6,*) "End of time loop ", timeval
  write(6,*) "normal termination of run"
  call date_and_time(time=timeval)
  write(6,*) "End time ", timeval
  aa = 3600.*(tvals2(5)-tvals1(5)) + 60.*(tvals2(6)-tvals1(6)) + (tvals2(7)-tvals1(7)) + 0.001*(tvals2(8)-tvals1(8))
  if ( aa <= 0. ) aa = aa + 86400.
  write(6,*) "Model time in main loop",aa
end if
call END_LOG(model_end)

! close mesonest files
if ( mbd/=0 .or. nbd/=0 ) then
  call histclose
end if

#ifdef simple_timer
! report subroutine timings
call simple_timer_finalize
#endif

! finalize MPI comms
call ccmpi_finalize

end


!--------------------------------------------------------------
! PREPARE SPECIAL TRACER ARRAYS
! sets tr arrays for lat, long, pressure if nextout>=4 &(nllp>=3)
subroutine setllp
      
use arrays_m           ! Atmosphere dyamics prognostic arrays
use cc_mpi             ! CC MPI routines
use latlong_m          ! Lat/lon coordinates
use sigs_m             ! Atmosphere sigma levels
use tracers_m          ! Tracer data
      
implicit none
      
include 'newmpar.h'    ! Grid parameters
include 'const_phys.h' ! Physical constants
      
integer k
      
if ( nllp < 3 ) then
  write(6,*) "ERROR: Incorrect setting of nllp",nllp
  call ccmpi_abort(-1)
end if
      
do k = 1,klt
  tr(1:ifull,k,ngas+1) = rlatt(1:ifull)*180./pi
  tr(1:ifull,k,ngas+2) = rlongg(1:ifull)*180./pi
  tr(1:ifull,k,ngas+3) = .01*ps(1:ifull)*sig(k)  ! in HPa
enddo
if ( nllp >= 4 ) then   ! theta
  do k = 1,klt
    tr(1:ifull,k,ngas+4) = t(1:ifull,k)*(1.e-5*ps(1:ifull)*sig(k))**(-rdry/cp)
  enddo
endif   ! (nllp>=4)
if ( nllp >= 5 ) then   ! mixing_ratio (g/kg)
  do k = 1,klt
    tr(1:ifull,k,ngas+5) = 1000.*qg(1:ifull,k)
  enddo
endif   ! (nllp>=5)
      
return
end subroutine setllp


!--------------------------------------------------------------
! INTIAL PARAMETERS
blockdata main_blockdata

implicit none

include 'newmpar.h'          ! Grid parameters
include 'dates.h'            ! Date data
include 'filnames.h'         ! Filenames
include 'kuocom.h'           ! Convection parameters
include 'parm.h'             ! Model configuration
include 'parmdyn.h'          ! Dynamics parmaters
include 'parmgeom.h'         ! Coordinate data
include 'parmhor.h'          ! Horizontal advection parameters
include 'parmsurf.h'         ! Surface parameters
include 'soilv.h'            ! Soil parameters
include 'stime.h'            ! File date data
include 'trcom2.h'           ! Station data

integer leap
common/leap_yr/leap          ! Leap year (1 to allow leap years)
integer nbarewet,nsigmf
common/nsib/nbarewet,nsigmf  ! Land-surface options

! for cardin
data ia/1/,ib/3/,id/2/,ja/1/,jb/10/,jd/5/,nlv/1/
data ndi/1/,ndi2/0/,nmaxpr/99/     
data kdate_s/-1/,ktime_s/-1/,leap/0/
data mbd/0/,mbd_maxscale/3000/,nbd/0/,nbox/1/,kbotdav/4/,kbotu/0/
data nud_p/0/,nud_q/0/,nud_t/0/,nud_uv/1/,nud_hrs/24/,nudu_hrs/0/
data ktopdav/0/,kblock/-1/
data nud_aero/0/
data nud_sst/0/,nud_sss/0/,nud_ouv/0/,nud_sfh/0/
data mloalpha/10/,kbotmlo/-1000/,ktopmlo/1/
data sigramplow/0./,sigramphigh/0./
      
! Dynamics options A & B      
data mex/30/,mfix/3/,mfix_qg/1/,mup/1/,nh/0/
data nritch_t/300/,epsp/-15./,epsu/0./,epsf/0./,epsh/0.1/
data precon/-2900/,restol/4.e-7/
data schmidt/1./,rlong0/0./,rlat0/90./,nrun/0/
data helmmeth/0/,mfix_tr/0/,mfix_aero/0/
! Horiz advection options
data nt_adv/7/,mh_bs/4/
! Horiz wind staggering options
data nstag/-10/,nstagu/-1/,nstagoff/0/
! Horizontal mixing options (now in globpe)
! data khdif/2/,khor/-8/,nhor/-157/,nhorps/-1/,nhorjlm/1/
! Vertical mixing options
data nvmix/3/,nlocal/6/,ncvmix/0/,lgwd/0/,ngwd/-5/
data helim/800./,fc2/1./,sigbot_gwd/0./,alphaj/1.e-6/
data cgmap_offset/0./,cgmap_scale/1./
! Cumulus convection options
data nkuo/23/,sigcb/1./,sig_ct/1./,rhcv/0./,rhmois/.1/,rhsat/1./
data convfact/1.02/,convtime/.33/,shaltime/0./
data alflnd/1.1/,alfsea/1.1/,fldown/.6/,iterconv/3/,ncvcloud/0/
data nevapcc/0/,nevapls/-4/,nuvconv/0/
data mbase/101/,mdelay/-1/,methprec/8/,nbase/-4/,detrain/.15/
data entrain/.05/,methdetr/2/,detrainx/0./,dsig2/.15/,dsig4/.4/
! Shallow convection options
data ksc/-95/,kscsea/0/,kscmom/1/,sigkscb/.95/,sigksct/.8/
data tied_con/2./,tied_over/0./,tied_rh/.75/
! Other moist physics options
data acon/.2/,bcon/.07/,qgmin/1.e-6/,rcm/.92e-5/
data rcrit_l/.75/,rcrit_s/.85/ 
! Radiation options
data nrad/4/
data nmr/0/,bpyear/0./
! Cloud options
data ldr/1/,nclddia/1/,nstab_cld/0/,nrhcrit/10/,sigcll/.95/ 
data cldh_lnd/95./,cldm_lnd/85./,cldl_lnd/75./
data cldh_sea/95./,cldm_sea/90./,cldl_sea/80./
data ncloud/0/
! Soil, canopy, PBL options
data nbarewet/0/,newrough/0/,nglacier/1/
data nrungcm/-1/,nsib/3/,nsigmf/1/
data ntaft/2/,ntsea/6/,ntsur/6/,av_vmod/.7/,tss_sh/1./
data vmodmin/.2/,zobgin/.02/,charnock/.018/,chn10/.00125/
data newztsea/1/,newtop/1/                
data snmin/.11/  ! 1000. for 1-layer; ~.11 to turn on 3-layer snow
data nurban/0/,ccycle/0/
! Special and test options
data namip/0/,amipo3/.false./,nhstest/0/,nsemble/0/,nspecial/0/
data panfg/4./,panzo/.001/,nplens/0/,rlatdx/0./,rlatdn/0./
data rlongdn/0./,rlongdx/0./
data rescrn/0/,knh/-1/
! I/O options
data m_fly/4/,io_in/1/,io_out/1/,io_rest/1/
data nperavg/-99/,nwt/-99/,tblock/1/,tbave/1/
data nextout/3/,localhist/.false./
data nstn/0/  
data slat/nstnmax*-89./,slon/nstnmax*0./,iunp/nstnmax*6/
data zstn/nstnmax*0./,name_stn/nstnmax*'   '/ 
data compression/1/,filemode/0/,procformat/.false./,procmode/0/
data chunkoverride/0/
data pio/.false./
! Ocean options
data nmlo/0/
! Aerosol options
data iaero/0/      

! initialize file names to something
data albfile/' '/,icefile/' '/,maskfile/' '/
data snowfile/' '/,sstfile/' '/,topofile/' '/,zofile/' '/
data rsmfile/' '/,scamfile/' '/,soilfile/' '/,vegfile/' '/
data co2emfile/' '/,so4tfile/' '/
data smoistfile/' '/,soil2file/' '/,restfile/' '/
data radonemfile/' '/,surfile/' '/,surf_00/'s_00a '/
data surf_12/'s_12a '/,co2_00/' '/,co2_12/' '/,radon_00/' '/
data radon_12/' '/,ifile/' '/,ofile/' '/,nmifile/' '/
data eigenv/' '/,radfile/' '/,o3file/' '/,hfile/' '/,mesonest/' '/
data scrnfile/' '/,tmaxfile/' '/,tminfile/' '/,trcfil/' '/
data laifile/' '/,albnirfile/' '/,urbanfile/' '/,bathfile/' '/
data vegprev/' '/,vegnext/' '/,cnsdir/' '/,salfile/' '/
data oxidantfile/' '/,casafile/' '/,phenfile/' '/
! floating point:
data timer/0./,mtimer/0/

! stuff from insoil  for soilv.h
data rlaim44/4.8, 6.3, 5., 3.75, 2.78, 2.5, 3.9, 2.77, 2.04, 2.6,         & ! 1-10
             1.69, 1.9, 1.37, 1.5, 1.21, 1.58, 1.41, 2.3, 1.2, 1.71,      & ! 11-20
             1.21, 2.3, 2.3, 1.2, 1.2, 1.87, 1., 3., .01, .01, 1.2,       & ! 21-31
             6., 5.5, 5., 4.5, 5., 4., 3., 3.5, 1., 4., .5, 4., 0./         ! 32-44
data rlais44/1., 1., 1., 1., 1., 1., 1., 1., 1., 1.,                      & ! 1-10
             1., 1., 1., 1., 1., 1., 1., 1., 1., 1.,                      & ! 11-20
             1., 1., 1., 1., .6, .6, .5, 1., 0., 0., 1.,                  & ! 21-31
             2., 2., 2., 2., 2., 1.5, 1.5, 1.5, 1., .5, .5, .5, 0./         ! 32-44
data rsunc44/370., 330., 260., 200., 150., 130., 200., 150., 110., 160.,  & ! 1-10
             100., 120.,  90.,  90.,  80.,  90.,  90., 150.,  80., 100.,  & ! 11-20
             80.,  80.,  80.,  60.,  60., 120.,  80., 180., 2*995., 80.,  & ! 21-31
             350., 4*300., 3*230., 150., 230., 995., 150., 9900./           ! 32-44
data scveg44/0., 0., 0., 0., 0., 0., 0., 0., 0., 0.,                      & ! 1-10
             0., 0., 0., 0., 0., .1, .1, .1, .1, .1,                      & ! 11-20
             .1, .2, .4, .2, .1, .1, .1, 0., 0., 0., 0.,                  & ! 21-31
             .05, 0., 0., 0., 0., .05, .05, .05, .1, 0., 0., .4, 0./        ! 32-44
data slveg44/0., 0., 0., 0., 0., 0., 0., 0., 0., 0.,                      & ! 1-10
             0., 0., 0., 0., 0., .1, .1, .1, .1, .1,                      & ! 11-20
             .1, .2, .4, .2, .1, .1, .1, 0., 0., 0., 0.,                  & ! 21-31
             1., 5.5, 3., 1., 3., 3., 3.5, 3., .5, 3.5, .1, 3.5, 0./        ! 32-44
data froot/.05, .10, .35, .40, .10/       ! 10/02/99 veg. root distr.

data silt/.08, .33, .17, .2, .06, .25, .15, .70, .33, .2, .33, .33, .17/    ! with mxst=13
data clay/.09, .3, .67, .2, .42, .48, .27, .17, .30, .2, .3, .3, .67/       ! with mxst=13
data sand/.83, .37, .16, .6, .52, .27, .58, .13, .37, .6, .37, .37, .17/    ! with mxst=13
data swilt/0., .072, .216, .286, .135, .219, .283, .175, .395, .216, .1142, .1547, .2864, .2498/
data sfc/1.,  .143, .301, .367, .218, .31 , .37 , .255, .45, .301, .22 , .25 , .367, .294/
data ssat/2., .398, .479, .482, .443, .426, .482, .420, .451, .479, .435, .451, .482, .476/
data bch/4.2, 7.1, 11.4, 5.15, 10.4, 10.4, 7.12, 5.83, 7.1, 4.9, 5.39, 11.4, 8.52/ ! bch for gravity term
data hyds/166.e-6, 4.e-6, 1.e-6, 21.e-6, 2.e-6, 1.e-6, 6.e-6,800.e-6, 1.e-6, 34.e-6, 7.e-6, 1.3e-6, 2.5e-6/
data sucs/-.106, -.591, -.405, -.348, -.153, -.49, -.299,-.356, -.153, -.218, -.478, -.405, -.63/ ! phisat (m)
data rhos/7*2600., 1300.,  910., 4*2600. /     ! soil density
data  css/7* 850., 1920., 2100., 4*850./       ! heat capacity

data zse/.022, .058, .154, .409, 1.085, 2.872/ ! layer thickness
! so depths of centre of layers: .011, .051, .157, .4385, 1.1855, 3.164
! with base at 4.6     

end
      
!--------------------------------------------------------------
! WRITE STATION DATA
subroutine stationa

use arrays_m           ! Atmosphere dyamics prognostic arrays
use cc_mpi             ! CC MPI routines
use diag_m             ! Diagnostic routines
use estab              ! Liquid saturation function
use extraout_m         ! Additional diagnostics
use map_m              ! Grid map arrays
use morepbl_m          ! Additional boundary layer diagnostics
use nsibd_m            ! Land-surface arrays
use pbl_m              ! Boundary layer arrays
use prec_m             ! Precipitation
use screen_m           ! Screen level diagnostics
use sigs_m             ! Atmosphere sigma levels
use soil_m             ! Soil and surface data
use soilsnow_m         ! Soil, snow and surface data
use tracers_m          ! Tracer data
use vecsuv_m           ! Map to cartesian coordinates
use vegpar_m           ! Vegetation arrays
use work2_m            ! Diagnostic arrays
use work3_m            ! Mk3 land-surface diagnostic arrays
use xyzinfo_m          ! Grid coordinate arrays

implicit none

include 'newmpar.h'    ! Grid parameters
include 'const_phys.h' ! Physical constants
include 'dates.h'      ! Date data
include 'parm.h'       ! Model configuration
include 'parmgeom.h'   ! Coordinate data
include 'soilv.h'      ! Soil parameters
include 'trcom2.h'     ! Station data

integer leap
common/leap_yr/leap    ! Leap year (1 to allow leap years)

integer i, j, iq, iqt, isoil, k2, nn
real coslong, sinlong, coslat, sinlat, polenx, poleny, polenz
real zonx, zony, zonz, den, costh, sinth, uzon, vmer, rh1, rh2
real es, wbav, rh_s

coslong = cos(rlong0*pi/180.)   ! done here, where work2 has arrays
sinlong = sin(rlong0*pi/180.)
coslat  = cos(rlat0*pi/180.)
sinlat  = sin(rlat0*pi/180.)
polenx  = -coslat
poleny  = 0.
polenz  = sinlat
do nn = 1,nstn
  ! Check if this station is in this processors region
  if ( .not. mystn(nn) ) cycle 
  if ( ktau == 1 ) then
    write (iunp(nn),950) kdate,ktime,leap
  end if
950 format("#",i9,2i5)
  i = istn(nn)
  j = jstn(nn)
  iq = i + (j-1)*il
  zonx  = real(            -polenz*y(iq))
  zony  = real(polenz*x(iq)-polenx*z(iq))
  zonz  = real(polenx*y(iq)             )
  den   = sqrt( max(zonx**2+zony**2+zonz**2,1.e-7) ) 
  costh =  (zonx*ax(iq)+zony*ay(iq)+zonz*az(iq))/den
  sinth = -(zonx*bx(iq)+zony*by(iq)+zonz*bz(iq))/den
  uzon  = costh*u(iq,1)-sinth*v(iq,1)
  vmer  = sinth*u(iq,1)+costh*v(iq,1)
  es   = establ(t(iq,1))
  rh1  = 100.*qg(iq,1)*(ps(iq)*sig(1)-es)/(.622*es)
  es   = establ(t(iq,2))
  rh2  = 100.*qg(iq,2)*(ps(iq)*sig(2)-es)/(.622*es)
  es   = establ(tscrn(iq))
  rh_s = 100.*qgscrn(iq)*(ps(iq)-es)/(.622*es)
  wbav = (zse(1)*wb(iq,1)+zse(2)*wb(iq,2)+zse(3)*wb(iq,3)+zse(4)*wb(iq,4))/(zse(1)+zse(2)+zse(3)+zse(4))
  iqt = min( iq, ilt*jlt ) ! Avoid bounds problems if there are no tracers
  k2  = min( 2, klt )
  write (iunp(nn),951) ktau,tscrn(iq)-273.16,rnd_3hr(iq,8),      &
        tss(iq)-273.16,tgg(iq,1)-273.16,tgg(iq,2)-273.16,        &
        tgg(iq,3)-273.16,t(iq,1)-273.16,0.,wb(iq,1),wb(iq,2),    &
        cloudlo(iq),cloudmi(iq)+1.,cloudhi(iq)+2.,               &
        cloudtot(iq)+3.,fg(iq),eg(iq),0.,0.,rnet(iq),sgsave(iq), &
        qg(iq,1)*1.e3,uzon,vmer,precc(iq),qg(iq,2)*1.e3,rh1,rh2, &
        0.,0.,0.,0.,.01*ps(iq),wbav,epot(iq),qgscrn(iq)*1.e3,    &
        rh_s,u10(iq),uscrn(iq),condx(iq)
  ! N.B. qgscrn formula needs to be greatly improved
951 format(i4,6f7.2,                                             &
           2f7.2, 2f6.3, 4f5.2,                                  & ! t1 ... cld
           5f7.1,f6.1,f5.1,                                      & ! fg ... qg1
           2f6.1,f7.2, f5.1,2f6.1, 2(1x,f5.1),                   & ! uu ... co2_2
           2(1x,f5.1) ,f7.1,f6.3,f7.1,5f6.1,                     & ! rad_1 ... rh_s
           f7.2)                                                   ! condx
  if ( ktau == ntau ) then
    write (iunp(nn),952)
952 format("#   2tscrn 3precip 4tss  5tgg1  6tgg2  7tgg3",               &
           "   8t1    9tgf  10wb1 11wb2 cldl cldm cldh  cld",            &
           "   16fg   17eg  18fgg  19egg  20rnet 21sg 22qg1",            &
           " 23uu   24vv 25precc qg2  rh1 28rh2 29co2_1 co2_2",          &
           " rad_1 rad_2  ps 34wbav 35epot qgscrn 37rh_s 38u10 uscrn",   &
           " 40condx")
    write (iunp(nn),953) land(iq),isoilm(iq),ivegt(iq),zo(iq),zs(iq)/grav
953 format("# land,isoilm,ivegt,zo,zs/g: ",l2,2i3,2f9.3)
    isoil = max(1,isoilm(iq))
    write (iunp(nn),954) sigmf(iq),swilt(isoil),sfc(isoil),ssat(isoil),0.5*sum(albvisnir(iq,:))
954 format("#sigmf,swilt,sfc,ssat,alb: ",5f7.3)
  end if
end do
return
end subroutine stationa
      
!--------------------------------------------------------------
! PREVIOUS VERSION DEFAULT PARAMETERS
subroutine change_defaults(nversion,mins_rad)

use parmhdff_m              ! Horizontal diffusion parameters

implicit none

include 'newmpar.h'         ! Grid parameters
include 'kuocom.h'          ! Convection parameters
include 'parm.h'            ! Model configuration
include 'parmdyn.h'         ! Dynamics parmaters
include 'parmhor.h'         ! Horizontal advection parameters
include 'parmsurf.h'        ! Surface parameters

integer nbarewet,nsigmf
common/nsib/nbarewet,nsigmf ! Land-surface options

integer, intent(in) :: nversion
integer, intent(inout) :: mins_rad

if ( nversion < 1510 ) then
  mins_rad = 60
end if
if ( nversion < 907 ) then
  mfix = 1         ! new is 3
  newrough = 2     ! new is 0
  newtop = 0       ! new is 1
  nvmix = 5        ! new is 3
  ksc = 0          ! new is -95
  sig_ct = .8      ! new is 1.
end if
if ( nversion < 904 ) then
  newtop = 1       ! new is 0
  nvmix = 3        ! new is 5
  ksc = -95        ! new is 0
  sig_ct = -.8     ! new is .8
end if
if( nversion < 809 ) then
  nvmix = 5        ! new is 3
  ksc = 0          ! new is -95
  sig_ct = .8      ! new is -.8
end if
if ( nversion < 806 ) then
  nvmix = 3        ! new is 5
  ksc = -95        ! new is 0
  nclddia = 5      ! new is 1
end if
if ( nversion == 803 ) then
  restol = 2.e-7   ! new is 4.e-7
end if
if ( nversion < 803 ) then
  restol = 5.e-7   ! new is 2.e-7
  alflnd = 1.15    ! new is 1.1
  alfsea = 1.05    ! new is 1.1
  entrain = 0.     ! new is .05
  ksc = 0          ! new is -95
endif
if ( nversion == 709 ) then
  ksc = 99
end if
if ( nversion < 709 ) then
  precon = 0       ! new is -2900
  restol = 2.e-7   ! new is 5.e-7
  mbase = 2000     ! new is 101
  mdelay = 0       ! new is -1
  nbase = -2       ! new is -4
  sigkscb = -.2    ! new is .95
  sigksct = .75    ! new is .8
  tied_con = 6.    ! new is 2.
  tied_over = 2.   ! new is 0.
  tied_rh = .99    ! new is .75
end if
if ( nversion < 705 ) then
  nstag = 5        ! new is -10
  nstagu = 5       ! new is -1.
  detrain = .3     ! new is .15
end if
if ( nversion < 704 ) then
  mex = 4          ! new is 30.
  ntsur = 2        ! new is 6
end if
if ( nversion < 703 ) then
  ntbar = 4        ! new is 6
  ntsur = 7        ! new is 2
  vmodmin = 2.     ! new is .2
  nbase = 1        ! new is -2
end if
if ( nversion < 701 ) then
  nbase = 0        ! new is 1  new variable
end if
if ( nversion < 608 ) then
  epsp = -20.      ! new is -15.
end if
if ( nversion < 606 ) then
  epsp = 1.1       ! new is -20.
  newrough = 0     ! new is 2
  nstag = -10      ! new is 5
  nstagu = 3       ! new is 5
  ntsur = 6        ! new is 7
  mbase = 10       ! new is 2000
end if
if ( nversion < 604 ) then
  mh_bs = 3        ! new is 4
end if
if ( nversion < 602 ) then
  ntbar = 9        ! new is 4
end if
if ( nversion < 601 ) then
  epsp = 1.2       ! new is 1.1
  newrough = 2     ! new is 0
  restol = 1.e-6   ! new is 2.e-7
end if
if ( nversion < 511 ) then
  nstag = 3        ! new is -10
  ! mins_rad = 120   ! new is 72   not in common block, so can't assign here
  detrain = .1     ! new is .3
  mbase = 1        ! new is 10
  nuvconv = 5      ! new is 0
  sigcb = .97      ! new is 1.
end if
if ( nversion < 510 ) then
  epsp = .1        ! new is 1.2
  epsu = .1        ! new is 0.
  khdif = 5        ! new is 2
  khor = 0         ! new is -8
  nbarewet = 7     ! new is 0
  newrough = 0     ! new is 2
  nhor = 0         ! new is -157
  nhorps = 1       ! new is -1
  nlocal = 5       ! new is 6
  ntsur = 7        ! new is 6
  ! jalbfix = 0      ! new is 1  not in common block, so can't assign here
  tss_sh = 0.      ! new is 1.
  zobgin = .05     ! new is .02
  detrain = .4     ! new is .1
  convtime = .3    ! new is .33
  iterconv = 2     ! new is 3
  mbase = 0        ! new is 1
  sigcb = 1.       ! new is .97
  sigkscb = .98    ! new is -2.
  tied_rh = .75    ! new is .99
  ldr = 2          ! new is 1
  rcm = 1.e-5      ! new is .92e-5
end if
if ( nversion < 509 ) then
  ntsur = 6        ! new is 7
end if
if ( nversion < 508 ) then
  mh_bs = 1        ! new is 3
  nvmix = 4        ! new is 3
  entrain = .3     ! new is 0.
endif
if ( nversion < 506 ) then
  mh_bs = 4        ! new is 1
end if
if ( nversion < 503 ) then
  ntsur = 5        ! new is 6
end if
if ( nversion < 411 ) then
  nstag = -3       ! new is 3
  nstagu = -3      ! new is 3
  nhor = 155       ! new is 0
  nlocal = 1       ! new is 5
  ngwd = 0         ! new is -5
  nevapls = 5      ! new is -4
  nuvconv = 0      ! new is 5
  detrain = .05    ! new is .4
  entrain = 0.     ! new is .3
  detrainx = 1.    ! new is 0.
  dsig2 = .1       ! new is .15
  dsig4 = .55      ! new is .4
  kscmom = 0       ! new is 1
  ldr = 1          ! new is 2
  nbarewet = 2     ! new is 7
  av_vmod = 1.     ! new is .7
  chn10 = .00137   ! new is .00125
end if

return
end subroutine change_defaults

!--------------------------------------------------------------
! ERROR MESSAGE FOR INVALID nproc
subroutine badnproc(npanels,il_g,nproc)

use cc_mpi                                 ! CC MPI routines

implicit none

integer, intent(in) :: il_g, nproc, npanels
integer nxpa, nxpb, nyp, nproc_low, nproc_high
integer ilg_low, ilg_high

if ( myid == 0 ) then
  write(6,*)
  write(6,*) "ERROR: Invalid number of processors for this grid"
  do nproc_low = nproc,1,-1
    call proctest(npanels,il_g,nproc_low,nxpa,nyp)
    if ( nxpa > 0 ) exit
  end do
  do nproc_high = nproc,10*nproc
    call proctest(npanels,il_g,nproc_high,nxpb,nyp)
    if ( nxpb > 0 ) exit
  end do
  if ( nxpb > 0 ) then
    write(6,*) "Consider using processor numbers ",nproc_low," or ",nproc_high
  else
    write(6,*) "Consider using processor number  ",nproc_low  
  end if
  do ilg_low = il_g,1,-1
    call proctest(npanels,ilg_low,nproc,nxpa,nyp)
    if ( nxpa > 0 ) exit
  end do
  do ilg_high = il_g,10*il_g
    call proctest(npanels,ilg_high,nproc,nxpb,nyp)
    if ( nxpb > 0 ) exit
  end do    
  if ( nxpa>0 .and. nxpb>0 ) then
    write(6,*) "Alternatively, try grid sizes    ",ilg_low," or ",ilg_high
  else if ( nxpa > 0 ) then
    write(6,*) "Alternatively, try grid size     ",ilg_low
  else if ( nxpb > 0 ) then
    write(6,*) "Alternatively, try grid size     ",ilg_high  
  end if
  write(6,*)
end if
call ccmpi_barrier(comm_world)
call ccmpi_abort(-1)

return
end subroutine badnproc

!--------------------------------------------------------------
! TEST GRID DECOMPOSITION    
subroutine proctest(npanels,il_g,nproc,nxp,nyp)

implicit none

integer, intent(in) :: il_g, nproc, npanels
integer, intent(out) :: nxp, nyp
integer jl_g

#ifdef uniform_decomp
jl_g = il_g + npanels*il_g     ! size of grid along all panels (usually 6*il_g)
nxp = nint(sqrt(real(nproc)))  ! number of processes in X direction
nyp = nproc/nxp                ! number of processes in Y direction
! search for vaild process decomposition.  CCAM enforces the same grid size on each process
do while ( (mod(il_g,max(nxp,1))/=0.or.mod(nproc,max(nxp,1))/=0.or.mod(il_g,nyp)/=0) .and. nxp>0 )
  nxp = nxp - 1
  nyp = nproc/max(nxp,1)
end do
#else
if ( mod(nproc,6)/=0 .and. mod(6,nproc)/=0 ) then
  nxp = -1
else
  jl_g = il_g + npanels*il_g                 ! size of grid along all panels (usually 6*il_g)
  nxp = max( 1, nint(sqrt(real(nproc)/6.)) ) ! number of processes in X direction
  nyp = nproc/nxp                            ! number of processes in Y direction
  ! search for valid process decomposition.  CCAM enforces the same grid size on each process
  do while ( (mod(il_g,max(nxp,1))/=0.or.mod(nproc/6,max(nxp,1))/=0.or.mod(jl_g,max(nyp,1))/=0) .and. nxp>0 )
    nxp = nxp - 1
    nyp = nproc/max(nxp,1)
  end do
end if
#endif

return
end subroutine proctest
    <|MERGE_RESOLUTION|>--- conflicted
+++ resolved
@@ -167,27 +167,6 @@
 namelist/defaults/nversion
 ! main namelist
 namelist/cardin/comment,dt,ntau,nwt,npa,npb,nhorps,nperavg,ia,ib, &
-<<<<<<< HEAD
-    ja,jb,id,jd,iaero,khdif,khor,nhorjlm,mex,mbd,nbd,ndi,ndi2,    &
-    nhor,nlv,nmaxpr,nrad,ntaft,ntsea,ntsur,nvmix,restol,          &
-    precon,kdate_s,ktime_s,leap,newtop,mup,lgwd,ngwd,rhsat,       &
-    nextout,jalbfix,nalpha,nstag,nstagu,ntbar,nwrite,irest,nrun,  &
-    nstn,rel_lat,rel_long,nrungcm,nsib,istn,jstn,iunp,slat,slon,  &
-    zstn,name_stn,mh_bs,nritch_t,nt_adv,mfix,mfix_qg,namip,       &
-    amipo3,nh,nhstest,nsemble,nspecial,panfg,panzo,nplens,rlatdn, &
-    rlatdx,rlongdn,rlongdx,newrough,nglacier,newztsea,epsp,epsu,  &
-    epsf,av_vmod,charnock,chn10,snmin,tss_sh,vmodmin,zobgin,      &
-    rlong0,rlat0,schmidt,kbotdav,kbotu,nbox,nud_p,nud_q,nud_t,    &
-    nud_uv,nud_hrs,nudu_hrs,nlocal,nbarewet,nsigmf,qgmin,io_in,   &
-    io_nest,io_out,io_rest,tblock,tbave,localhist,unlimitedhist,  &
-    m_fly,mstn,nqg,nurban,nmr,ktopdav,nud_sst,nud_sss,mfix_tr,    &
-    mfix_aero,kbotmlo,ktopmlo,mloalpha,nud_ouv,nud_sfh,bpyear,    &
-    rescrn,helmmeth,nmlo,ol,mxd,mindep,minwater,ocnsmag,ocneps,   &
-    mlodiff,zomode,zoseaice,factchseaice,knh,ccycle,kblock,       &
-    nud_aero,ch_dust,zvolcemi,aeroindir,helim,fc2,sigbot_gwd,     &
-    alphaj,proglai,cgmap_offset,cgmap_scale,compression,filemode, &
-    procformat,procmode,chunkoverride,pio
-=======
     ja,jb,id,jd,iaero,khdif,khor,nhorjlm,mex,mbd,nbd,             &
     mbd_maxscale,ndi,ndi2,nhor,nlv,nmaxpr,nrad,ntaft,ntsea,ntsur, &
     nvmix,restol,precon,kdate_s,ktime_s,leap,newtop,mup,lgwd,     &
@@ -205,8 +184,8 @@
     nud_ouv,nud_sfh,bpyear,rescrn,helmmeth,nmlo,ol,mxd,mindep,    &
     minwater,ocnsmag,ocneps,mlodiff,zomode,zoseaice,factchseaice, &
     knh,ccycle,kblock,nud_aero,ch_dust,zvolcemi,aeroindir,helim,  &
-    fc2,sigbot_gwd,alphaj,proglai,cgmap_offset,cgmap_scale
->>>>>>> 01f50a11
+    fc2,sigbot_gwd,alphaj,proglai,cgmap_offset,cgmap_scale,       &
+    compression,filemode,procformat,procmode,chunkoverride,pio
 ! radiation namelist
 namelist/skyin/mins_rad,sw_resolution,sw_diff_streams,            &
     iceradmethod
