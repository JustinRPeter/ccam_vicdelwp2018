<<<<<<< HEAD
! Conformal Cubic Atmospheric Model
    
! Copyright 2015 Commonwealth Scientific Industrial Research Organisation (CSIRO)
    
! This file is part of the Conformal Cubic Atmospheric Model (CCAM)
!
! CCAM is free software: you can redistribute it and/or modify
! it under the terms of the GNU General Public License as published by
! the Free Software Foundation, either version 3 of the License, or
! (at your option) any later version.
!
! CCAM is distributed in the hope that it will be useful,
! but WITHOUT ANY WARRANTY; without even the implied warranty of
! MERCHANTABILITY or FITNESS FOR A PARTICULAR PURPOSE.  See the
! GNU General Public License for more details.
!
! You should have received a copy of the GNU General Public License
! along with CCAM.  If not, see <http://www.gnu.org/licenses/>.

!------------------------------------------------------------------------------

!      PE model on conformal-cubic grid
!cccccccccccccccccccccccccccccccccccccccccccccccccccccccccccccccccccccccccc
!      input files are :namelist (via file called "input")
!                       "nrun.dat"
!      data input and output file names are specified in namelist 'datafile'
!ccccccccccccccccccccccccccccccccccccccccccccccccccccccccccccccccccccccccccc
!     sign convention:
!                      u+ve eastwards  (on the panel)
!                      v+ve northwards (on the panel)

program globpe

use aerointerface                          ! Aerosol interface
use aerosolldr, only : xtosav,xtg,naero  & ! LDR prognostic aerosols
    ,duste,dustwd,dustdd,dust_burden     &
    ,bce,bcwd,bcdd,bc_burden             &
    ,oce,ocwd,ocdd,oc_burden             &
    ,dmse,dmsso2o,dms_burden             &
    ,so2e,so2so4o,so2wd,so2dd,so2_burden &
    ,so4e,so4wd,so4dd,so4_burden         &
    ,Ch_dust,zvolcemi,aeroindir
use arrays_m                               ! Atmosphere dyamics prognostic arrays
use ateb, only : atebnmlfile               ! Urban
use bigxy4_m                               ! Grid interpolation
use cable_ccam, only : proglai             ! CABLE
use carbpools_m, only : carbpools_init   & ! Carbon pools
    ,fpn,frs,frp
use cc_mpi                                 ! CC MPI routines
use cfrac_m                                ! Cloud fraction
use cloudmod                               ! Prognostic cloud fraction
use daviesnudge                            ! Far-field nudging
use diag_m                                 ! Diagnostic routines
use dpsdt_m                                ! Vertical velocity
use epst_m                                 ! Off-centre terms
use estab                                  ! Liquid saturation function
use extraout_m                             ! Additional diagnostics
use gdrag_m, only : gdrag_init             ! Gravity wave drag
use getopt_m                               ! Command option parsing
use histave_m                              ! Time average arrays
use indata                                 ! Data initialisation
use indices_m                              ! Grid index arrays
use infile                                 ! Input file routines
use kuocomb_m                              ! JLM convection
use latlong_m                              ! Lat/lon coordinates
use leoncld_mod                            ! Prognostic cloud condensate
use liqwpar_m                              ! Cloud water mixing ratios
use map_m                                  ! Grid map arrays
use mlo, only : mlodiag,wlev,mxd,mindep  & ! Ocean physics and prognostic arrays
   ,minwater,zomode,zoseaice,factchseaice
use mlodynamics                            ! Ocean dynamics
use morepbl_m                              ! Additional boundary layer diagnostics
use nesting                                ! Nesting and assimilation
use nharrs_m, only : nharrs_init         & ! Non-hydrostatic atmosphere arrays
   ,lrestart
use nlin_m                                 ! Atmosphere non-linear dynamics
use nsibd_m                                ! Land-surface arrays
use outcdf                                 ! Output file routines
use parmhdff_m                             ! Horizontal diffusion parameters
use pbl_m                                  ! Boundary layer arrays
use permsurf_m, only : permsurf_init       ! Fixed surface arrays
use prec_m                                 ! Precipitation
use raddiag_m                              ! Radiation diagnostic
use river                                  ! River routing
use riverarrays_m                          ! River data
use savuvt_m                               ! Saved dynamic arrays
use savuv1_m                               ! Saved dynamic arrays
use sbar_m                                 ! Saved dynamic arrays
use screen_m                               ! Screen level diagnostics
use seaesfrad_m                            ! SEA-ESF radiation
use sigs_m                                 ! Atmosphere sigma levels
use soil_m                                 ! Soil and surface data
use soilsnow_m                             ! Soil, snow and surface data
use tbar2d_m, only : tbar2d_init           ! Atmosphere dynamics reference temperature
use timeseries, only : write_ts            ! Tracer time series
use tkeeps                                 ! TKE-EPS boundary layer
use tracermodule, only : init_tracer     & ! Tracer routines
   ,trfiles,tracer_mass                  &
   ,interp_tracerflux,tracerlist
use tracers_m                              ! Tracer data
use unn_m                                  ! Saved dynamic arrays
use usage_m                                ! Usage message
use uvbar_m                                ! Saved dynamic arrays
use vecs_m, only : vecs_init               ! Eigenvectors for atmosphere dynamics
use vecsuv_m                               ! Map to cartesian coordinates
use vegpar_m                               ! Vegetation arrays
use vvel_m                                 ! Additional vertical velocity
use work2_m                                ! Diagnostic arrays
use work3_m                                ! Mk3 land-surface diagnostic arrays
use work3f_m                               ! Grid work arrays
use work3sav_m                             ! Water and tracer saved arrays
use workglob_m                             ! Additional grid interpolation
use xarrs_m                                ! Saved dynamic arrays
use xyzinfo_m                              ! Grid coordinate arrays

implicit none

include 'newmpar.h'                        ! Grid parameters
include 'const_phys.h'                     ! Physical constants
include 'darcdf.h'                         ! Netcdf data
include 'dates.h'                          ! Date data
include 'filnames.h'                       ! Filenames
include 'kuocom.h'                         ! Convection parameters
include 'parm.h'                           ! Model configuration
include 'parmdyn.h'                        ! Dynamics parameters
include 'parmgeom.h'                       ! Coordinate data
include 'parmhor.h'                        ! Horizontal advection parameters
include 'parmsurf.h'                       ! Surface parameters
include 'soilv.h'                          ! Soil parameters
include 'stime.h'                          ! File date data
include 'trcom2.h'                         ! Station data
include 'version.h'                        ! Model version data

#ifdef vampir
#include 'vt_user.inc'
#endif
      
integer leap
common/leap_yr/leap                        ! Leap year (1 to allow leap years)
integer nbarewet,nsigmf
common/nsib/nbarewet,nsigmf                ! Land-surface options

integer, dimension(8) :: tvals1, tvals2, nper3hr
#ifdef usempi3
integer, dimension(2) :: shsize
#endif
integer ilx, io_nest, iq, irest, isoil
integer jalbfix, jlx, k, kktau
integer mins_dt, mins_gmt, mspeca, mtimer_in, nalpha
integer nlx, nmaxprsav, npa, npb, n3hr
integer nstagin, nstaguin, nwrite, nwtsav, mins_rad, secs_rad, mtimer_sav
integer nn, i, j, mstn, ierr, nperhr, nversion
integer ierr2, kmax, isoth, nsig, lapsbot, mbd_min
integer :: opt, nopt
real, dimension(:,:), allocatable, save :: dums, dumliq
real, dimension(:), allocatable, save :: spare1, spare2
real, dimension(:), allocatable, save :: spmean
real, dimension(9) :: temparray, gtemparray
real clhav, cllav, clmav, cltav, dsx, dtds, es
real gke, hourst, hrs_dt, evapavge, precavge, preccavge, psavge
real pslavge, pwater, spavge, pwatr
real qtot, aa, bb, cc, bb_2, cc_2, rat
real targetlev
real, parameter :: con = 180./pi
character(len=60) comm, comment
character(len=47) header
character(len=10) timeval
character(len=8) rundate
character(len=MAX_ARGLEN) :: optarg
logical odcalc

! version namelist
namelist/defaults/nversion
! main namelist
namelist/cardin/comment,dt,ntau,nwt,npa,npb,nhorps,nperavg,ia,ib, &
    ja,jb,id,jd,iaero,khdif,khor,nhorjlm,mex,mbd,nbd,             &
    mbd_maxscale,mbd_maxgrid,ndi,ndi2,nhor,nlv,nmaxpr,nrad,ntaft, &
    ntsea,ntsur,nvmix,restol,precon,kdate_s,ktime_s,leap,newtop,  &
    mup,lgwd,ngwd,rhsat,nextout,jalbfix,nalpha,nstag,nstagu,      &
    ntbar,nwrite,irest,nrun,nstn,nrungcm,nsib,istn,jstn,iunp,     &
    slat,slon,zstn,name_stn,mh_bs,nritch_t,nt_adv,mfix,mfix_qg,   &
    namip,amipo3,nh,nhstest,nsemble,nspecial,panfg,panzo,nplens,  &
    rlatdn,rlatdx,rlongdn,rlongdx,newrough,nglacier,newztsea,     &
    epsp,epsu,epsf,epsh,av_vmod,charnock,chn10,snmin,tss_sh,      &
    vmodmin,zobgin,rlong0,rlat0,schmidt,kbotdav,kbotu,nbox,nud_p, &
    nud_q,nud_t,nud_uv,nud_hrs,nudu_hrs,sigramplow,sigramphigh,   &
    nlocal,nbarewet,nsigmf,qgmin,io_in,io_nest,io_out,io_rest,    &
    tblock,tbave,localhist,unlimitedhist,m_fly,mstn,nqg,nurban,   &
    nmr,ktopdav,nud_sst,nud_sss,mfix_tr,mfix_aero,kbotmlo,        &
    ktopmlo,mloalpha,nud_ouv,nud_sfh,bpyear,rescrn,helmmeth,      &
    nmlo,ol,mxd,mindep,minwater,zomode,zoseaice,factchseaice,     &
    knh,ccycle,kblock,nud_aero,ch_dust,zvolcemi,aeroindir,helim,  &
    fc2,sigbot_gwd,alphaj,proglai,cgmap_offset,cgmap_scale,       &
    nriver,amxlsq,atebnmlfile,                                    &
    compression,filemode,procformat,procmode,chunkoverride,pio,   &
    mpiio,useiobuffer,npio,ioreaders
! radiation namelist
namelist/skyin/mins_rad,sw_resolution,sw_diff_streams,            &
    liqradmethod,iceradmethod,carbonradmethod
! file namelist
namelist/datafile/ifile,ofile,albfile,co2emfile,eigenv,hfile,     &
    icefile,mesonest,nmifile,o3file,radfile,restfile,rsmfile,     &
    scamfile,scrnfile,snowfile,so4tfile,soilfile,sstfile,surfile, &
    tmaxfile,tminfile,topofile,trcfil,vegfile,zofile,smoistfile,  &
    soil2file,radonemfile,co2_00,radon_00,surf_00,co2_12,         &
    radon_12,surf_12,laifile,albnirfile,urbanfile,bathfile,       &
    vegprev,vegnext,vegnext2,cnsdir,salfile,oxidantfile,casafile, &
    phenfile
! convection and cloud microphysics namelist
namelist/kuonml/alflnd,alfsea,cldh_lnd,cldm_lnd,cldl_lnd,         &
    cldh_sea,cldm_sea,cldl_sea,convfact,convtime,shaltime,        &
    detrain,detrainx,dsig2,dsig4,entrain,fldown,iterconv,ksc,     &
    kscmom,kscsea,ldr,mbase,mdelay,methdetr,methprec,nbase,       &
    nclddia,ncvcloud,ncvmix,nevapcc,nevapls,nkuo,nrhcrit,         &
    nstab_cld,nuvconv,rhcv,rhmois,rhsat,sigcb,sigcll,sig_ct,      &
    sigkscb,sigksct,tied_con,tied_over,tied_rh,comm,acon,bcon,    &
    rcm,rcrit_l,rcrit_s,ncloud
! boundary layer turbulence namelist
namelist/turbnml/be,cm0,ce0,ce1,ce2,ce3,cq,ent0,dtrn0,dtrc0,m0,   &
    b1,b2,buoymeth,icm1,maxdts,mintke,mineps,minl,maxl,stabmeth,  &
    tke_umin
! ocean namelist
namelist/mlonml/mlodiff,ocnsmag,ocneps,usetide


data nversion/0/
data comment/' '/,comm/' '/,irest/1/,jalbfix/1/,nalpha/1/
data mins_rad/-1/,nwrite/0/
data lapsbot/0/,io_nest/1/

#ifndef stacklimit
! For linux only - removes stacklimit on all processors
call setstacklimit(-1)
#endif

#ifdef i8r8
if ( kind(iq)/=8 .or. kind(es)/=8 ) then
  write(6,*) "ERROR: CCAM configured for double precision"
  stop
end if
#else
if ( kind(iq)/=4 .or. kind(es)/=4 ) then
  write(6,*) "ERROR: CCAM configured for single precision"
  stop
end if
#endif


!--------------------------------------------------------------
! INITALISE MPI ROUTINES
call ccmpi_init

! Start banner
if ( myid==0 ) then
  write(6,*) "=============================================================================="
  write(6,*) "CCAM: Starting globpea"
  write(6,*) "=============================================================================="
end if


!--------------------------------------------------------------
! INITALISE TIMING LOGS
call log_off()
call log_setup()
call START_LOG(model_begin)

!--------------------------------------------------------------
! GET THE COMMAND LINE OPTIONS
ifile = ""
do
   call getopt("hc:",nopt,opt,optarg)
   if ( opt == -1 ) exit  ! End of options
   select case ( char(opt) )
   case ( "h" )
      call help(version)
   case ( "c" )
      ifile = optarg
   case default
      if ( myid == 0 ) then
         print*, "Error unknown option "
      end if
      call usage()
   end select
end do


!--------------------------------------------------------------
! READ NAMELISTS AND SET PARAMETER DEFAULTS
ia          = -1   ! diagnostic index
ib          = -1   ! diagnostic index
ntbar       = -1
ktau        = 0
ol          = 20   ! default ocean levels
nhor        = -157
nhorps      = -1
khor        = -8
khdif       = 2
nhorjlm     = 1
ngas        = 0
atebnmlfile = 0

! All processors read the namelist, so no MPI comms are needed
if ( trim(ifile) == "" ) ifile = "input"
open(99,file=trim(ifile),form="formatted",status="old")
read(99, defaults)
if ( myid==0 ) then
  write(6,'(a20," running for nproc =",i7)') version,nproc
  write(6,*) 'Using defaults for nversion = ',nversion
#ifdef usempi3
  write(6,*) 'Using shared memory with number of nodes ',nodecaptian_nproc
#endif
  write(6,*) 'Reading namelist from ',trim(ifile)
end if
if ( nversion/=0 ) then
  call change_defaults(nversion,mins_rad)
end if
read(99, cardin)
call ccmpi_shared_split
call ccmpi_node_leader
if ( ioreaders == -1 ) ioreaders = nproc
call ccmpi_node_ioreaders
read(99, skyin)
read(99, datafile)
read(99, kuonml)
read(99, turbnml, iostat=ierr)  ! try reading boundary layer turbulence namelist
if ( ierr/=0 ) rewind(99)       ! rewind namelist if turbnml is not found
read(99, mlonml, iostat=ierr)   ! try reading ocean namelist
if ( ierr/=0 ) rewind(99)       ! rewind namelist if mlonml is not found
read(99, trfiles, iostat=ierr)  ! try reading tracer namelist
if ( ierr/=0 ) rewind(99)       ! rewind namelist if trfiles is not found
nperday = nint(24.*3600./dt)    ! time-steps in one day
nperhr  = nint(3600./dt)        ! time-steps in one hour
do n3hr = 1,8
  nper3hr(n3hr) = nint(real(n3hr)*3.*3600./dt)
end do
if ( nwt==-99 )     nwt = nperday      ! set default nwt to 24 hours
if ( nperavg==-99 ) nperavg = nwt      ! set default nperavg to nwt
if ( nwrite==0 )    nwrite = nperday   ! only used for outfile IEEE
if ( nmlo/=0 .and. abs(nmlo)<=9 ) then ! set ocean levels if required
  ol = max( ol, 1 )
else
  ol = 0
end if
wlev     = ol                   ! set nmlo and nmlodynamics ocean levels
mindep   = max( 0., mindep )    ! limit ocean minimum depth below sea-level
minwater = max( 0., minwater )  ! limit ocean minimum water level
if ( abs(nmlo)>=2 ) nriver = 1  ! turn on rivers for dynamic ocean model
nagg       = max( 10, naero )   ! maximum size of MPI message aggregation
nlx        = 0                  ! diagnostic level
mtimer_sav = 0                  ! saved value for minute timer


!--------------------------------------------------------------
! READ TOPOGRAPHY FILE TO DEFINE CONFORMAL CUBIC GRID

il_g    = 48 ! default global grid size
rlong0  = 0. ! default longitude
rlat0   = 0. ! default latitude
schmidt = 1. ! default schmidt factor for grid stretching
kl      = 18 ! default number of vertical levels

if ( myid==0 .and. io_in<=4 ) then
  ! open topo file and check its dimensions
  ! here used to supply rlong0,rlat0,schmidt
  ! Remander of topo file is read in indata.f90
  write(6,*) 'reading topofile header'
  call ccnf_open(topofile,ncidtopo,ierr)
  if ( ierr==0 ) then
    ! Netcdf format
    lnctopo = 1 ! flag indicating netcdf file
    call ccnf_inq_dimlen(ncidtopo,'longitude',ilx)
    call ccnf_inq_dimlen(ncidtopo,'latitude',jlx)
    call ccnf_get_attg(ncidtopo,'lon0',rlong0)
    call ccnf_get_attg(ncidtopo,'lat0',rlat0)
    call ccnf_get_attg(ncidtopo,'schmidt',schmidt) 
  else
    ! ASCII format      
    lnctopo = 0 ! flag indicating ASCII file
    open(66,file=topofile,recl=2000,status='old',iostat=ierr)
    if ( ierr /= 0 ) then
      write(6,*) "Error opening topofile ",trim(topofile)
      call ccmpi_abort(-1)
    end if
    read(66,*) ilx,jlx,rlong0,rlat0,schmidt,dsx,header
  end if ! (ierr==0) ..else..
  il_g = ilx        
  write(6,*) 'ilx,jlx              ',ilx,jlx
  write(6,*) 'rlong0,rlat0,schmidt ',rlong0,rlat0,schmidt
  ! store grid dimensions for broadcast below
  temparray(1) = rlong0
  temparray(2) = rlat0
  temparray(3) = schmidt
  temparray(4) = real(il_g)
end if      ! (myid==0.and.io_in<=4)


!--------------------------------------------------------------
! READ EIGENV FILE TO DEFINE VERTICAL LEVELS
if ( myid==0 ) then
  ! Remanded of file is read in indata.f
  open(28,file=eigenv,status='old',form='formatted',iostat=ierr)
  if ( ierr/=0 ) then
    write(6,*) "Error opening eigenv file ",trim(eigenv)
    call ccmpi_abort(-1)
  end if
  read(28,*)kmax,lapsbot,isoth,nsig
  kl = kmax
  write(6,*)'kl,ol:              ',kl,ol
  write(6,*)'lapsbot,isoth,nsig: ',lapsbot,isoth,nsig
  temparray(5) = real(kl)
  temparray(6) = real(lapsbot)
  temparray(7) = real(isoth)
  temparray(8) = real(nsig)
end if
      
! Broadcast grid data to all processors
! (Since integers are smaller than 1e7, then they can be exactly
!  represented using real*4)
call ccmpi_bcast(temparray(1:8),0,comm_world)
rlong0  = temparray(1)
rlat0   = temparray(2)
schmidt = temparray(3)
il_g    = nint(temparray(4))
kl      = nint(temparray(5))
lapsbot = nint(temparray(6))
isoth   = nint(temparray(7))
nsig    = nint(temparray(8))

      
!--------------------------------------------------------------
! DEFINE newmpar VARIABLES AND DEFAULTS
! CCAM supports face and uniform grid decomposition over processes using preprocessor directives
! Face decomposition reduces MPI message passing, but only works for factors or multiples of six
! processes.  Uniform decomposition is less restrictive on the number of processes, but requires
! more MPI message passing.
#ifdef uniform_decomp
if ( myid==0 ) then
  write(6,*) "Using uniform grid decomposition"
end if
#else
if ( myid==0 ) then
  write(6,*) "Using face grid decomposition"
end if
if ( mod(nproc, 6)/=0 .and. mod(6, nproc)/=0 ) then
  write(6,*) "ERROR: nproc must be a multiple of 6 or a factor of 6"
  call ccmpi_abort(-1)
end if
#endif
call proctest(npanels,il_g,nproc,nxp,nyp)     ! check if number of processes is valid
if ( nxp<=0 ) then
  call badnproc(npanels,il_g,nproc)           ! generate error message and recommend process number
end if
jl_g    = il_g + npanels*il_g                 ! size of grid along all panels (usually 6*il_g)
ifull_g = il_g*jl_g                           ! total number of global horizontal grid points
iquad   = 1 + il_g*((8*npanels)/(npanels+4))  ! grid size for interpolation calculations
il      = il_g/nxp                            ! local grid size on process in X direction
jl      = jl_g/nyp                            ! local grid size on process in Y direction
ifull   = il*jl                               ! total number of local horizontal grid points
! The perimeter of the processor region has length 2*(il+jl).
! The first row has 8 possible corner points per panel and the 
! second has 16. In practice these are not all distinct so there could
! be some optimisation.
#ifdef uniform_decomp
npan   = npanels + 1              ! number of panels on this process
iextra = (4*(il+jl)+24)*npan      ! size of halo for MPI message passing
#else      
npan   = max(1,(npanels+1)/nproc) ! number of panels on this process
iextra = 4*(il+jl) + 24*npan      ! size of halo for MPI message passing
#endif
nrows_rad = jl/6                  ! nrows_rad is a subgrid decomposition for radiation routines
do while( mod(jl, nrows_rad)/=0 )
  nrows_rad = nrows_rad - 1
end do
if ( myid==0 ) then
  write(6,*) "il_g,jl_g,il,jl   ",il_g,jl_g,il,jl
  write(6,*) "nxp,nyp,nrows_rad ",nxp,nyp,nrows_rad
end if

! some default values for unspecified parameters
if ( ia<0 ) ia = il/2                       ! diagnostic point
if ( ib<0 ) ib = ia + 3                     ! diagnostic point
if ( ldr==0 ) mbase = 0                     ! convection
dsig4 = max(dsig2+.01, dsig4)               ! convection

! check nudging settings
if( mbd/=0 .and. nbd/=0 ) then
  write(6,*) 'setting nbd=0 because mbd/=0'
  nbd = 0
end if
mbd_min = int(20.*112.*90.*schmidt/real(mbd_maxscale))
if ( mbd<mbd_min .and. mbd/=0 ) then
  if ( myid==0 ) then
    write(6,*) "Increasing mbd to satisfy mbd_maxscale ",mbd_maxscale
    write(6,*) "Original mbd and final mbd = ",mbd,mbd_min
  end if
  mbd = mbd_min
end if
mbd_min = int(20.*real(il_g)/real(mbd_maxgrid))
if ( mbd<mbd_min .and. mbd/=0 ) then
  if ( myid==0 ) then
    write(6,*) "Increasing mbd to satisfy mbd_maxgrid ",mbd_maxgrid
    write(6,*) "Original mbd and final mbd = ",mbd,mbd_min
  end if
  mbd = mbd_min
end if
nud_hrs = abs(nud_hrs)  ! just for people with old -ves in namelist
if ( nudu_hrs==0 ) nudu_hrs = nud_hrs
if ( kblock<0 ) then
  kblock = max(kl, ol) ! must occur before indata
  if ( myid==0 ) then
    write(6,*) "Adjusting kblock to ",kblock
  end if
end if


! **** do namelist fixes above this ***
      

!--------------------------------------------------------------
! DISPLAY NAMELIST
if ( myid==0 ) then   
  write(6,*)'Dynamics options A:'
  write(6,*)'   mex   mfix  mfix_qg   mup    nh    precon' 
  write(6,'(i4,i6,i10,3i7)')mex,mfix,mfix_qg,mup,nh,precon
  write(6,*)'Dynamics options B:'
  write(6,*)'nritch_t ntbar  epsp    epsu   epsf   restol'
  write(6,'(i5,i7,1x,3f8.3,g9.2)')nritch_t,ntbar,epsp,epsu,epsf,restol
  write(6,*)'Dynamics options C:'
  write(6,*)'helmmeth mfix_aero mfix_tr'
  write(6,'(i8,i10,i8)') helmmeth,mfix_aero,mfix_tr
  write(6,*)'Dynamics options D:'
  write(6,*)'epsh'
  write(6,'(f8.3)') epsh
  write(6,*)'Horizontal advection/interpolation options:'
  write(6,*)' nt_adv mh_bs'
  write(6,'(i5,i7)') nt_adv,mh_bs
  write(6,*)'Horizontal wind staggering options:'
  write(6,*)'nstag nstagu'
  write(6,'(2i7)') nstag,nstagu
  write(6,*)'Horizontal mixing options:'
  write(6,*)' khdif  khor   nhor   nhorps nhorjlm'
  write(6,'(i5,11i7)') khdif,khor,nhor,nhorps,nhorjlm
  write(6,*)'Vertical mixing/physics options A:'
  write(6,*)' nvmix nlocal ncvmix  lgwd' 
  write(6,'(i5,6i7)') nvmix,nlocal,ncvmix,lgwd
  write(6,*)'Vertical mixing/physics options B:'
  write(6,*)' be   cm0  ce0  ce1  ce2  ce3  cq'
  write(6,'(7f5.2)') be,cm0,ce0,ce1,ce2,ce3,cq
  write(6,*)'Vertical mixing/physics options C:'
  write(6,*)' ent0  dtrn0 dtrc0   m0    b1    b2'
  write(6,'(6f6.2)') ent0,dtrn0,dtrc0,m0,b1,b2
  write(6,*)'Vertical mixing/physics options D:'
  write(6,*)' buoymeth stabmeth icm1 maxdts'
  write(6,'(2i9,i5,2f7.1)') buoymeth,stabmeth,icm1,maxdts
  write(6,*)'Vertical mixing/physics options E:'
  write(6,*)'  mintke   mineps     minl     maxl'
  write(6,'(4g9.2)') mintke,mineps,minl,maxl
  write(6,*)'Vertical mixing/physics options F:'
  write(6,*)'  cgmap_offset   cgmap_scale'
  write(6,'(2f14.2)') cgmap_offset,cgmap_scale  
  write(6,*)'Gravity wave drag options:'
  write(6,*)' ngwd   helim     fc2  sigbot_gwd  alphaj'
  write(6,'(i5,2x,3f8.2,f12.6)') ngwd,helim,fc2,sigbot_gwd,alphaj
  write(6,*)'Cumulus convection options A:'
  write(6,*)' nkuo  sigcb sig_ct  rhcv  rhmois rhsat convfact convtime shaltime'
  write(6,'(i5,6f7.2,3x,9f8.2)') nkuo,sigcb,sig_ct,rhcv,rhmois,rhsat,convfact,convtime,shaltime
  write(6,*)'Cumulus convection options B:'
  write(6,*)' alflnd alfsea fldown iterconv ncvcloud nevapcc nevapls nuvconv'
  write(6,'(3f7.2,i6,i10,4i8)') alflnd,alfsea,fldown,iterconv,ncvcloud,nevapcc,nevapls,nuvconv
  write(6,*)'Cumulus convection options C:'
  write(6,*)' mbase mdelay methprec nbase detrain entrain methdetr detrainx dsig2  dsig4'
  write(6,'(3i6,i9,f8.2,f9.2,i8,4f8.2)') mbase,mdelay,methprec,nbase,detrain,entrain,methdetr,detrainx,dsig2,dsig4
  write(6,*)'Shallow convection options:'
  write(6,*)'  ksc  kscsea kscmom sigkscb sigksct tied_con tied_over tied_rh '
  write(6,'(i5,2i7,1x,3f8.3,2f10.3)') ksc,kscsea,kscmom,sigkscb,sigksct,tied_con,tied_over,tied_rh
  write(6,*)'Other moist physics options:'
  write(6,*)'  acon   bcon   qgmin      rcm    rcrit_l rcrit_s'
  write(6,'(2f7.2,2e10.2,2f7.2)') acon,bcon,qgmin,rcm,rcrit_l,rcrit_s
  write(6,*)'Radiation options A:'
  write(6,*)' nrad  mins_rad iaero  dt'
  write(6,'(i5,2i7,f10.2)') nrad,mins_rad,iaero,dt
  write(6,*)'Radiation options B:'
  write(6,*)' nmr bpyear sw_diff_streams sw_resolution'
  write(6,'(i4,f9.2,i4,a5,i4)') nmr,bpyear,sw_diff_streams,sw_resolution
  write(6,*)'Radiation options C:'
  write(6,*)' liqradmethod iceradmethod carbonradmethod'
  write(6,'(3i4)') liqradmethod,iceradmethod,carbonradmethod
  write(6,*)'Aerosol options:'
  write(6,*)'  iaero ch_dust'
  write(6,'(i7,g9.2,f7.2)') iaero,ch_dust
  write(6,*)'  zvolcemi aeroindir'
  write(6,'(f7.2,i5)') zvolcemi,aeroindir
  write(6,*)'Cloud options A:'
  write(6,*)'  ldr nclddia nstab_cld nrhcrit sigcll '
  write(6,'(i5,i6,2i9,1x,f8.2)') ldr,nclddia,nstab_cld,nrhcrit,sigcll
  write(6,*)'Cloud options B:'
  write(6,*)'  ncloud'
  write(6,'(1i5)') ncloud
  write(6,*)'Soil, canopy and PBL options A:'
  write(6,*)' jalbfix nalpha nbarewet newrough nglacier nrungcm nsib  nsigmf'
  write(6,'(i5,9i8)') jalbfix,nalpha,nbarewet,newrough,nglacier,nrungcm,nsib,nsigmf
  write(6,*)'Soil, canopy and PBL options B:'
  write(6,*)' ntaft ntsea ntsur av_vmod tss_sh vmodmin  zobgin charnock chn10'
  write(6,'(i5,2i6,4f8.2,f8.3,f9.5)') ntaft,ntsea,ntsur,av_vmod,tss_sh,vmodmin,zobgin,charnock,chn10
  write(6,*)'Soil, canopy and PBL options C:'
  write(6,*)' nurban ccycle'
  write(6,'(2i7)') nurban,ccycle
  write(6,*)'Ocean/lake options:'
  write(6,*)' nmlo  ol      mxd   mindep minwater  ocnsmag   ocneps'
  write(6,'(i5,i4,5f9.2)') nmlo,ol,mxd,mindep,minwater,ocnsmag,ocneps
  write(6,*)' mlodiff  zomode zoseaice factchseaice'
  write(6,'(2i8,f9.6,f13.6)') mlodiff,zomode,zoseaice,factchseaice
  write(6,*)' nriver'
  write(6,'(i8)') nriver
  write(6,*)'Nudging options A:'
  write(6,*)' nbd    nud_p  nud_q  nud_t  nud_uv nud_hrs nudu_hrs kbotdav  kbotu'
  write(6,'(i5,3i7,7i8)') nbd,nud_p,nud_q,nud_t,nud_uv,nud_hrs,nudu_hrs,kbotdav,kbotu
  write(6,*)'Nudging options B:'
  write(6,*)' mbd    mbd_maxscale mbd_maxgrid ktopdav kblock'
  write(6,'(i5,2i12,2i8)') mbd,mbd_maxscale,mbd_maxgrid,ktopdav,kblock
  write(6,*)'Nudging options C:'
  write(6,*)' nud_sst nud_sss nud_ouv nud_sfh ktopmlo kbotmlo mloalpha'
  write(6,'(6i8,i9)') nud_sst,nud_sss,nud_ouv,nud_sfh,ktopmlo,kbotmlo,mloalpha
  write(6,*)'Nudging options D:'
  write(6,*)' sigramplow sigramphigh'
  write(6,'(2f10.6)') sigramplow,sigramphigh
  write(6,*)'Special and test options A:'
  write(6,*)' namip amipo3 newtop nhstest nplens nsemble nspecial panfg panzo'
  write(6,'(1i5,L7,4i7,i8,f9.1,f8.4)') namip,amipo3,newtop,nhstest,nplens,nsemble,nspecial,panfg,panzo
  write(6,*)'Special and test options B:'
  write(6,*)' knh rescrn'
  write(6,'(i4,i7)') knh,rescrn
  write(6,*)'I/O options:'
  write(6,*)' m_fly  io_in io_nest io_out io_rest  nwt  nperavg'
  write(6,'(i5,4i7,3i8)') m_fly,io_in,io_nest,io_out,io_rest,nwt,nperavg

  write(6, cardin)
  write(6, skyin)
  write(6, datafile)
  write(6, kuonml)
  write(6, turbnml)
  write(6, mlonml)
end if ! myid=0
if ( nllp==0 .and. nextout>=4 ) then
  write(6,*) 'need nllp=3 for nextout>=4'
  call ccmpi_abort(-1)
end if
if ( newtop>2 ) then
  write(6,*) 'newtop>2 no longer allowed'
  call ccmpi_abort(-1)
end if
if ( mfix_qg>0 .and. nkuo==4 ) then
  write(6,*) 'nkuo=4: mfix_qg>0 not allowed'
  call ccmpi_abort(-1)
end if
if ( mfix>3 ) then
  write(6,*) 'mfix >3 not allowed now'
  call ccmpi_abort(-1)
end if
nstagin  = nstag    ! -ve nstagin gives swapping & its frequency
nstaguin = nstagu   ! only the sign of nstaguin matters (chooses scheme)
if ( nstagin==5 .or. nstagin<0 ) then
  nstag  = 4
  nstagu = 4
  if ( nstagin == 5 ) then  ! for backward compatability
    nstagin  = -1 
    nstaguin = 5  
  endif
endif
if ( mod(ntau, tblock*tbave)/=0 ) then
  write(6,*) "ERROR: tblock*tave must be a factor of ntau"
  write(6,*) "ntau,tblock,tbave ",ntau,tblock,tbave
  call ccmpi_abort(-1)
end if
tke_umin = vmodmin
if ( filemode.ge.2 .and. compression.gt.0 ) then
  write(6,*) "ERROR: NetCDF-3 file format cannot be used with compression"
  write(6,*) "filemode > 1 compression must equal 0"
  write(6,*) "filemode,compression ",filemode,compression
  call ccmpi_abort(-1)
end if
if ( procformat .and. procmode.gt.0 ) then
  if ( mod(nproc,procmode).ne.0 ) then
    write(6,*) "ERROR: procmode must be a multiple of the number of ranks"
    write(6,*) "nproc,procmode ",nproc,procmode
    call ccmpi_abort(-1)
  end if
end if
if ( pio .and. .not.procformat ) then
   write(6,*) "ERROR: Parallel I/O is not supported without procformat"
   write(6,*) "pio,procformat ",pio,procformat
   call ccmpi_abort(-1)
end if
if ( pio .and. compression.gt.0 ) then
   write(6,*) "ERROR: Compression not supported with Parallel I/O"
   write(6,*) "pio,compression ",pio,compression
   call ccmpi_abort(-1)
end if
if ( npio .and. .not.procformat ) then
   write(6,*) "ERROR: Parallel I/O is not supported without procformat"
   write(6,*) "npio,procformat ",npio,procformat
   call ccmpi_abort(-1)
end if
if ( npio .and. compression.gt.0 ) then
   write(6,*) "ERROR: Compression not supported with Parallel I/O"
   write(6,*) "npio,compression ",pio,compression
   call ccmpi_abort(-1)
end if
if ( pio .and. npio ) then
   write(6,*) "ERROR: Global parallel I/O is not supported with intra-node parallel I/O"
   write(6,*) "pio,npio ",pio,npio
   call ccmpi_abort(-1)
end if

!--------------------------------------------------------------
! INITIALISE ifull_g ALLOCATABLE ARRAYS
#ifdef usempi3
! Allocate xx4, yy4, em_g, x_g, y_g and z_g as shared
! memory within a node.  The node captian is responsible
! for updating these arrays.
shsize(1:2) = (/ iquad, iquad /)
call ccmpi_allocshdatar8(xx4,shsize(1:2),xx4_win)
call ccmpi_allocshdatar8(yy4,shsize(1:2),yy4_win)
shsize(1) = ifull_g
call ccmpi_allocshdata(em_g,shsize(1:1),em_g_win)
call ccmpi_allocshdatar8(x_g,shsize(1:1),x_g_win)
call ccmpi_allocshdatar8(y_g,shsize(1:1),y_g_win)
call ccmpi_allocshdatar8(z_g,shsize(1:1),z_g_win)
#else
! Allocate xx4, yy4, em_g, x_g, y_g and z_g for
! each process
allocate( xx4(iquad,iquad), yy4(iquad,iquad) )
allocate( em_g(ifull_g) )
allocate( x_g(ifull_g), y_g(ifull_g), z_g(ifull_g) )
#endif
call xyzinfo_init(ifull_g,ifull,iextra,myid)
call indices_init(ifull_g,ifull,iextra,npanels,npan)
call map_init(ifull_g,ifull,iextra,myid)
call latlong_init(ifull_g,ifull,iextra,myid)      
call vecsuv_init(ifull_g,ifull,iextra,myid)


!--------------------------------------------------------------
! SET UP CC GEOMETRY
! Only one process calls setxyz to save memory with large grids
if ( myid==0 ) then
  write(6,*) "Calling setxyz"
  call workglob_init(ifull_g)
  call setxyz(il_g,rlong0,rlat0,schmidt,x_g,y_g,z_g,wts_g,ax_g,ay_g,az_g,bx_g,by_g,bz_g,xx4,yy4)
end if
! Broadcast the following global data
! xx4 and yy4 are used for calculating depature points
! em_g, x_g, y_g and z_g are for the scale-selective filter (1D and 2D versions)
#ifdef usempi3
call ccmpi_shepoch(xx4_win) ! also yy4_win, em_g_win, x_g_win, y_g_win, z_g_win
if ( node_myid==0 ) then
  call ccmpi_bcastr8(xx4,0,comm_nodecaptian)
  call ccmpi_bcastr8(yy4,0,comm_nodecaptian)
  call ccmpi_bcast(em_g,0,comm_nodecaptian)
  call ccmpi_bcastr8(x_g,0,comm_nodecaptian)
  call ccmpi_bcastr8(y_g,0,comm_nodecaptian)
  call ccmpi_bcastr8(z_g,0,comm_nodecaptian)
end if
call ccmpi_shepoch(xx4_win) ! also yy4_win, em_g_win, x_g_win, y_g_win, z_g_win
#else
call ccmpi_bcastr8(xx4,0,comm_world)
call ccmpi_bcastr8(yy4,0,comm_world)
call ccmpi_bcast(em_g,0,comm_world)
call ccmpi_bcastr8(x_g,0,comm_world)
call ccmpi_bcastr8(y_g,0,comm_world)
call ccmpi_bcastr8(z_g,0,comm_world)
#endif
call ccmpi_bcast(ds,0,comm_world)

if ( myid==0 ) then
  write(6,*) "Calling ccmpi_setup"
end if
call ccmpi_setup(kblock)

      
!--------------------------------------------------------------
! DEALLOCATE ifull_g ARRAYS WHERE POSSIBLE
call worklocl_init(ifull)      
if ( myid==0 ) then
  call ccmpi_distribute(rlong4_l,rlong4)
  call ccmpi_distribute(rlat4_l,rlat4)
  call workglob_end
  deallocate( wts_g, emu_g, emv_g )
  deallocate( ax_g, ay_g, az_g )
  deallocate( bx_g, by_g, bz_g )
  deallocate( f_g, fu_g, fv_g )
  deallocate( dmdx_g, dmdy_g )
  deallocate( rlatt_g, rlongg_g )
else
  call ccmpi_distribute(rlong4_l)
  call ccmpi_distribute(rlat4_l)
end if


!--------------------------------------------------------------
! INITIALISE LOCAL ARRAYS
allocate( dums(ifull,kl), dumliq(ifull,kl) )
allocate( spare1(ifull), spare2(ifull) )
allocate( spmean(kl) )
call arrays_init(ifull,iextra,kl)
call carbpools_init(ifull,iextra,kl,nsib,ccycle)
call cfrac_init(ifull,iextra,kl)
call cloudmod_init(ifull,iextra,kl,ncloud)
call dpsdt_init(ifull,iextra,kl)
call epst_init(ifull,iextra,kl)
call estab_init
call extraout_init(ifull,iextra,kl,nextout)
call gdrag_init(ifull,iextra,kl)
call histave_init(ifull,iextra,kl,ms)
call kuocomb_init(ifull,iextra,kl)
call liqwpar_init(ifull,iextra,kl)
call morepbl_init(ifull,iextra,kl)
call nharrs_init(ifull,iextra,kl)
call nlin_init(ifull,iextra,kl)
call nsibd_init(ifull,iextra,kl,nsib)
call parmhdff_init(ifull,iextra,kl)
call pbl_init(ifull,iextra,kl)
call permsurf_init(ifull,iextra,kl)
call prec_init(ifull,iextra,kl)
call raddiag_init(ifull,iextra,kl)
call riverarrays_init(ifull,iextra,nriver)
call savuvt_init(ifull,iextra,kl)
call savuv1_init(ifull,iextra,kl)
call sbar_init(ifull,iextra,kl)
call screen_init(ifull,iextra,kl)
call sigs_init(ifull,iextra,kl)
call soil_init(ifull,iextra,kl,iaero,nsib)
call soilsnow_init(ifull,iextra,kl,ms,nsib)
call tbar2d_init(ifull,iextra,kl)
call unn_init(ifull,iextra,kl)
call uvbar_init(ifull,iextra,kl)
call vecs_init(ifull,iextra,kl)
call vegpar_init(ifull,iextra,kl)
call vvel_init(ifull,iextra,kl)
call work2_init(ifull,iextra,kl,nsib)
call work3_init(ifull,iextra,kl,nsib)
call work3f_init(ifull,iextra,kl)
call xarrs_init(ifull,iextra,kl)
if ( nvmix==6 ) then
  call tkeinit(ifull,iextra,kl,0)
end if
if ( tracerlist/=' ' ) then
  call init_tracer
end if
call work3sav_init(ifull,iextra,kl,ilt,jlt,klt,ngasmax) ! must occur after tracers_init
if ( nbd/=0 .or. mbd/=0 ) then
  if ( abs(iaero)>=2 .and. nud_aero/=0 ) then
    call dav_init(ifull,iextra,kl,naero,nbd)
  else
    call dav_init(ifull,iextra,kl,0,nbd)
  end if
end if
! Remaining arrays are allocated in indata.f90, since their
! definition requires additional input data (e.g, land-surface)

      
!--------------------------------------------------------------
! DISPLAY DIAGNOSTIC INDEX AND TIMER DATA
if ( mydiag ) then
  write(6,"('id,jd,rlongg,rlatt in degrees: ',2i4,2f8.2)") id,jd,con*rlongg(idjd),con*rlatt(idjd)
end if
call date_and_time(rundate)
call date_and_time(time=timeval)
if ( myid==0 ) then
  write(6,*)'RUNDATE IS ',rundate
  write(6,*)'Starting time ',timeval
end if


!--------------------------------------------------------------
! READ INITIAL CONDITIONS
if ( myid==0 ) then
  write(6,*) "Calling indata"
end if
call indataf(hourst,jalbfix,lapsbot,isoth,nsig,io_nest)

!--------------------------------------------------------------
! SETUP REMAINING PARAMETERS

! fix nudging levels from pressure to level index
! this is done after indata has loaded sig
if ( kbotdav<0 ) then
  targetlev = real(-kbotdav)/1000.
  do k = 1,kl
    if ( sig(k)<=targetlev ) then
      kbotdav = k
      if ( myid==0 ) then
        write(6,*) "kbotdav adjusted to ",kbotdav,"for sig ",sig(kbotdav)
      end if
      exit
    end if
  end do
  if ( kbotdav<0 ) then
    write(6,*) "ERROR: Cannot locate nudging level for kbotdav ",kbotdav
    call ccmpi_abort(-1)
  end if
end if
if ( ktopdav==0 ) then
  ktopdav = kl
else if ( ktopdav<0 ) then
  targetlev = real(-ktopdav)/1000.
  do k = kl,1,-1
    if ( sig(k)>=targetlev ) then
      ktopdav = k
      if ( myid == 0 ) then
        write(6,*) "ktopdav adjusted to ",ktopdav,"for sig ",sig(ktopdav)
      end if
      exit
    end if
  end do
  if ( ktopdav<0 ) then
    write(6,*) "ERROR: Cannot locate nudging level for ktopdav ",ktopdav
    call ccmpi_abort(-1)
  end if
end if

! fix ocean nuding levels
if ( kbotmlo==-1000 ) then
  kbotmlo=ol
else if ( kbotmlo<0 )  then
  targetlev = real(-kbotmlo)/1000.
  do k = ol,1,-1
    if ( gosig(k)<=targetlev ) then
      kbotmlo = k
      if ( myid==0 ) then
        write(6,*) "kbotmlo adjusted to ",kbotmlo,"for sig ",gosig(kbotmlo)
      end if
      exit
    end if
  end do
  if ( kbotmlo<0 ) then
    write(6,*) "ERROR: Cannot locate nudging level for kbotmlo ",kbotmlo
    call ccmpi_abort(-1)
  end if   
end if
if ( ktopmlo<0 ) then
  targetlev = real(-ktopmlo)/1000.
  do k = 1,ol
    if ( gosig(k)>=targetlev ) then
      ktopmlo = k
      if ( myid==0 ) then
        write(6,*) "ktopmlo adjusted to ",ktopmlo,"for sig ",gosig(ktopmlo)
      end if
      exit
    end if
  end do
  if ( ktopmlo<0 ) then
    write(6,*) "ERROR: Cannot locate nudging level for ktopmlo ",ktopmlo
    call ccmpi_abort(-1)
  end if
end if
if ( (ktopmlo<1.or.kbotmlo>ol.or.ktopmlo>kbotmlo) .and. nmlo/=0 ) then
  write(6,*) "ERROR: Invalid kbotmlo"
  write(6,*) "kbotmlo,ktopmlo ",kbotmlo,ktopmlo
  call ccmpi_abort(-1)
end if
if ( kbotdav<1 .or. ktopdav>kl .or. kbotdav>ktopdav ) then
  write(6,*) "ERROR: Invalid kbotdav and ktopdav"
  write(6,*) "kbotdav,ktopdav ",kbotdav,ktopdav
  call ccmpi_abort(-1)
end if
if ( kbotu==0 ) kbotu = kbotdav

! identify reference level ntbar for temperature
if ( ntbar==-1 ) then
  ntbar = 1
  do while( sig(ntbar)>0.8 .and. ntbar<kl )
    ntbar = ntbar + 1
  end do
end if

! estimate radiation calling frequency
if ( mins_rad<0 ) then
  ! automatic estimate for mins_rad
  secs_rad = min(nint((schmidt*112.*90./real(il_g))*8.*60.), 3600)
  secs_rad = min(secs_rad, nint(real(nwt)*dt))
  secs_rad = max(secs_rad, 1)
  kountr   = nint(real(secs_rad)/dt)
  secs_rad = nint(real(kountr)*dt)
  do while ( mod(3600, secs_rad)/=0 .and. kountr>1 )
    kountr = kountr - 1
    secs_rad = nint(real(kountr)*dt)
  end do
else
  ! user specified mins_rad
  kountr   = nint(real(mins_rad)*60./dt)  ! set default radiation to ~mins_rad m
  secs_rad = nint(real(kountr)*dt)        ! redefine to actual value
end if
if ( myid==0 ) then
  write(6,*) "Radiation will use kountr ",kountr," for secs_rad ",secs_rad
end if
! for 6-hourly output of sint_ave etc, want 6*60*60 = N*secs_rad      
if ( (nrad==4.or.nrad==5) .and. mod(21600,secs_rad)/=0 ) then
  write(6,*) 'ERROR: CCAM would prefer 21600 = N*secs_rad ',secs_rad
  call ccmpi_abort(-1)
end if

! max/min diagnostics      
if ( nextout>=4 ) call setllp
#ifdef debug
call maxmin(u,' u',ktau,1.,kl)
call maxmin(v,' v',ktau,1.,kl)
dums(:,:) = sqrt(u(1:ifull,:)**2+v(1:ifull,:)**2)  ! 3D 
call maxmin(dums,'sp',ktau,1.,kl)
call maxmin(t,' t',ktau,1.,kl)
call maxmin(qg,'qg',ktau,1.e3,kl)
call maxmin(qfg,'qf',ktau,1.e3,kl)
call maxmin(qlg,'ql',ktau,1.e3,kl)
call maxmin(wb,'wb',ktau,1.,ms)
call maxmin(tggsn,'tS',ktau,1.,3)
call maxmin(tgg,'tgg',ktau,1.,ms)
pwatr_l = 0.   ! in mm
do k = 1,kl
  pwatr_l = pwatr_l - sum(dsig(k)*wts(1:ifull)*(qg(1:ifull,k)+qlg(1:ifull,k)+qfg(1:ifull,k))*ps(1:ifull))
enddo
pwatr_l = pwatr_l/grav
temparray(1) = pwatr_l
call ccmpi_reduce( temparray(1:1), gtemparray(1:1), "sum", 0, comm_world )
pwatr = gtemparray(1)
if ( myid==0 ) write (6,"('pwatr0 ',12f7.3)") pwatr
if ( ntrac>0 ) then
  do ng = 1,ntrac
    write (text,'("g",i1)')ng
    call maxmin(tr(:,:,ng),text,ktau,1.,kl)
  end do
end if   ! (ntrac>0)
#endif

! convection
! sig(kuocb) occurs for level just BELOW sigcb
kuocb = 1
do while( sig(kuocb+1)>=sigcb )
  kuocb = kuocb+1
end do
if ( myid==0 ) write(6,*) 'convective cumulus scheme: kuocb,sigcb = ',kuocb,sigcb

! horizontal diffusion 
if ( khdif==-99 ) then   ! set default khdif appropriate to resolution
  khdif = 5
  if ( myid==0 ) write(6,*) 'Model has chosen khdif =',khdif
endif
do k = 1,kl
  hdiff(k) = khdif*0.1
end do
if ( khor>0 ) then
  do k = kl+1-khor,kl
    hdiff(k) = 2.*hdiff(k-1)
  end do
elseif ( khor<0 ) then ! following needed +hdiff() (JLM 29/6/15)
  do k = 1,kl                    ! N.B. usually hdiff(k)=khdif*.1 
    ! increase hdiff between sigma=.15  and sigma=0., 0 to khor
    if ( sig(k)<0.15 ) then
      hdiff(k) = .1*max(1.,(1.-sig(k)/.15)*abs(khor)) + hdiff(k)
    end if
  end do
  if ( myid==0 ) write(6,*)'khor,hdiff: ',khor,hdiff
end if
if ( nud_p==0 .and. mfix==0 ) then
  write(6,*) "ERROR: Both nud_p=0 and mfix=0"
  write(6,*) "Model will not conserve mass"
  call ccmpi_abort(-1)
end if
if ( nud_q==0 .and. mfix_qg==0 ) then
  write(6,*) "ERROR: Both nud_q=0 and mfix_qg=0"
  write(6,*) "Model will not conserve moisture"
  call ccmpi_abort(-1)
end if
if ( nud_aero==0 .and. mfix_aero==0 .and. iaero/=0 ) then
  write(6,*) "ERROR: Both nud_aero=0 and mfix_aero=0"
  write(6,*) "Model will not conserve aerosols"
  call ccmpi_abort(-1)
end if
if ( mfix_tr==0 .and. ngas>0 ) then
  write(6,*) "ERROR: mfix_tr=0 and ngas>0"
  write(6,*) "Model will not conserve tracers"
  call ccmpi_abort(-1)
end if
      

call printa('zs  ',zs,0,0,ia,ib,ja,jb,0.,.01)
call printa('tss ',tss,0,0,ia,ib,ja,jb,200.,1.)
if ( mydiag ) write(6,*)'wb(idjd) ',(wb(idjd,k),k=1,6)
call printa('wb1   ',wb ,0,1,ia,ib,ja,jb,0.,100.)
call printa('wb6  ',wb,0,ms,ia,ib,ja,jb,0.,100.)

      
!--------------------------------------------------------------
! NRUN COUNTER
if ( myid==0 ) then
  open(11, file='nrun.dat',status='unknown')
  if ( nrun==0 ) then
    read(11,*,iostat=ierr2) nrun
    nrun = nrun + 1
  endif                  ! nrun==0
  write(6,*)'this is run ',nrun
  rewind 11
  write(11,*) nrun
  write(11,cardin)
  write(11,datafile)
  close(11)
end if


!-------------------------------------------------------------
! SETUP DIAGNOSTIC ARRAYS
rndmax(:)      = 0.
tmaxscr(:)     = 0.
tminscr(:)     = 400.
rhmaxscr(:)    = 0.
rhminscr(:)    = 400.
u10max(:)      = 0.
v10max(:)      = 0.
u1max(:)       = 0.
v1max(:)       = 0.
u2max(:)       = 0.
v2max(:)       = 0.
cape_max(:)    = 0.
cape_ave(:)    = 0.
u10mx(:)       = 0.
tscr_ave(:)    = 0.
qscrn_ave(:)   = 0.
dew_ave(:)     = 0.
epan_ave(:)    = 0.
epot_ave(:)    = 0.
eg_ave(:)      = 0.
fg_ave(:)      = 0.
ga_ave(:)      = 0.
rnet_ave(:)    = 0.
sunhours(:)    = 0.
riwp_ave(:)    = 0.
rlwp_ave(:)    = 0.
evap(:)        = 0.
precc(:)       = 0.
precip(:)      = 0.
convh_ave(:,:) = 0.
rnd_3hr(:,8)   = 0. ! i.e. rnd24(:)=0.
cbas_ave(:)    = 0.
ctop_ave(:)    = 0.
sno(:)         = 0.
grpl(:)        = 0.
runoff(:)      = 0.
wb_ave(:,:)    = 0.
tsu_ave(:)     = 0.
alb_ave(:)     = 0.
fbeam_ave(:)   = 0.
psl_ave(:)     = 0.
mixdep_ave(:)  = 0.
koundiag       = 0
sint_ave(:)    = 0.  ! solar_in_top
sot_ave(:)     = 0.  ! solar_out_top
soc_ave(:)     = 0.  ! solar_out_top (clear sky)
sgdn_ave(:)    = 0.  ! solar_ground (down-welling) +ve down
sgn_ave(:)     = 0.  ! solar_ground (net) +ve down
rtu_ave(:)     = 0.  ! LW_out_top 
rtc_ave(:)     = 0.  ! LW_out_top (clear sky)
rgdn_ave(:)    = 0.  ! LW_ground (down-welling)  +ve down
rgn_ave(:)     = 0.  ! LW_ground (net)  +ve up
rgc_ave(:)     = 0.  ! LW_ground (clear sky)
sgc_ave(:)     = 0.  ! SW_ground (clear sky)
cld_ave(:)     = 0.
cll_ave(:)     = 0.
clm_ave(:)     = 0.
clh_ave(:)     = 0.
if ( ngas>0 ) then
  traver       = 0.
end if
fpn_ave        = 0.
frs_ave        = 0.
frp_ave        = 0.
if ( abs(iaero)==2 ) then
  duste        = 0.  ! Dust emissions
  dustdd       = 0.  ! Dust dry deposition
  dustwd       = 0.  ! Dust wet deposition
  dust_burden  = 0.  ! Dust burden
  bce          = 0.  ! Black carbon emissions
  bcdd         = 0.  ! Black carbon dry deposition
  bcwd         = 0.  ! Black carbon wet deposition
  bc_burden    = 0.  ! Black carbon burden
  oce          = 0.  ! Organic carbon emissions
  ocdd         = 0.  ! Organic carbon dry deposition
  ocwd         = 0.  ! Organic carbon wet deposition
  oc_burden    = 0.  ! Organic carbon burden
  dmse         = 0.  ! DMS emissions
  dmsso2o      = 0.  ! DMS -> SO2 oxidation
  so2e         = 0.  ! SO2 emissions
  so2so4o      = 0.  ! SO2 -> SO4 oxidation
  so2dd        = 0.  ! SO2 dry deposition
  so2wd        = 0.  ! SO2 wet deposiion
  so4e         = 0.  ! SO4 emissions
  so4dd        = 0.  ! SO4 dry deposition
  so4wd        = 0.  ! SO4 wet deposition
  dms_burden   = 0.  ! DMS burden
  so2_burden   = 0.  ! SO2 burden
  so4_burden   = 0.  ! SO4 burden
end if


!--------------------------------------------------------------
! OPEN OUTPUT FILES AND SAVE INITAL CONDITIONS
if ( nwt>0 ) then
  ! write out the first ofile data set
  if ( myid==0 ) then
    write(6,*)'calling outfile'
  end if
  call outfile(20,rundate,nwrite,nstagin,jalbfix,nalpha,mins_rad)  ! which calls outcdf
  if ( newtop<0 ) then
    ! just for outcdf to plot zs  & write fort.22      
    if ( myid==0 ) then
      write(6,*) "newtop<0 requires a stop here"
    end if
    call ccmpi_abort(-1)
  end if
end if    ! (nwt>0)


!--------------------------------------------------------------
! INITIALISE DYNAMICS
dtin = dt
n3hr = 1   ! initial value at start of run
if ( myid==0 ) then
  write(6,*) "number of time steps per day = ",nperday
  write(6,*) "nper3hr,nper6hr .. ",nper3hr(:)
end if
mspeca = 1
if ( mex/=1 .and. .not.lrestart ) then
  mspeca = 2
  dt     = dtin*.5
endif
call gettin(0)              ! preserve initial mass & T fields

nmaxprsav = nmaxpr
nwtsav    = nwt
hrs_dt    = dtin/3600.      ! time step in hours
mins_dt   = nint(dtin/60.)  ! time step in minutes
mtimer_in = mtimer
 
 
!--------------------------------------------------------------
! BEGIN MAIN TIME LOOP
if ( myid==0 ) then
  call date_and_time(time=timeval,values=tvals1)
  write(6,*) "Start of loop time ", timeval
end if
call log_on()
call START_LOG(maincalc_begin)

do kktau = 1,ntau   ! ****** start of main time loop

  ktau     = kktau
  timer    = timer + hrs_dt                      ! timer now only used to give timeg
  timeg    = mod(timer+hourst,24.)
  mtimer   = mtimer_in + nint(real(ktau)*dtin/60.)     ! 15/6/01 to allow dt < 1 minute
  mins_gmt = mod(mtimer+60*ktime/100,24*60)

  ! ***********************************************************************
  ! START ATMOSPHERE DYNAMICS
  ! ***********************************************************************

  ! NESTING ---------------------------------------------------------------
  if ( nbd/=0 ) then
    ! Newtonian relaxiation
    call START_LOG(nestin_begin)
    call nestin
    call END_LOG(nestin_end)
  end if
      
  
  ! TRACERS ---------------------------------------------------------------
  ! interpolate tracer fluxes to current timestep
  if ( ngas > 0 ) then
    call interp_tracerflux(kdate,hrs_dt)
  end if

  
  ! DYNAMICS --------------------------------------------------------------
  if ( nstaguin>0 .and. ktau>=1 ) then   ! swapping here for nstaguin>0
    if ( nstagin<0 .and. mod(ktau-nstagoff,abs(nstagin))==0 ) then
      nstag  = 7-nstag  ! swap between 3 & 4
      nstagu = nstag
    endif
  endif

  do mspec = mspeca,1,-1    ! start of introductory time loop
    dtds = dt/ds
    un(1:ifull,:) = 0. 
    vn(1:ifull,:) = 0.
    tn(1:ifull,:) = 0.

    if ( mup/=1 .or. (ktau==1.and.mspec==mspeca.and..not.lrestart) ) then
      call bounds(psl)
      ! updps called first step or to permit clean restart option      
      call updps(0) 
    endif

    ! set up tau +.5 velocities in ubar, vbar
    if ( ktau<10 .and. nmaxpr==1 ) then
      if ( myid == 0 ) then
        write(6,*) 'ktau,mex,mspec,mspeca:',ktau,mex,mspec,mspeca
      end if
      call ccmpi_barrier(comm_world)
    endif
    sbar(:,2:kl) = sdot(:,2:kl)
    if ( (ktau==1.and..not.lrestart) .or. mex==1 ) then
      ubar(:,:) = u(1:ifull,:)
      vbar(:,:) = v(1:ifull,:)
    elseif ( (ktau==2.and..not.lrestart) .or. mex==2 ) then        
      ! (tau+.5) from tau, tau-1
      ubar(:,:) = u(1:ifull,:)*1.5 - savu(:,:)*.5
      vbar(:,:) = v(1:ifull,:)*1.5 - savv(:,:)*.5
    elseif ( mex==3 )then
      ! (tau+.5) from tau, tau-1, tau-2   ! ubar is savu1 here
      ubar(:,:) = u(1:ifull,:)+.5*(savu(:,:)-savu1(:,:))
      vbar(:,:) = v(1:ifull,:)+.5*(savv(:,:)-savv1(:,:))
    elseif ( mex==30 ) then  ! using tau, tau-1, tau-2, tau-3
      do k = 1,kl
        do iq = 1,ifull
          bb = 1.5*u(iq,k) - 2.*savu(iq,k) + .5*savu1(iq,k)                             ! simple b
          bb_2 = (40.*u(iq,k) - 35.*savu(iq,k) - 16.*savu1(iq,k) + 11.*savu2(iq,k))/34. ! cwqls b
          cc = .5*u(iq,k) - savu(iq,k) + .5*savu1(iq,k)                                 ! simple c
          cc_2 = (10.*u(iq,k) - 13.*savu(iq,k) - 4.*savu1(iq,k) + 7.*savu2(iq,k))/34.   ! cwqls c
          aa = cc_2 - cc
          rat = max( 0., min( 1., cc_2/(aa+sign(1.e-9,aa)) ) )
          cc = rat*cc + (1.-rat)*cc_2 
          bb = rat*bb + (1.-rat)*bb_2 
          ubar(iq,k) = u(iq,k) + .5*bb + .25*cc
          bb = 1.5*v(iq,k) - 2.*savv(iq,k) + .5*savv1(iq,k)                           ! simple b
          bb_2 = (40.*v(iq,k)-35.*savv(iq,k)-16.*savv1(iq,k)+11.*savv2(iq,k))/34.     ! cwqls b
          cc = .5*v(iq,k) - savv(iq,k) + .5*savv1(iq,k)                               ! simple c
          cc_2 = (10.*v(iq,k)-13.*savv(iq,k)-4.*savv1(iq,k)+7.*savv2(iq,k))/34.       ! cwqls c
          aa = cc_2 - cc
          rat = max( 0., min( 1., cc_2/(aa+sign(1.e-9,aa)) ) )
          cc = rat*cc + (1.-rat)*cc_2 
          bb = rat*bb + (1.-rat)*bb_2 
          vbar(iq,k) = v(iq,k)+.5*bb+.25*cc
        enddo  ! iq loop
      enddo   ! k loop 
    else      ! i.e. mex >=4 and ktau>=3
      ! (tau+.5) from tau, tau-1, tau-2   ! ubar is savu1 here
      ubar(:,:) = (u(1:ifull,:)*15.-savu(:,:)*10.+savu1(:,:)*3.)/8.
      vbar(:,:) = (v(1:ifull,:)*15.-savv(:,:)*10.+savv1(:,:)*3.)/8.
    endif    ! (ktau==1) .. else ..
    if ( mod(ktau,nmaxpr)==0 .and. mydiag ) then
      nlx = max( 2, nlv )  ! as savs not defined for k=1
      write (6,"(i4,' savu2,savu1,savu,u,ubar',5f8.2)") ktau,savu2(idjd,nlv),savu1(idjd,nlv),savu(idjd,nlv), &
                                                        u(idjd,nlv),ubar(idjd,nlv)
      write (6,"(i4,' savv2,savv1,savv,v,vbar',5f8.2)") ktau,savv2(idjd,nlv),savv1(idjd,nlv),savv(idjd,nlv), &
                                                        v(idjd,nlv),vbar(idjd,nlv)
    end if
    if ( ktau>2 .and. epsp>1. .and. epsp<2. ) then
      if ( ktau==3 .and. nmaxpr==1 ) then
        if ( myid==0 ) then
          write(6,*)'using epsp= ',epsp
        end if
        call ccmpi_barrier(comm_world)
      end if
      where ( (sign(1.,dpsdt(1:ifull))/=sign(1.,dpsdtb(1:ifull))) .and. (sign(1.,dpsdtbb(1:ifull))/=sign(1.,dpsdtb(1:ifull))) )
        epst(1:ifull) = epsp - 1.
      elsewhere
        epst(1:ifull) = 0.
      end where
    endif ! (ktau>2.and.epsp>1..and.epsp<2.)

    if ( ktau<10 .and. mydiag ) then
      write(6,*)'savu,u,ubar ',ktau,savu(idjd,1),u(idjd,1),ubar(idjd,1)
    end if
    if ( ktau==1 .and. .not.lrestart .and. mspec==1 .and. mex/=1 ) then
      u(1:ifull,:) = savu(1:ifull,:)  ! reset u,v to original values
      v(1:ifull,:) = savv(1:ifull,:)
    end if
    savu2(1:ifull,:) = savu1(1:ifull,:)  
    savv2(1:ifull,:) = savv1(1:ifull,:)
    savs1(1:ifull,:) = savs(1:ifull,:)  
    savu1(1:ifull,:) = savu(1:ifull,:)  
    savv1(1:ifull,:) = savv(1:ifull,:)
    savs(1:ifull,:)  = sdot(1:ifull,2:kl)  
    savu(1:ifull,:)  = u(1:ifull,:)  ! before any time-splitting occurs
    savv(1:ifull,:)  = v(1:ifull,:)

    ! set diagnostic printout flag
    diag = ( ktau>=abs(ndi) .and. ktau<=ndi2 )
    if ( ndi < 0 ) then
      if ( ktau == (ktau/ndi)*ndi ) then
        diag = .true.
      end if
    endif

    ! update non-linear dynamic terms
    if ( nmaxpr == 1 ) then
      if ( myid == 0 ) then
        write(6,*) "Before nonlin"
      end if
      call ccmpi_barrier(comm_world)
    end if
    call nonlin
    if ( nmaxpr == 1 ) then
      if ( myid == 0 ) then
        write(6,*) "After nonlin"
      end if
      call ccmpi_barrier(comm_world)
    end if
    if ( diag ) then
      if ( mydiag ) write(6,*) 'before hadv'
      call printa('tx  ',tx,ktau,nlv,ia,ib,ja,jb,0.,1.)
      if ( mydiag ) then
        nlx = min( nlv, kl-8 )
        write(6,"('tx  ',9f8.2)") (tx(idjd,k),k=nlx,nlx+8)
        write(6,"('txe ',9f8.2)") (tx(ie(idjd),k),k=nlx,nlx+8)
        write(6,"('txw ',9f8.2)") (tx(iw(idjd),k),k=nlx,nlx+8)
        write(6,"('txn ',9f8.2)") (tx(in(idjd),k),k=nlx,nlx+8)
        write(6,"('txs ',9f8.2)") (tx(is(idjd),k),k=nlx,nlx+8)
        write(6,'(i2," qgv ",18f7.4)')ktau,(1000.*qg(idjd,k),k=1,kl)
      end if
      call printa('qgv ',qg,ktau,nlv,ia,ib,ja,jb,0.,1.e3)
    endif

    ! evaluate horizontal advection for combined quantities
    if ( nmaxpr == 1 ) then
      if ( myid == 0 ) then
        write(6,*) "Before upglobal"
      end if
      call ccmpi_barrier(comm_world)
    end if
    call upglobal
    if ( nmaxpr == 1 ) then
      if ( myid == 0 ) then
        write(6,*) "After upglobal"
      end if
      call ccmpi_barrier(comm_world)
    end if
    if ( diag ) then
      if ( mydiag ) then
        write(6,*) 'after hadv'
        write (6,"('tx  ',9f8.2)") (tx(idjd,k),k=nlx,nlx+8)
      end if
      call printa('tx  ',tx,ktau,nlv,ia,ib,ja,jb,200.,1.)
      if ( mydiag ) write(6,'(i2," qgh ",18f7.4)')ktau,1000.*qg(idjd,:)
    end if

    if ( nstaguin<0 .and. ktau>=1 ) then  ! swapping here (lower down) for nstaguin<0
      if ( nstagin<0 .and. mod(ktau-nstagoff,abs(nstagin))==0 ) then
        nstag  = 7 - nstag  ! swap between 3 & 4
        nstagu = nstag
      end if
    end if
    if ( nmaxpr == 1 ) then
      if ( myid == 0 ) then
        write(6,*) "Before adjust5"
      end if
      call ccmpi_barrier(comm_world)
    end if
    call adjust5
    if ( nmaxpr == 1 ) then
      if ( myid == 0 ) then
        write(6,*) "After adjust5"
      end if
      call ccmpi_barrier(comm_world)
    end if

    ! NESTING ---------------------------------------------------------------
    ! nesting now after mass fixers
    call START_LOG(nestin_begin)
    if ( nmaxpr==1 ) then
      if ( myid==0 ) then
        write(6,*) "Before nesting"
      end if
      call ccmpi_barrier(comm_world)
    end if
    if ( mspec==1 ) then
      if ( mbd/=0 ) then
        ! scale-selective filter
        call nestinb
      else if ( nbd/=0 ) then
        ! Newtonian relaxiation
        call davies
      end if
    end if
    if ( nmaxpr==1 ) then
      if ( myid==0 ) then
        write(6,*) "After nesting"
      end if
      call ccmpi_barrier(comm_world)
    end if
    call END_LOG(nestin_end)
    
    
    ! DYNAMICS --------------------------------------------------------------
    if ( mspec==2 ) then     ! for very first step restore mass & T fields
      call gettin(1)
    endif    !  (mspec==2) 
    if ( mfix_qg==0 .or. mspec==2 ) then
      dums(1:ifull,:)   = qg(1:ifull,:) + qlg(1:ifull,:) + qrg(1:ifull,:) + qfg(1:ifull,:) &
                        + qsng(1:ifull,:) + qgrg(1:ifull,:) ! qtot
      dumliq(1:ifull,:) = t(1:ifull,:) - hlcp*(qlg(1:ifull,:)+qrg(1:ifull,:))              &
                        - hlscp*(qfg(1:ifull,:)+qsng(1:ifull,:)+qgrg(1:ifull,:))
      dums(1:ifull,:)   = max( dums(1:ifull,:), qgmin )
      qfg(1:ifull,:)    = max( qfg(1:ifull,:), 0. ) 
      qlg(1:ifull,:)    = max( qlg(1:ifull,:), 0. )
      qrg(1:ifull,:)    = max( qrg(1:ifull,:), 0. )
      qsng(1:ifull,:)   = max( qsng(1:ifull,:), 0. )
      qgrg(1:ifull,:)   = max( qgrg(1:ifull,:), 0. )
      qg(1:ifull,:)     = dums(1:ifull,:) - qlg(1:ifull,:) - qrg(1:ifull,:) - qfg(1:ifull,:) &
                        - qsng(1:ifull,:) - qgrg(1:ifull,:)
      qg(1:ifull,:)     = max( qg(1:ifull,:), 0. )
      t(1:ifull,:)      = dumliq(1:ifull,:) + hlcp*(qlg(1:ifull,:)+qrg(1:ifull,:))           &
                        + hlscp*(qfg(1:ifull,:)+qsng(1:ifull,:)+qgrg(1:ifull,:))
    endif  ! (mfix_qg==0.or.mspec==2)

    dt = dtin
  end do ! ****** end of introductory time loop
  mspeca = 1

  
  ! HORIZONTAL DIFFUSION ----------------------------------------------------
  call START_LOG(hordifg_begin)
  if ( nmaxpr == 1 ) then
    if ( myid == 0 ) then
      write(6,*) "Before atm horizontal diffusion"
    end if
    call ccmpi_barrier(comm_world)
  end if
  if ( nhor < 0 ) then
    call hordifgt  ! now not tendencies
  end if
  if ( diag .and. mydiag ) then
    write(6,*) 'after hordifgt t ',t(idjd,:)
  end if
  if ( nmaxpr == 1 ) then
    if ( myid == 0 ) then
      write(6,*) "After atm horizontal diffusion"
    end if
    call ccmpi_barrier(comm_world)
  end if
  call END_LOG(hordifg_end)

  
  ! ***********************************************************************
  ! START OCEAN DYNAMICS
  ! ***********************************************************************

  ! nmlo=0   Prescriped SSTs and sea-ice with JLM skin enhancement
  ! nmlo=1   1D mixed-layer-ocean model
  ! nmlo=2   nmlo=1 plus river-routing and horiontal diffusion
  ! nmlo=3   nmlo=2 plus 3D dynamics
  ! nmlo>9   Use external PCOM ocean model
  
  ! nriver=1 allows the rivers to work without the ocean model

  if ( abs(nmlo)>=2 .or. nriver==1 ) then
    ! RIVER ROUTING ------------------------------------------------------
    ! This option can also be used with PCOM
    call START_LOG(river_begin)
    if ( nmaxpr==1 ) then
      if ( myid==0 ) then
        write(6,*) "Before river"
      end if
      call ccmpi_barrier(comm_world)
    end if
    call rvrrouter
    if ( nmaxpr==1 ) then
      if ( myid==0 ) then
        write(6,*) "After river"
      end if
      call ccmpi_barrier(comm_world)
    end if
    call END_LOG(river_end)
  end if

  
  call START_LOG(waterdynamics_begin)
  if ( abs(nmlo)>=3 .and. abs(nmlo)<=9 ) then
    ! DYNAMICS & DIFFUSION ------------------------------------------------
    if ( nmaxpr==1 ) then
      if ( myid==0 ) then
        write(6,*) "Before MLO dynamics"
      end if
      call ccmpi_barrier(comm_world)
    end if
    call mlohadv
    if ( nmaxpr==1 ) then
      if ( myid==0 ) then
        write(6,*) "After MLO dynamics"
      end if
      call ccmpi_barrier(comm_world)
    end if
  else if ( abs(nmlo)>=2 .and. abs(nmlo)<=9 ) then
    ! DIFFUSION ONLY ------------------------------------------------------
    if ( nmaxpr==1 ) then
      if ( myid==0 ) then
        write(6,*) "Before MLO diffusion"
      end if
      call ccmpi_barrier(comm_world)          
    end if
    call mlodiffusion
    if ( nmaxpr==1 ) then
      if ( myid==0 ) then
        write(6,*) "After MLO diffusion"
      end if
      call ccmpi_barrier(comm_world)          
    end if
  end if
  call END_LOG(waterdynamics_end)
      

  ! ***********************************************************************
  ! START PHYSICS 
  ! ***********************************************************************
  call START_LOG(phys_begin)
      
  
  ! GWDRAG ----------------------------------------------------------------
  call START_LOG(gwdrag_begin)
  if ( nmaxpr == 1 ) then
    if ( myid == 0 ) then
      write(6,*) "Before gwdrag"
    end if
    call ccmpi_barrier(comm_world)
  end if
  if ( ngwd<0 ) then
    call gwdrag  ! <0 for split - only one now allowed
  end if
  if ( nmaxpr == 1 ) then
    if ( myid == 0 ) then
      write(6,*) "After gwdrag"
    end if
    call ccmpi_barrier(comm_world)
  end if
  call END_LOG(gwdrag_end)

 
  ! CONVECTION ------------------------------------------------------------
  call START_LOG(convection_begin)
  if ( nmaxpr==1 ) then
    if ( myid==0 ) then
      write(6,*) "Before convection"
    end if
    call ccmpi_barrier(comm_world)
  end if
  convh_ave = convh_ave - t(1:ifull,:)*real(nperday)/real(nperavg)
  condc     = 0. ! default convective rainfall (assumed to be rain)
  condx     = 0. ! default total precip = rain + ice + snow + graupel (convection and large scale)
  conds     = 0. ! default total ice + snow (convection and large scale)
  condg     = 0. ! default total graupel (convection and large scale)
  ! Save aerosol concentrations for outside convective fraction of grid box
  if ( abs(iaero) >= 2 ) then
    xtosav(:,:,:) = xtg(1:ifull,:,:) ! Aerosol mixing ratio outside convective cloud
  end if
  ! Select convection scheme
  select case ( nkuo )
    case(5)
      call betts(t,qg,tn,land,ps) ! not called these days
    case(23,24)
      call convjlm                ! split convjlm 
    case(46)
      !call conjob                ! split Arakawa-Gordon scheme
      write(6,*) "ERROR: Conjob no longer supported with nkuo=46"
      call ccmpi_abort(-1)
  end select
  cbas_ave(:) = cbas_ave(:) + condc(:)*(1.1-sig(kbsav(:)))      ! diagnostic
  ctop_ave(:) = ctop_ave(:) + condc(:)*(1.1-sig(abs(ktsav(:)))) ! diagnostic
  if ( nmaxpr==1 ) then
    if ( myid==0 ) then
      write(6,*) "After convection"
    end if
    call ccmpi_barrier(comm_world)
  end if
  call END_LOG(convection_end)

   
  ! CLOUD MICROPHYSICS ----------------------------------------------------
  call START_LOG(cloud_begin)
  if ( nmaxpr==1 ) then
    if ( myid==0 ) then
      write(6,*) "Before cloud microphysics"
    end if
    call ccmpi_barrier(comm_world)
  end if
  if ( ldr/=0 ) then
    ! LDR microphysics scheme
    call leoncld
  end if
  do k = 1,kl
    riwp_ave(1:ifull) = riwp_ave(1:ifull) - qfrad(:,k)*dsig(k)*ps(1:ifull)/grav ! ice water path
    rlwp_ave(1:ifull) = rlwp_ave(1:ifull) - qlrad(:,k)*dsig(k)*ps(1:ifull)/grav ! liq water path
  enddo
  convh_ave = convh_ave + t(1:ifull,:)*real(nperday)/real(nperavg)
  rnd_3hr(1:ifull,8) = rnd_3hr(1:ifull,8) + condx(:)  ! i.e. rnd24(:)=rnd24(:)+condx(:)
#ifdef debug
  if ( nmaxpr==1 .and. mydiag ) then
    write (6,"('qfrad',3p9f8.3/5x,9f8.3)") qfrad(idjd,:)
    write (6,"('qlrad',3p9f8.3/5x,9f8.3)") qlrad(idjd,:)
    write (6,"('qf   ',3p9f8.3/5x,9f8.3)") qfg(idjd,:)
  endif
#endif
  if ( nmaxpr==1 ) then
    if ( myid==0 ) then
      write(6,*) "After cloud microphysics"
    end if
    call ccmpi_barrier(comm_world)
  end if
  call END_LOG(cloud_end)

  
  ! RADIATION -------------------------------------------------------------
      
  ! nrad=4 Fels-Schwarzkopf radiation
  ! nrad=5 SEA-ESF radiation

  call START_LOG(radnet_begin)
  if ( nmaxpr == 1 ) then
    if ( myid == 0 ) then
      write(6,*) "Before radiation"
    end if
    call ccmpi_barrier(comm_world)
  end if
  if ( ncloud >= 4 ) then
    nettend = nettend + t(1:ifull,:)/dt
  end if
  odcalc = mod(ktau,kountr)==0 .or. ktau==1 ! ktau-1 better
  if ( nhstest < 0 ) then ! aquaplanet test -1 to -8  
    mtimer_sav = mtimer
    mtimer     = mins_gmt    ! so radn scheme repeatedly works thru same day
  end if    ! (nhstest<0)
  select case ( nrad )
    case(4)
      ! Fels-Schwarzkopf radiation
      call radrive(il*nrows_rad,odcalc)
    case(5)
      ! GFDL SEA-EFS radiation
      call seaesfrad(il*nrows_rad,odcalc)
    case DEFAULT
      ! use preset slwa array (use +ve nrad)
      slwa(:) = -10*nrad  
  end select
  if ( nhstest<0 ) then ! aquaplanet test -1 to -8  
    mtimer = mtimer_sav
  end if    ! (nhstest<0)
  if ( nmaxpr == 1 ) then
    call maxmin(slwa,'sl',ktau,.1,1)
    if ( myid == 0 ) then
      write(6,*) "After radiation"
    end if
    call ccmpi_barrier(comm_world)
  end if
  call END_LOG(radnet_end)


  ! HELD & SUAREZ ---------------------------------------------------------
  if ( ntsur<=1 .or. nhstest==2 ) then ! Held & Suarez or no surf fluxes
    eg(:)   = 0.
    fg(:)   = 0.
    cdtq(:) = 0.
    cduv(:) = 0.
  end if     ! (ntsur<=1.or.nhstest==2) 
  if ( nhstest == 2 ) then
    call hs_phys
  end if

  
  ! SURFACE FLUXES ---------------------------------------------
  ! (Includes ocean dynamics and mixing, as well as ice dynamics and thermodynamics)
  call START_LOG(sfluxnet_begin)
  if ( nmaxpr == 1 ) then
    if ( myid == 0 ) then
      write(6,*) "Before surface fluxes"
    end if
    call ccmpi_barrier(comm_world)
  end if
  if ( diag ) then
    call maxmin(u,'#u',ktau,1.,kl)
    call maxmin(v,'#v',ktau,1.,kl)
    call maxmin(t,'#t',ktau,1.,kl)
    call maxmin(qg,'qg',ktau,1.e3,kl)     
    call ccmpi_barrier(comm_world) ! stop others going past
  end if
  if ( ntsur > 1 ) then  ! should be better after convjlm
    call sflux(nalpha)
  endif   ! (ntsur>1)    
  if ( nmaxpr == 1 ) then
    if ( myid == 0 ) then
      write(6,*) "After surface fluxes"
    end if
    call ccmpi_barrier(comm_world)
  end if
  call END_LOG(sfluxnet_end)
  

  ! AEROSOLS --------------------------------------------------------------
  ! MJT notes - aerosols called before vertical mixing so that convective
  ! and strat cloud can be separated consistently with cloud microphysics
  call START_LOG(aerosol_begin)
  if ( nmaxpr == 1 ) then
    if ( myid == 0 ) then
      write(6,*) "Before aerosols"
    end if
    call ccmpi_barrier(comm_world)
  end if
  if ( abs(iaero) >= 2 ) then
    call aerocalc
  end if
  if ( nmaxpr == 1 ) then
    if ( myid == 0 ) then
      write(6,*) "After aerosols"
    end if
    call ccmpi_barrier(comm_world)
  end if
  call END_LOG(aerosol_end)

 
  ! VERTICAL MIXING ------------------------------------------------------
  call START_LOG(vertmix_begin)
  if ( nmaxpr==1 ) then
    if ( myid==0 ) then
      write(6,*) "Before PBL mixing"
    end if
    call ccmpi_barrier(comm_world)
    if ( mydiag ) then
      write (6,"('pre-vertmix t',9f8.3/13x,9f8.3)") t(idjd,:)
    end if
  end if
  if ( ntsur>=1 ) then ! calls vertmix but not sflux for ntsur=1
    call vertmix
  endif  ! (ntsur>=1)
  if ( ncloud>=4 ) then
    nettend = (nettend-t(1:ifull,:)/dt)
  end if
  if ( nmaxpr==1 ) then
    if ( myid==0 ) then
      write(6,*) "After PBL mixing"
    end if
    call ccmpi_barrier(comm_world)
    if ( mydiag ) then
      write (6,"('aft-vertmix t',9f8.3/13x,9f8.3)") t(idjd,:)
    end if
  end if
  call END_LOG(vertmix_end)
  
 
  ! Update diagnostics for consistancy in history file
  if ( rescrn > 0 ) then
    call autoscrn
  end if

  
  ! PHYSICS LOAD BALANCING ------------------------------------------------
  ! This is the end of the physics. The next routine makes the load imbalance
  ! overhead explicit rather than having it hidden in one of the diagnostic
  ! calls.
#ifdef loadbal
  call phys_loadbal
#endif
  call END_LOG(phys_end)

  
  ! ***********************************************************************
  ! TRACER OUTPUT
  ! ***********************************************************************
  ! rml 16/02/06 call tracer_mass, write_ts
  if ( ngas > 0 ) then
    call tracer_mass !also updates average tracer array
    call write_ts(ktau,ntau,dt)
  endif

  
  ! ***********************************************************************
  ! DIAGNOSTICS AND OUTPUT
  ! ***********************************************************************

  ! STATION OUTPUT ---------------------------------------------
  if ( nstn > 0 ) then
    call stationa ! write every time step
  end if
       
  ! DIAGNOSTICS ------------------------------------------------
  if ( mod(ktau,nmaxpr)==0 .and. mydiag ) then
    write(6,*)
    write (6,"('ktau =',i5,' gmt(h,m):',f6.2,i5,' runtime(h,m):',f7.2,i6)") ktau,timeg,mins_gmt,timer,mtimer
    ! some surface (or point) diagnostics
    isoil = isoilm(idjd)
    write(6,*) 'land,isoil,ivegt,isflag ',land(idjd),isoil,ivegt(idjd),isflag(idjd)
    write (6,"('snage,snowd,alb   ',f8.4,2f8.2)") snage(idjd),snowd(idjd),albvisnir(idjd,1)
    write (6,"('sicedep,fracice,runoff ',3f8.2)") sicedep(idjd),fracice(idjd),runoff(idjd)
    write (6,"('tgg(1-6)   ',9f8.2)") (tgg(idjd,k),k=1,6)
    write (6,"('tggsn(1-3) ',9f8.2)") (tggsn(idjd,k),k=1,3)
    write (6,"('wb(1-6)    ',9f8.3)") (wb(idjd,k),k=1,6)
    write (6,"('wbice(1-6) ',9f8.3)") (wbice(idjd,k),k=1,6)
    write (6,"('smass(1-3) ',9f8.2)") (smass(idjd,k),k=1,3) ! as mm of water
    write (6,"('ssdn(1-3)  ',9f8.2)") (ssdn(idjd,k),k=1,3)
    iq = idjd
    pwater = 0.   ! in mm
    do k = 1,kl
      qtot   = qg(iq,k)+qlg(iq,k)+qfg(iq,k)
      pwater = pwater-dsig(k)*qtot*ps(iq)/grav
    enddo
    write (6,"('pwater,condc,condx,rndmax,rmc',9f8.3)") pwater,condc(idjd),condx(idjd),rndmax(idjd),cansto(idjd)
    write (6,"('wetfac,sno,evap,precc,precip',6f8.2)") wetfac(idjd),sno(idjd),evap(idjd),precc(idjd),precip(idjd)
    write (6,"('tmin,tmax,tscr,tss,tpan',9f8.2)") tminscr(idjd),tmaxscr(idjd),tscrn(idjd),tss(idjd),tpan(idjd)
    write (6,"('u10,ustar,pblh',9f8.2)") u10(idjd),ustar(idjd),pblh(idjd)
    write (6,"('ps,qgscrn',5f8.2,f8.3)") .01*ps(idjd),1000.*qgscrn(idjd)
    write (6,"('dew_,eg_,epot,epan,eg,fg,ga',9f8.2)") dew_ave(idjd),eg_ave(idjd),epot(idjd),epan(idjd),eg(idjd),fg(idjd),ga(idjd)
    write (6,"('zo,cduv',2f8.5)") zo(idjd),cduv(idjd)/vmod(idjd)
    write (6,"('slwa,sint,sg,rt,rg    ',9f8.2)") slwa(idjd),sintsave(idjd),sgsave(idjd),rtsave(idjd),rgsave(idjd)
    write (6,"('cll,clm,clh,clt ',9f8.2)") cloudlo(idjd),cloudmi(idjd),cloudhi(idjd),cloudtot(idjd)
    write (6,"('u10max,v10max,rhmin,rhmax   ',9f8.2)") u10max(iq),v10max(iq),rhminscr(iq),rhmaxscr(iq)
    write (6,"('kbsav,ktsav,convpsav ',2i3,f8.4,9f8.2)") kbsav(idjd),ktsav(idjd),convpsav(idjd)
    write (6,"('t   ',9f8.3/4x,9f8.3)") t(idjd,:)
    write (6,"('u   ',9f8.3/4x,9f8.3)") u(idjd,:)
    write (6,"('v   ',9f8.3/4x,9f8.3)") v(idjd,:)
    write (6,"('qg  ',9f8.3/4x,9f8.3)") qg(idjd,:)
    write (6,"('qf  ',9f8.3/4x,9f8.3)") qfg(idjd,:)
    write (6,"('ql  ',9f8.3/4x,9f8.3)") qlg(idjd,:)
    write (6,"('cfrac',9f8.3/5x,9f8.3)") cfrac(idjd,:)
    do k = 1,kl
      es        = establ(t(idjd,k))
      spmean(k) = 100.*qg(idjd,k)*max(ps(idjd)*sig(k)-es,1.)/(.622*es) ! max as for convjlm
    enddo
    write (6,"('rh  ',9f8.3/4x,9f8.3)") spmean(:)
    write (6,"('omgf ',9f8.3/5x,9f8.3)") ps(idjd)*dpsldt(idjd,:) ! in Pa/s
    write (6,"('sdot ',9f8.3/5x,9f8.3)") sdot(idjd,1:kl)
    if ( nextout >= 4 ) then
      write (6,"('xlat,long,pres ',3f8.2)") tr(idjd,nlv,ngas+1),tr(idjd,nlv,ngas+2),tr(idjd,nlv,ngas+3)
    end if
  endif  ! (mod(ktau,nmaxpr)==0.and.mydiag)
  
  if ( ndi == -ktau ) then
    nmaxpr = 1         ! diagnostic prints; reset 6 lines on
    if ( ndi2 == 0 ) ndi2 = ktau + 40
  endif
  if ( ktau == ndi2 ) then
    if ( myid == 0 ) write(6,*)'reset nmaxpr'
    nmaxpr = nmaxprsav
  endif
  if ( mod(ktau,nmaxpr)==0 .or. ktau==ntau ) then
    call maxmin(u,' u',ktau,1.,kl)
    call maxmin(v,' v',ktau,1.,kl)
    dums(:,:) = u(1:ifull,:)**2 + v(1:ifull,:)**2 ! 3D
    call average(dums,spmean,spavge)
    do k = 1,kl
      spmean(k) = sqrt(spmean(k))
    enddo
    dums(1:ifull,1:kl) = sqrt(dums(1:ifull,1:kl)) ! 3D
    spavge = sqrt(spavge)
    call maxmin(dums,'sp',ktau,1.,kl)
    call maxmin(t,' t',ktau,1.,kl)
    call maxmin(qg,'qg',ktau,1.e3,kl)
    call maxmin(qfg,'qf',ktau,1.e3,kl)
    call maxmin(qlg,'ql',ktau,1.e3,kl)
    call maxmin(sdot,'sd',ktau,1.,kl)  ! grid length units 
    if ( myid == 0 ) then
      write(6,'("spmean ",9f8.3)') spmean
      write(6,'("spavge ",f8.3)') spavge
    end if
    dums = qg(1:ifull,:)
    call average(dums,spmean,spavge)
    if ( myid == 0 ) then
      write(6,'("qgmean ",9f8.5)') spmean
      write(6,'("qgavge ",f8.5)') spavge
    end if
    call maxmin(wb,'wb',ktau,1.,ms)
    call maxmin(tggsn,'tggsn',ktau,1.,3)
    call maxmin(tgg,'tg',ktau,1.,ms)
    call maxmin(tss,'ts',ktau,1.,1)
    call maxmin(pblh,'pb',ktau,1.,1)
    call maxmin(precip,'pr',ktau,1.,1)
    call maxmin(precc,'pc',ktau,1.,1)
    call maxmin(convpsav,'co',ktau,1.,1)
    call maxmin(sno,'sn',ktau,1.,1)        ! as mm during timestep
    call maxmin(rhscrn,'rh',ktau,1.,1)
    call maxmin(ps,'ps',ktau,.01,1)
    psavge    = sum(ps(1:ifull)*wts(1:ifull))
    pslavge   = sum(psl(1:ifull)*wts(1:ifull))
    preccavge = sum(precc(1:ifull)*wts(1:ifull))
    precavge  = sum(precip(1:ifull)*wts(1:ifull))
    ! KE calculation, not taking into account pressure weighting
    gke = 0.
    do k = 1,kl
      gke = gke - sum( 0.5 * wts(1:ifull) * dsig(k) * ( u(1:ifull,k)**2 + v(1:ifull,k)**2 ) )
    end do
    cllav = sum(wts(1:ifull)*cloudlo(1:ifull))
    clmav = sum(wts(1:ifull)*cloudmi(1:ifull))
    clhav = sum(wts(1:ifull)*cloudhi(1:ifull))
    cltav = sum(wts(1:ifull)*cloudtot(1:ifull))

    ! All this combined into a single reduction
    temparray = (/ psavge, pslavge, preccavge, precavge, gke, cllav, clmav,clhav, cltav /)
    call ccmpi_reduce(temparray,gtemparray,"sum",0,comm_world)
    if ( myid == 0 ) then
      write(6,97) gtemparray(1:5) ! psavge,pslavge,preccavge,precavge,gke
97    format(' average ps, psl, precc, prec, gke: ',f10.2,f10.6,2f6.2,f7.2)
      write(6,971) gtemparray(6:9) ! cllav,clmav,clhav,cltav
971   format(' global_average cll, clm, clh, clt: ',4f6.2)
    end if
    if ( mydiag ) then
      write(6,98) ktau,diagvals(ps)
98    format(i7,' ps diag:',9f9.1)
      if ( t(idjd,kl) > 258. ) then
        write(6,*) 't(idjd,kl) > 258. for idjd = ',idjd
        write(6,91) ktau,(t(idjd,k),k=kl-8,kl)
91      format(i7,'    t',9f7.2)
        write(6,92) ktau,(sdot(idjd,k),k=kl-8,kl)
92      format(i7,' sdot',9f7.3)
      end if             ! (t(idjd,kl)>258.)
    end if               ! myid==0
  endif                  ! (mod(ktau,nmaxpr)==0)

  ! update diag_averages and daily max and min screen temps 
  ! N.B. runoff is accumulated in sflux
  tmaxscr(1:ifull)     = max( tmaxscr(1:ifull), tscrn )
  tminscr(1:ifull)     = min( tminscr(1:ifull), tscrn )
  rhmaxscr(1:ifull)    = max( rhmaxscr(1:ifull), rhscrn )
  rhminscr(1:ifull)    = min( rhminscr(1:ifull), rhscrn )
  rndmax(1:ifull)      = max( rndmax(1:ifull), condx )
  cape_max(1:ifull)    = max( cape_max(1:ifull), cape )
  cape_ave(1:ifull)    = cape_ave(1:ifull) + cape
  u10mx(1:ifull)       = max( u10mx(1:ifull), u10 )  ! for hourly scrnfile
  dew_ave(1:ifull)     = dew_ave(1:ifull) - min( 0., eg )    
  epan_ave(1:ifull)    = epan_ave(1:ifull) + epan
  epot_ave(1:ifull)    = epot_ave(1:ifull) + epot 
  eg_ave(1:ifull)      = eg_ave(1:ifull) + eg    
  fg_ave(1:ifull)      = fg_ave(1:ifull) + fg
  ga_ave(1:ifull)      = ga_ave(1:ifull) + ga
  rnet_ave(1:ifull)    = rnet_ave(1:ifull) + rnet
  tscr_ave(1:ifull)    = tscr_ave(1:ifull) + tscrn 
  qscrn_ave(1:ifull)   = qscrn_ave(1:ifull) + qgscrn 
  wb_ave(1:ifull,1:ms) = wb_ave(1:ifull,1:ms) + wb
  tsu_ave(1:ifull)     = tsu_ave(1:ifull) + tss
  call mslp(spare2,psl,zs,t) ! calculate MSLP from psl
  spare2 = spare2/100.       ! convert MSLP to hPa
  psl_ave(1:ifull)     = psl_ave(1:ifull) + spare2(1:ifull)
  spare1(1:ifull)      = 0.
  call mlodiag(spare1,0)     ! obtain ocean mixed level depth
  mixdep_ave(1:ifull)  = mixdep_ave(1:ifull) + spare1(1:ifull)
  spare1(:) = u(1:ifull,1)**2 + v(1:ifull,1)**2
  spare2(:) = u(1:ifull,2)**2 + v(1:ifull,2)**2
  do iq = 1,ifull
    if ( u10(iq)**2 > u10max(iq)**2 +v10max(iq)**2 ) then
      u10max(iq) = u10(iq)*u(iq,1)/max(.001,sqrt(spare1(iq)))
      v10max(iq) = u10(iq)*v(iq,1)/max(.001,sqrt(spare1(iq)))
    end if
    if ( spare1(iq) > u1max(iq)**2+v1max(iq)**2 ) then
      u1max(iq) = u(iq,1)
      v1max(iq) = v(iq,1)
    end if
    if ( spare2(iq) > u2max(iq)**2+v2max(iq)**2 ) then
      u2max(iq) = u(iq,2)
      v2max(iq) = v(iq,2)
    end if
  end do
  if ( ngas > 0 ) then
    traver(:,:,1:ngas) = traver(:,:,1:ngas) + tr(1:ilt*jlt,:,1:ngas)
  end if
  fpn_ave(1:ifull) = fpn_ave(1:ifull) + fpn
  frs_ave(1:ifull) = frs_ave(1:ifull) + frs
  frp_ave(1:ifull) = frp_ave(1:ifull) + frp

  ! rnd03 to rnd21 are accumulated in mm     
  if ( myid == 0 ) then
    write(6,*) 'ktau,mod,nper3hr ',ktau,mod(ktau-1,nperday)+1,nper3hr(n3hr)
  end if
  if ( mod(ktau-1,nperday)+1 == nper3hr(n3hr) ) then
    rnd_3hr(1:ifull,n3hr) = rnd_3hr(1:ifull,8)
    if ( nextout >= 2 ) then
      spare1(:) = max( .001, sqrt(u(1:ifull,1)**2+v(1:ifull,1)**2) )
      u10_3hr(:,n3hr) = u10(:)*u(1:ifull,1)/spare1(:)
      v10_3hr(:,n3hr) = u10(:)*v(1:ifull,1)/spare1(:)
      tscr_3hr(:,n3hr) = tscrn(:)
      spare1(:) = establ(t(1:ifull,1)) ! spare1 = es
      rh1_3hr(1:ifull,n3hr) = 100.*qg(1:ifull,1)*(ps(1:ifull)*sig(1)-spare1(:))/(.622*spare1(:))
    end if    ! (nextout==2)
    n3hr = n3hr+1
    if ( n3hr > 8 ) n3hr = 1
  endif    ! (mod(ktau,nperday)==nper3hr(n3hr))

  if ( ktau==ntau .or. mod(ktau,nperavg)==0 ) then
    cape_ave(1:ifull)   = cape_ave(1:ifull)/min(ntau,nperavg)
    dew_ave(1:ifull)    = dew_ave(1:ifull)/min(ntau,nperavg)
    epan_ave(1:ifull)   = epan_ave(1:ifull)/min(ntau,nperavg)
    epot_ave(1:ifull)   = epot_ave(1:ifull)/min(ntau,nperavg)
    eg_ave(1:ifull)     = eg_ave(1:ifull)/min(ntau,nperavg)
    fg_ave(1:ifull)     = fg_ave(1:ifull)/min(ntau,nperavg)
    ga_ave(1:ifull)     = ga_ave(1:ifull)/min(ntau,nperavg)    
    rnet_ave(1:ifull)   = rnet_ave(1:ifull)/min(ntau,nperavg)
    sunhours(1:ifull)   = sunhours(1:ifull)/min(ntau,nperavg)
    riwp_ave(1:ifull)   = riwp_ave(1:ifull)/min(ntau,nperavg)
    rlwp_ave(1:ifull)   = rlwp_ave(1:ifull)/min(ntau,nperavg)
    tscr_ave(1:ifull)   = tscr_ave(1:ifull)/min(ntau,nperavg)
    qscrn_ave(1:ifull)  = qscrn_ave(1:ifull)/min(ntau,nperavg)
    do k=1,ms
      wb_ave(1:ifull,k) = wb_ave(1:ifull,k)/min(ntau,nperavg)
    end do
    tsu_ave(1:ifull)    = tsu_ave(1:ifull)/min(ntau,nperavg)
    psl_ave(1:ifull)    = psl_ave(1:ifull)/min(ntau,nperavg)
    mixdep_ave(1:ifull) = mixdep_ave(1:ifull)/min(ntau,nperavg)
    sgn_ave(1:ifull)    = sgn_ave(1:ifull)/min(ntau,nperavg)  ! Dec07 because of solar fit
    sint_ave(1:ifull)   = sint_ave(1:ifull)/max(koundiag,1)
    sot_ave(1:ifull)    = sot_ave(1:ifull)/max(koundiag,1)
    soc_ave(1:ifull)    = soc_ave(1:ifull)/max(koundiag,1)
    sgdn_ave(1:ifull)   = sgdn_ave(1:ifull)/max(koundiag,1)
    rtu_ave(1:ifull)    = rtu_ave(1:ifull)/max(koundiag,1)
    rtc_ave(1:ifull)    = rtc_ave(1:ifull)/max(koundiag,1)
    rgdn_ave(1:ifull)   = rgdn_ave(1:ifull)/max(koundiag,1)
    rgn_ave(1:ifull)    = rgn_ave(1:ifull)/max(koundiag,1)
    rgc_ave(1:ifull)    = rgc_ave(1:ifull)/max(koundiag,1)
    sgc_ave(1:ifull)    = sgc_ave(1:ifull)/max(koundiag,1)
    cld_ave(1:ifull)    = cld_ave(1:ifull)/max(koundiag,1)
    cll_ave(1:ifull)    = cll_ave(1:ifull)/max(koundiag,1)
    clm_ave(1:ifull)    = clm_ave(1:ifull)/max(koundiag,1)
    clh_ave(1:ifull)    = clh_ave(1:ifull)/max(koundiag,1)
    alb_ave(1:ifull)    = alb_ave(1:ifull)/max(koundiag,1)
    fbeam_ave(1:ifull)  = fbeam_ave(1:ifull)/max(koundiag,1)
    cbas_ave(1:ifull)   = 1.1 - cbas_ave(1:ifull)/max(1.e-4,precc(:))  ! 1.1 for no precc
    ctop_ave(1:ifull)   = 1.1 - ctop_ave(1:ifull)/max(1.e-4,precc(:))  ! 1.1 for no precc
    if ( ngas > 0 ) then
      traver(1:ifull,1:kl,1:ngas) = traver(1:ifull,1:kl,1:ngas)/min(ntau,nperavg)
    end if
    fpn_ave(1:ifull)    = fpn_ave(1:ifull)/min(ntau,nperavg)
    frs_ave(1:ifull)    = frs_ave(1:ifull)/min(ntau,nperavg)
    frp_ave(1:ifull)    = frp_ave(1:ifull)/min(ntau,nperavg)
    if ( abs(iaero) == 2 ) then
      duste        = duste/min(ntau,nperavg)       ! Dust emissions
      dustdd       = dustdd/min(ntau,nperavg)      ! Dust dry deposition
      dustwd       = dustwd/min(ntau,nperavg)      ! Dust wet deposition
      dust_burden  = dust_burden/min(ntau,nperavg) ! Dust burden
      bce          = bce/min(ntau,nperavg)         ! Black carbon emissions
      bcdd         = bcdd/min(ntau,nperavg)        ! Black carbon dry deposition
      bcwd         = bcwd/min(ntau,nperavg)        ! Black carbon wet deposition
      bc_burden    = bc_burden/min(ntau,nperavg)   ! Black carbon burden
      oce          = oce/min(ntau,nperavg)         ! Organic carbon emissions
      ocdd         = ocdd/min(ntau,nperavg)        ! Organic carbon dry deposition
      ocwd         = ocwd/min(ntau,nperavg)        ! Organic carbon wet deposition
      oc_burden    = oc_burden/min(ntau,nperavg)   ! Organic carbon burden
      dmse         = dmse/min(ntau,nperavg)        ! DMS emissions
      dmsso2o      = dmsso2o/min(ntau,nperavg)     ! DMS -> SO2 oxidation
      so2e         = so2e/min(ntau,nperavg)        ! SO2 emissions
      so2so4o      = so2so4o/min(ntau,nperavg)     ! SO2 -> SO4 oxidation
      so2dd        = so2dd/min(ntau,nperavg)       ! SO2 dry deposition
      so2wd        = so2wd/min(ntau,nperavg)       ! SO2 wet deposiion
      so4e         = so4e/min(ntau,nperavg)        ! SO4 emissions
      so4dd        = so4dd/min(ntau,nperavg)       ! SO4 dry deposition
      so4wd        = so4wd/min(ntau,nperavg)       ! SO4 wet deposition
      dms_burden   = dms_burden/min(ntau,nperavg)  ! DMS burden
      so2_burden   = so2_burden/min(ntau,nperavg)  ! SO2 burden
      so4_burden   = so4_burden/min(ntau,nperavg)  ! SO4 burden
    end if
  end if    ! (ktau==ntau.or.mod(ktau,nperavg)==0)

  call log_off()
  
  if ( ktau==ntau .or. mod(ktau,nwt)==0 ) then
    call outfile(20,rundate,nwrite,nstagin,jalbfix,nalpha,mins_rad)  ! which calls outcdf
    if ( ktau==ntau .and. irest==1 ) then
      ! Don't include the time for writing the restart file
      call END_LOG(maincalc_end)
      ! write restart file
      call outfile(19,rundate,nwrite,nstagin,jalbfix,nalpha,mins_rad)
      if ( myid == 0 ) then
        write(6,*)'finished writing restart file in outfile'
      end if
      call START_LOG(maincalc_begin)
    endif  ! (ktau==ntau.and.irest==1)
  endif    ! (ktau==ntau.or.mod(ktau,nwt)==0)
      
  ! write high temporal frequency fields
  if ( surfile /= ' ' ) then
    call freqfile
  end if
  
  call log_on()
 
  if ( mod(ktau,nperavg) == 0 ) then   
    ! produce some diags & reset most averages once every nperavg
    if ( nmaxpr == 1 ) then
      precavge = sum(precip(1:ifull)*wts(1:ifull))
      evapavge = sum(evap(1:ifull)*wts(1:ifull))   ! in mm/day
      pwatr    = 0.   ! in mm
      do k = 1,kl
        pwatr = pwatr - sum(dsig(k)*wts(1:ifull)*(qg(1:ifull,k)+qlg(1:ifull,k)+qfg(1:ifull,k))*ps(1:ifull))/grav
      enddo
      temparray(1:3) = (/ precavge, evapavge, pwatr /)
      call ccmpi_reduce(temparray,gtemparray,"max",0,comm_world)
      if ( myid == 0 ) then
        precavge = gtemparray(1)
        evapavge = gtemparray(2)
        pwatr    = gtemparray(3)
        write(6,985) pwatr,precavge,evapavge ! MJT bug fix
985     format(' average pwatr,precc,prec,evap: ',4f7.3)
      end if
    end if
    ! also zero most averaged fields every nperavg
    convh_ave(:,:) = 0.
    cbas_ave(:)    = 0.
    ctop_ave(:)    = 0.
    dew_ave(:)     = 0.
    epan_ave(:)    = 0.
    epot_ave(:)    = 0.
    eg_ave(:)      = 0.
    fg_ave(:)      = 0.
    rnet_ave(:)    = 0.
    sunhours(:)    = 0.
    riwp_ave(:)    = 0.
    rlwp_ave(:)    = 0.
    qscrn_ave(:)   = 0.
    tscr_ave(:)    = 0.
    wb_ave(:,:)    = 0.
    tsu_ave(:)     = 0.
    alb_ave(:)     = 0.
    fbeam_ave(:)   = 0.
    psl_ave(:)     = 0.
    mixdep_ave(:)  = 0.
    koundiag       = 0
    sint_ave(:)    = 0.
    sot_ave(:)     = 0.
    soc_ave(:)     = 0.
    sgdn_ave(:)    = 0.
    sgn_ave(:)     = 0.
    rtu_ave(:)     = 0.
    rtc_ave(:)     = 0.
    rgdn_ave(:)    = 0.
    rgn_ave(:)     = 0.
    rgc_ave(:)     = 0.
    sgc_ave(:)     = 0.
    cld_ave(:)     = 0.
    cll_ave(:)     = 0.
    clm_ave(:)     = 0.
    clh_ave(:)     = 0.
    ! zero evap, precip, precc, sno, runoff fields each nperavg (3/12/04) 
    evap(:)        = 0.  
    precip(:)      = 0.  ! converted to mm/day in outcdf
    precc(:)       = 0.  ! converted to mm/day in outcdf
    sno(:)         = 0.  ! converted to mm/day in outcdf
    grpl(:)        = 0.  ! converted to mm/day in outcdf
    runoff(:)      = 0.  ! converted to mm/day in outcdf
    u10mx(:)       = 0.
    cape_max(:)    = 0.
    cape_ave(:)    = 0.
    if ( ngas > 0 ) then
      traver = 0.
    end if
    fpn_ave = 0.
    frs_ave = 0.
    frp_ave = 0.
    if ( abs(iaero) == 2 ) then
      duste        = 0.  ! Dust emissions
      dustdd       = 0.  ! Dust dry deposition
      dustwd       = 0.  ! Dust wet deposition
      dust_burden  = 0.  ! Dust burden
      bce          = 0.  ! Black carbon emissions
      bcdd         = 0.  ! Black carbon dry deposition
      bcwd         = 0.  ! Black carbon wet deposition
      bc_burden    = 0.  ! Black carbon burden
      oce          = 0.  ! Organic carbon emissions
      ocdd         = 0.  ! Organic carbon dry deposition
      ocwd         = 0.  ! Organic carbon wet deposition
      oc_burden    = 0.  ! Organic carbon burden
      dmse         = 0.  ! DMS emissions
      dmsso2o      = 0.  ! DMS -> SO2 oxidation
      so2e         = 0.  ! SO2 emissions
      so2so4o      = 0.  ! SO2 -> SO4 oxidation
      so2dd        = 0.  ! SO2 dry deposition
      so2wd        = 0.  ! SO2 wet deposiion
      so4e         = 0.  ! SO4 emissions
      so4dd        = 0.  ! SO4 dry deposition
      so4wd        = 0.  ! SO4 wet deposition
      dms_burden   = 0.  ! DMS burden
      so2_burden   = 0.  ! SO2 burden
      so4_burden   = 0.  ! SO4 burden
    end if
  endif  ! (mod(ktau,nperavg)==0)

  if ( mod(ktau,nperday) == 0 ) then   ! re-set at the end of each 24 hours
    if ( ntau<10*nperday .and. nstn>0 ) then     ! print stn info
      do nn = 1,nstn
        if ( .not.mystn(nn) ) cycle
        i = istn(nn)
        j = jstn(nn)
        iq = i+(j-1)*il
        write(6,956) ktau,iunp(nn),name_stn(nn),rnd_3hr(iq,4),rnd_3hr(iq,8), &
                     tmaxscr(iq)-273.16+(zs(iq)/grav-zstn(nn))*stdlapse,     &
                     tminscr(iq)-273.16+(zs(iq)/grav-zstn(nn))*stdlapse,     &
                     tmaxscr(iq)-273.16,tminscr(iq)-273.16
956     format(i5,i3,a5,6f7.1)
      end do
    end if  ! (ntau<10*nperday)
    rndmax (:)  = 0.
    tmaxscr(:)  = tscrn(:) 
    tminscr(:)  = tscrn(:) 
    rhmaxscr(:) = rhscrn(:) 
    rhminscr(:) = rhscrn(:) 
    u10max(:)   = 0.
    v10max(:)   = 0.
    u1max(:)    = 0.
    v1max(:)    = 0.
    u2max(:)    = 0.
    v2max(:)    = 0.
    rnd_3hr(:,8)= 0.       ! i.e. rnd24(:)=0.
    if ( nextout >= 4 ) then
      call setllp ! from Nov 11, reset once per day
    end if
  endif   ! (mod(ktau,nperday)==0)
  
  if ( namip /= 0 ) then
    if ( nmlo == 0 ) then
      if ( mod(ktau,nperday) == 0 ) then
        if ( myid == 0 ) then
          write(6,*) 'amipsst called at end of day for ktau,mtimer,namip ',ktau,mtimer,namip  
        end if
        call amipsst
      end if
    else
      ! call evey time-step for nudging
      call amipsst
    end if
  end if

#ifdef vampir
  ! Flush vampir trace information to disk to save memory.
  VT_BUFFER_FLUSH()
#endif

end do                  ! *** end of main time loop
call END_LOG(maincalc_end)
call log_off()

! Report timings of run
if ( myid == 0 ) then
  call date_and_time(time=timeval,values=tvals2)
  write(6,*) "End of time loop ", timeval
  write(6,*) "normal termination of run"
  call date_and_time(time=timeval)
  write(6,*) "End time ", timeval
  aa = 3600.*(tvals2(5)-tvals1(5)) + 60.*(tvals2(6)-tvals1(6)) + (tvals2(7)-tvals1(7)) + 0.001*(tvals2(8)-tvals1(8))
  if ( aa <= 0. ) aa = aa + 86400.
  write(6,*) "Model time in main loop",aa
end if
call END_LOG(model_end)

! close mesonest files
if ( mbd/=0 .or. nbd/=0 ) then
  call histclose
end if

#ifdef simple_timer
! report subroutine timings
call simple_timer_finalize
#endif

! Complete
if ( myid==0 ) then
  write(6,*) "------------------------------------------------------------------------------"
  write(6,*) "CCAM: globpea completed successfully"
  call finishbanner
end if

! finalize MPI comms
call ccmpi_finalize

end

    
subroutine finishbanner

implicit none

! End banner
write(6,*) "=============================================================================="
write(6,*) "CCAM: Finished globpea"
write(6,*) "=============================================================================="

return
end
    

!--------------------------------------------------------------
! PREPARE SPECIAL TRACER ARRAYS
! sets tr arrays for lat, long, pressure if nextout>=4 &(nllp>=3)
subroutine setllp
      
use arrays_m           ! Atmosphere dyamics prognostic arrays
use cc_mpi             ! CC MPI routines
use latlong_m          ! Lat/lon coordinates
use sigs_m             ! Atmosphere sigma levels
use tracers_m          ! Tracer data
      
implicit none
      
include 'newmpar.h'    ! Grid parameters
include 'const_phys.h' ! Physical constants
      
integer k
      
if ( nllp < 3 ) then
  write(6,*) "ERROR: Incorrect setting of nllp",nllp
  call ccmpi_abort(-1)
end if
      
do k = 1,klt
  tr(1:ifull,k,ngas+1) = rlatt(1:ifull)*180./pi
  tr(1:ifull,k,ngas+2) = rlongg(1:ifull)*180./pi
  tr(1:ifull,k,ngas+3) = .01*ps(1:ifull)*sig(k)  ! in HPa
enddo
if ( nllp >= 4 ) then   ! theta
  do k = 1,klt
    tr(1:ifull,k,ngas+4) = t(1:ifull,k)*(1.e-5*ps(1:ifull)*sig(k))**(-rdry/cp)
  enddo
endif   ! (nllp>=4)
if ( nllp >= 5 ) then   ! mixing_ratio (g/kg)
  do k = 1,klt
    tr(1:ifull,k,ngas+5) = 1000.*qg(1:ifull,k)
  enddo
endif   ! (nllp>=5)
      
return
end subroutine setllp


!--------------------------------------------------------------
! INTIAL PARAMETERS
blockdata main_blockdata

implicit none

include 'newmpar.h'          ! Grid parameters
include 'dates.h'            ! Date data
include 'filnames.h'         ! Filenames
include 'kuocom.h'           ! Convection parameters
include 'parm.h'             ! Model configuration
include 'parmdyn.h'          ! Dynamics parmaters
include 'parmgeom.h'         ! Coordinate data
include 'parmhor.h'          ! Horizontal advection parameters
include 'parmsurf.h'         ! Surface parameters
include 'soilv.h'            ! Soil parameters
include 'stime.h'            ! File date data
include 'trcom2.h'           ! Station data

integer leap
common/leap_yr/leap          ! Leap year (1 to allow leap years)
integer nbarewet,nsigmf
common/nsib/nbarewet,nsigmf  ! Land-surface options

! for cardin
data ia/1/,ib/3/,id/2/,ja/1/,jb/10/,jd/5/,nlv/1/
data ndi/1/,ndi2/0/,nmaxpr/99/     
data kdate_s/-1/,ktime_s/-1/,leap/0/
data mbd/0/,mbd_maxscale/3000/,mbd_maxgrid/999999/
data nbd/0/,nbox/1/,kbotdav/4/,kbotu/0/
data nud_p/0/,nud_q/0/,nud_t/0/,nud_uv/1/,nud_hrs/24/,nudu_hrs/0/
data ktopdav/0/,kblock/-1/
data nud_aero/0/
data nud_sst/0/,nud_sss/0/,nud_ouv/0/,nud_sfh/0/
data mloalpha/10/,kbotmlo/-1000/,ktopmlo/1/
data sigramplow/0./,sigramphigh/0./
      
! Dynamics options A & B      
data mex/30/,mfix/3/,mfix_qg/1/,mup/1/,nh/0/
data nritch_t/300/,epsp/-15./,epsu/0./,epsf/0./,epsh/0.1/
data precon/-2900/,restol/4.e-7/
data schmidt/1./,rlong0/0./,rlat0/90./,nrun/0/
data helmmeth/1/,mfix_tr/0/,mfix_aero/0/
! Horiz advection options
data nt_adv/7/,mh_bs/4/
! Horiz wind staggering options
data nstag/-10/,nstagu/-1/,nstagoff/0/
! Horizontal mixing options (now in globpe)
! data khdif/2/,khor/-8/,nhor/-157/,nhorps/-1/,nhorjlm/1/
! Vertical mixing options
data nvmix/3/,nlocal/6/,ncvmix/0/,lgwd/0/,ngwd/-5/
data helim/800./,fc2/1./,sigbot_gwd/0./,alphaj/1.e-6/
data cgmap_offset/0./,cgmap_scale/1./
data amxlsq/100./
! Cumulus convection options
data nkuo/23/,sigcb/1./,sig_ct/1./,rhcv/0./,rhmois/.1/,rhsat/1./
data convfact/1.02/,convtime/.33/,shaltime/0./
data alflnd/1.1/,alfsea/1.1/,fldown/.6/,iterconv/3/,ncvcloud/0/
data nevapcc/0/,nevapls/-4/,nuvconv/0/
data mbase/101/,mdelay/-1/,methprec/8/,nbase/-4/,detrain/.15/
data entrain/.05/,methdetr/2/,detrainx/0./,dsig2/.15/,dsig4/.4/
! Shallow convection options
data ksc/-95/,kscsea/0/,kscmom/1/,sigkscb/.95/,sigksct/.8/
data tied_con/2./,tied_over/0./,tied_rh/.75/
! Other moist physics options
data acon/.2/,bcon/.07/,qgmin/1.e-6/,rcm/.92e-5/
data rcrit_l/.75/,rcrit_s/.85/ 
! Radiation options
data nrad/4/
data nmr/0/,bpyear/0./
! Cloud options
data ldr/1/,nclddia/1/,nstab_cld/0/,nrhcrit/10/,sigcll/.95/ 
data cldh_lnd/95./,cldm_lnd/85./,cldl_lnd/75./
data cldh_sea/95./,cldm_sea/90./,cldl_sea/80./
data ncloud/0/
! Soil, canopy, PBL options
data nbarewet/0/,newrough/0/,nglacier/1/
data nrungcm/-1/,nsib/3/,nsigmf/1/
data ntaft/2/,ntsea/6/,ntsur/6/,av_vmod/.7/,tss_sh/1./
data vmodmin/.2/,zobgin/.02/,charnock/.018/,chn10/.00125/
data newztsea/1/,newtop/1/                
data snmin/.11/  ! 1000. for 1-layer; ~.11 to turn on 3-layer snow
data nurban/0/,ccycle/0/
! Special and test options
data namip/0/,amipo3/.false./,nhstest/0/,nsemble/0/,nspecial/0/
data panfg/4./,panzo/.001/,nplens/0/,rlatdx/0./,rlatdn/0./
data rlongdn/0./,rlongdx/0./
data rescrn/0/,knh/-1/
! I/O options
data m_fly/4/,io_in/1/,io_out/1/,io_rest/1/
data nperavg/-99/,nwt/-99/,tblock/1/,tbave/1/
data nextout/3/,localhist/.false./,unlimitedhist/.true./
data nstn/0/  
data slat/nstnmax*-89./,slon/nstnmax*0./,iunp/nstnmax*6/
data zstn/nstnmax*0./,name_stn/nstnmax*'   '/ 
data compression/1/,filemode/0/,procformat/.false./,procmode/0/
data chunkoverride/0/,mpiio/.true./
data pio/.false./,useiobuffer/.false./,npio/.false./
data ioreaders/-1/
! Ocean options
data nmlo/0/nriver/0/
! Aerosol options
data iaero/0/      

! initialize file names to something
data albfile/' '/,icefile/' '/,maskfile/' '/
data snowfile/' '/,sstfile/' '/,topofile/' '/,zofile/' '/
data rsmfile/' '/,scamfile/' '/,soilfile/' '/,vegfile/' '/
data co2emfile/' '/,so4tfile/' '/
data smoistfile/' '/,soil2file/' '/,restfile/' '/
data radonemfile/' '/,surfile/' '/,surf_00/'s_00a '/
data surf_12/'s_12a '/,co2_00/' '/,co2_12/' '/,radon_00/' '/
data radon_12/' '/,ifile/' '/,ofile/' '/,nmifile/' '/
data eigenv/' '/,radfile/' '/,o3file/' '/,hfile/' '/,mesonest/' '/
data scrnfile/' '/,tmaxfile/' '/,tminfile/' '/,trcfil/' '/
data laifile/' '/,albnirfile/' '/,urbanfile/' '/,bathfile/' '/
data vegprev/' '/,vegnext/' '/,vegnext2/' '/,cnsdir/' '/,salfile/' '/
data oxidantfile/' '/,casafile/' '/,phenfile/' '/
! floating point:
data timer/0./,mtimer/0/

! stuff from insoil  for soilv.h
data rlaim44/4.8, 6.3, 5., 3.75, 2.78, 2.5, 3.9, 2.77, 2.04, 2.6,         & ! 1-10
             1.69, 1.9, 1.37, 1.5, 1.21, 1.58, 1.41, 2.3, 1.2, 1.71,      & ! 11-20
             1.21, 2.3, 2.3, 1.2, 1.2, 1.87, 1., 3., .01, .01, 1.2,       & ! 21-31
             6., 5.5, 5., 4.5, 5., 4., 3., 3.5, 1., 4., .5, 4., 0./         ! 32-44
data rlais44/1., 1., 1., 1., 1., 1., 1., 1., 1., 1.,                      & ! 1-10
             1., 1., 1., 1., 1., 1., 1., 1., 1., 1.,                      & ! 11-20
             1., 1., 1., 1., .6, .6, .5, 1., 0., 0., 1.,                  & ! 21-31
             2., 2., 2., 2., 2., 1.5, 1.5, 1.5, 1., .5, .5, .5, 0./         ! 32-44
data rsunc44/370., 330., 260., 200., 150., 130., 200., 150., 110., 160.,  & ! 1-10
             100., 120.,  90.,  90.,  80.,  90.,  90., 150.,  80., 100.,  & ! 11-20
             80.,  80.,  80.,  60.,  60., 120.,  80., 180., 2*995., 80.,  & ! 21-31
             350., 4*300., 3*230., 150., 230., 995., 150., 9900./           ! 32-44
data scveg44/0., 0., 0., 0., 0., 0., 0., 0., 0., 0.,                      & ! 1-10
             0., 0., 0., 0., 0., .1, .1, .1, .1, .1,                      & ! 11-20
             .1, .2, .4, .2, .1, .1, .1, 0., 0., 0., 0.,                  & ! 21-31
             .05, 0., 0., 0., 0., .05, .05, .05, .1, 0., 0., .4, 0./        ! 32-44
data slveg44/0., 0., 0., 0., 0., 0., 0., 0., 0., 0.,                      & ! 1-10
             0., 0., 0., 0., 0., .1, .1, .1, .1, .1,                      & ! 11-20
             .1, .2, .4, .2, .1, .1, .1, 0., 0., 0., 0.,                  & ! 21-31
             1., 5.5, 3., 1., 3., 3., 3.5, 3., .5, 3.5, .1, 3.5, 0./        ! 32-44
data froot/.05, .10, .35, .40, .10/       ! 10/02/99 veg. root distr.

data silt/.08, .33, .17, .2, .06, .25, .15, .70, .33, .2, .33, .33, .17/    ! with mxst=13
data clay/.09, .3, .67, .2, .42, .48, .27, .17, .30, .2, .3, .3, .67/       ! with mxst=13
data sand/.83, .37, .16, .6, .52, .27, .58, .13, .37, .6, .37, .37, .17/    ! with mxst=13
data swilt/0., .072, .216, .286, .135, .219, .283, .175, .395, .216, .1142, .1547, .2864, .2498/
data sfc/1.,  .143, .301, .367, .218, .31 , .37 , .255, .45, .301, .22 , .25 , .367, .294/
data ssat/2., .398, .479, .482, .443, .426, .482, .420, .451, .479, .435, .451, .482, .476/
data bch/4.2, 7.1, 11.4, 5.15, 10.4, 10.4, 7.12, 5.83, 7.1, 4.9, 5.39, 11.4, 8.52/ ! bch for gravity term
data hyds/166.e-6, 4.e-6, 1.e-6, 21.e-6, 2.e-6, 1.e-6, 6.e-6,800.e-6, 1.e-6, 34.e-6, 7.e-6, 1.3e-6, 2.5e-6/
data sucs/-.106, -.591, -.405, -.348, -.153, -.49, -.299,-.356, -.153, -.218, -.478, -.405, -.63/ ! phisat (m)
data rhos/7*2600., 1300.,  910., 4*2600. /     ! soil density
data  css/7* 850., 1920., 2100., 4*850./       ! heat capacity

data zse/.022, .058, .154, .409, 1.085, 2.872/ ! layer thickness
! so depths of centre of layers: .011, .051, .157, .4385, 1.1855, 3.164
! with base at 4.6     

end
      
!--------------------------------------------------------------
! WRITE STATION DATA
subroutine stationa

use arrays_m           ! Atmosphere dyamics prognostic arrays
use cc_mpi             ! CC MPI routines
use diag_m             ! Diagnostic routines
use estab              ! Liquid saturation function
use extraout_m         ! Additional diagnostics
use map_m              ! Grid map arrays
use morepbl_m          ! Additional boundary layer diagnostics
use nsibd_m            ! Land-surface arrays
use pbl_m              ! Boundary layer arrays
use prec_m             ! Precipitation
use screen_m           ! Screen level diagnostics
use sigs_m             ! Atmosphere sigma levels
use soil_m             ! Soil and surface data
use soilsnow_m         ! Soil, snow and surface data
use tracers_m          ! Tracer data
use vecsuv_m           ! Map to cartesian coordinates
use vegpar_m           ! Vegetation arrays
use work2_m            ! Diagnostic arrays
use work3_m            ! Mk3 land-surface diagnostic arrays
use xyzinfo_m          ! Grid coordinate arrays

implicit none

include 'newmpar.h'    ! Grid parameters
include 'const_phys.h' ! Physical constants
include 'dates.h'      ! Date data
include 'parm.h'       ! Model configuration
include 'parmgeom.h'   ! Coordinate data
include 'soilv.h'      ! Soil parameters
include 'trcom2.h'     ! Station data

integer leap
common/leap_yr/leap    ! Leap year (1 to allow leap years)

integer i, j, iq, iqt, isoil, k2, nn
real coslong, sinlong, coslat, sinlat, polenx, poleny, polenz
real zonx, zony, zonz, den, costh, sinth, uzon, vmer, rh1, rh2
real es, wbav, rh_s

coslong = cos(rlong0*pi/180.)   ! done here, where work2 has arrays
sinlong = sin(rlong0*pi/180.)
coslat  = cos(rlat0*pi/180.)
sinlat  = sin(rlat0*pi/180.)
polenx  = -coslat
poleny  = 0.
polenz  = sinlat
do nn = 1,nstn
  ! Check if this station is in this processors region
  if ( .not. mystn(nn) ) cycle 
  if ( ktau == 1 ) then
    write (iunp(nn),950) kdate,ktime,leap
  end if
950 format("#",i9,2i5)
  i = istn(nn)
  j = jstn(nn)
  iq = i + (j-1)*il
  zonx  = real(            -polenz*y(iq))
  zony  = real(polenz*x(iq)-polenx*z(iq))
  zonz  = real(polenx*y(iq)             )
  den   = sqrt( max(zonx**2+zony**2+zonz**2,1.e-7) ) 
  costh =  (zonx*ax(iq)+zony*ay(iq)+zonz*az(iq))/den
  sinth = -(zonx*bx(iq)+zony*by(iq)+zonz*bz(iq))/den
  uzon  = costh*u(iq,1)-sinth*v(iq,1)
  vmer  = sinth*u(iq,1)+costh*v(iq,1)
  es   = establ(t(iq,1))
  rh1  = 100.*qg(iq,1)*(ps(iq)*sig(1)-es)/(.622*es)
  es   = establ(t(iq,2))
  rh2  = 100.*qg(iq,2)*(ps(iq)*sig(2)-es)/(.622*es)
  es   = establ(tscrn(iq))
  rh_s = 100.*qgscrn(iq)*(ps(iq)-es)/(.622*es)
  wbav = (zse(1)*wb(iq,1)+zse(2)*wb(iq,2)+zse(3)*wb(iq,3)+zse(4)*wb(iq,4))/(zse(1)+zse(2)+zse(3)+zse(4))
  iqt = min( iq, ilt*jlt ) ! Avoid bounds problems if there are no tracers
  k2  = min( 2, klt )
  write (iunp(nn),951) ktau,tscrn(iq)-273.16,rnd_3hr(iq,8),      &
        tss(iq)-273.16,tgg(iq,1)-273.16,tgg(iq,2)-273.16,        &
        tgg(iq,3)-273.16,t(iq,1)-273.16,0.,wb(iq,1),wb(iq,2),    &
        cloudlo(iq),cloudmi(iq)+1.,cloudhi(iq)+2.,               &
        cloudtot(iq)+3.,fg(iq),eg(iq),0.,0.,rnet(iq),sgsave(iq), &
        qg(iq,1)*1.e3,uzon,vmer,precc(iq),qg(iq,2)*1.e3,rh1,rh2, &
        0.,0.,0.,0.,.01*ps(iq),wbav,epot(iq),qgscrn(iq)*1.e3,    &
        rh_s,u10(iq),uscrn(iq),condx(iq)
  ! N.B. qgscrn formula needs to be greatly improved
951 format(i4,6f7.2,                                             &
           2f7.2, 2f6.3, 4f5.2,                                  & ! t1 ... cld
           5f7.1,f6.1,f5.1,                                      & ! fg ... qg1
           2f6.1,f7.2, f5.1,2f6.1, 2(1x,f5.1),                   & ! uu ... co2_2
           2(1x,f5.1) ,f7.1,f6.3,f7.1,5f6.1,                     & ! rad_1 ... rh_s
           f7.2)                                                   ! condx
  if ( ktau == ntau ) then
    write (iunp(nn),952)
952 format("#   2tscrn 3precip 4tss  5tgg1  6tgg2  7tgg3",               &
           "   8t1    9tgf  10wb1 11wb2 cldl cldm cldh  cld",            &
           "   16fg   17eg  18fgg  19egg  20rnet 21sg 22qg1",            &
           " 23uu   24vv 25precc qg2  rh1 28rh2 29co2_1 co2_2",          &
           " rad_1 rad_2  ps 34wbav 35epot qgscrn 37rh_s 38u10 uscrn",   &
           " 40condx")
    write (iunp(nn),953) land(iq),isoilm(iq),ivegt(iq),zo(iq),zs(iq)/grav
953 format("# land,isoilm,ivegt,zo,zs/g: ",l2,2i3,2f9.3)
    isoil = max(1,isoilm(iq))
    write (iunp(nn),954) sigmf(iq),swilt(isoil),sfc(isoil),ssat(isoil),0.5*sum(albvisnir(iq,:))
954 format("#sigmf,swilt,sfc,ssat,alb: ",5f7.3)
  end if
end do
return
end subroutine stationa
      
!--------------------------------------------------------------
! PREVIOUS VERSION DEFAULT PARAMETERS
subroutine change_defaults(nversion,mins_rad)

use parmhdff_m              ! Horizontal diffusion parameters

implicit none

include 'newmpar.h'         ! Grid parameters
include 'kuocom.h'          ! Convection parameters
include 'parm.h'            ! Model configuration
include 'parmdyn.h'         ! Dynamics parmaters
include 'parmhor.h'         ! Horizontal advection parameters
include 'parmsurf.h'        ! Surface parameters

integer nbarewet,nsigmf
common/nsib/nbarewet,nsigmf ! Land-surface options

integer, intent(in) :: nversion
integer, intent(inout) :: mins_rad

if ( nversion < 1510 ) then
  mins_rad = 60
end if
if ( nversion < 907 ) then
  mfix = 1         ! new is 3
  newrough = 2     ! new is 0
  newtop = 0       ! new is 1
  nvmix = 5        ! new is 3
  ksc = 0          ! new is -95
  sig_ct = .8      ! new is 1.
end if
if ( nversion < 904 ) then
  newtop = 1       ! new is 0
  nvmix = 3        ! new is 5
  ksc = -95        ! new is 0
  sig_ct = -.8     ! new is .8
end if
if( nversion < 809 ) then
  nvmix = 5        ! new is 3
  ksc = 0          ! new is -95
  sig_ct = .8      ! new is -.8
end if
if ( nversion < 806 ) then
  nvmix = 3        ! new is 5
  ksc = -95        ! new is 0
  nclddia = 5      ! new is 1
end if
if ( nversion == 803 ) then
  restol = 2.e-7   ! new is 4.e-7
end if
if ( nversion < 803 ) then
  restol = 5.e-7   ! new is 2.e-7
  alflnd = 1.15    ! new is 1.1
  alfsea = 1.05    ! new is 1.1
  entrain = 0.     ! new is .05
  ksc = 0          ! new is -95
endif
if ( nversion == 709 ) then
  ksc = 99
end if
if ( nversion < 709 ) then
  precon = 0       ! new is -2900
  restol = 2.e-7   ! new is 5.e-7
  mbase = 2000     ! new is 101
  mdelay = 0       ! new is -1
  nbase = -2       ! new is -4
  sigkscb = -.2    ! new is .95
  sigksct = .75    ! new is .8
  tied_con = 6.    ! new is 2.
  tied_over = 2.   ! new is 0.
  tied_rh = .99    ! new is .75
end if
if ( nversion < 705 ) then
  nstag = 5        ! new is -10
  nstagu = 5       ! new is -1.
  detrain = .3     ! new is .15
end if
if ( nversion < 704 ) then
  mex = 4          ! new is 30.
  ntsur = 2        ! new is 6
end if
if ( nversion < 703 ) then
  ntbar = 4        ! new is 6
  ntsur = 7        ! new is 2
  vmodmin = 2.     ! new is .2
  nbase = 1        ! new is -2
end if
if ( nversion < 701 ) then
  nbase = 0        ! new is 1  new variable
end if
if ( nversion < 608 ) then
  epsp = -20.      ! new is -15.
end if
if ( nversion < 606 ) then
  epsp = 1.1       ! new is -20.
  newrough = 0     ! new is 2
  nstag = -10      ! new is 5
  nstagu = 3       ! new is 5
  ntsur = 6        ! new is 7
  mbase = 10       ! new is 2000
end if
if ( nversion < 604 ) then
  mh_bs = 3        ! new is 4
end if
if ( nversion < 602 ) then
  ntbar = 9        ! new is 4
end if
if ( nversion < 601 ) then
  epsp = 1.2       ! new is 1.1
  newrough = 2     ! new is 0
  restol = 1.e-6   ! new is 2.e-7
end if
if ( nversion < 511 ) then
  nstag = 3        ! new is -10
  ! mins_rad = 120   ! new is 72   not in common block, so can't assign here
  detrain = .1     ! new is .3
  mbase = 1        ! new is 10
  nuvconv = 5      ! new is 0
  sigcb = .97      ! new is 1.
end if
if ( nversion < 510 ) then
  epsp = .1        ! new is 1.2
  epsu = .1        ! new is 0.
  khdif = 5        ! new is 2
  khor = 0         ! new is -8
  nbarewet = 7     ! new is 0
  newrough = 0     ! new is 2
  nhor = 0         ! new is -157
  nhorps = 1       ! new is -1
  nlocal = 5       ! new is 6
  ntsur = 7        ! new is 6
  ! jalbfix = 0      ! new is 1  not in common block, so can't assign here
  tss_sh = 0.      ! new is 1.
  zobgin = .05     ! new is .02
  detrain = .4     ! new is .1
  convtime = .3    ! new is .33
  iterconv = 2     ! new is 3
  mbase = 0        ! new is 1
  sigcb = 1.       ! new is .97
  sigkscb = .98    ! new is -2.
  tied_rh = .75    ! new is .99
  ldr = 2          ! new is 1
  rcm = 1.e-5      ! new is .92e-5
end if
if ( nversion < 509 ) then
  ntsur = 6        ! new is 7
end if
if ( nversion < 508 ) then
  mh_bs = 1        ! new is 3
  nvmix = 4        ! new is 3
  entrain = .3     ! new is 0.
endif
if ( nversion < 506 ) then
  mh_bs = 4        ! new is 1
end if
if ( nversion < 503 ) then
  ntsur = 5        ! new is 6
end if
if ( nversion < 411 ) then
  nstag = -3       ! new is 3
  nstagu = -3      ! new is 3
  nhor = 155       ! new is 0
  nlocal = 1       ! new is 5
  ngwd = 0         ! new is -5
  nevapls = 5      ! new is -4
  nuvconv = 0      ! new is 5
  detrain = .05    ! new is .4
  entrain = 0.     ! new is .3
  detrainx = 1.    ! new is 0.
  dsig2 = .1       ! new is .15
  dsig4 = .55      ! new is .4
  kscmom = 0       ! new is 1
  ldr = 1          ! new is 2
  nbarewet = 2     ! new is 7
  av_vmod = 1.     ! new is .7
  chn10 = .00137   ! new is .00125
end if

return
end subroutine change_defaults

!--------------------------------------------------------------
! ERROR MESSAGE FOR INVALID nproc
subroutine badnproc(npanels,il_g,nproc)

use cc_mpi                                 ! CC MPI routines

implicit none

integer, intent(in) :: il_g, nproc, npanels
integer nxpa, nxpb, nyp, nproc_low, nproc_high
integer ilg_low, ilg_high

if ( myid == 0 ) then
  write(6,*)
  write(6,*) "ERROR: Invalid number of processors for this grid"
  do nproc_low = nproc,1,-1
    call proctest(npanels,il_g,nproc_low,nxpa,nyp)
    if ( nxpa > 0 ) exit
  end do
  do nproc_high = nproc,10*nproc
    call proctest(npanels,il_g,nproc_high,nxpb,nyp)
    if ( nxpb > 0 ) exit
  end do
  if ( nxpb > 0 ) then
    write(6,*) "Consider using processor numbers ",nproc_low," or ",nproc_high
  else
    write(6,*) "Consider using processor number  ",nproc_low  
  end if
  do ilg_low = il_g,1,-1
    call proctest(npanels,ilg_low,nproc,nxpa,nyp)
    if ( nxpa > 0 ) exit
  end do
  do ilg_high = il_g,10*il_g
    call proctest(npanels,ilg_high,nproc,nxpb,nyp)
    if ( nxpb > 0 ) exit
  end do    
  if ( nxpa>0 .and. nxpb>0 ) then
    write(6,*) "Alternatively, try grid sizes    ",ilg_low," or ",ilg_high
  else if ( nxpa > 0 ) then
    write(6,*) "Alternatively, try grid size     ",ilg_low
  else if ( nxpb > 0 ) then
    write(6,*) "Alternatively, try grid size     ",ilg_high  
  end if
  write(6,*)
end if
call ccmpi_barrier(comm_world)
call ccmpi_abort(-1)

return
end subroutine badnproc

!--------------------------------------------------------------
! TEST GRID DECOMPOSITION    
subroutine proctest(npanels,il_g,nproc,nxp,nyp)

implicit none

integer, intent(in) :: il_g, nproc, npanels
integer, intent(out) :: nxp, nyp
integer jl_g

#ifdef uniform_decomp
jl_g = il_g + npanels*il_g     ! size of grid along all panels (usually 6*il_g)
nxp = nint(sqrt(real(nproc)))  ! number of processes in X direction
nyp = nproc/nxp                ! number of processes in Y direction
! search for vaild process decomposition.  CCAM enforces the same grid size on each process
do while ( (mod(il_g,max(nxp,1))/=0.or.mod(nproc,max(nxp,1))/=0.or.mod(il_g,nyp)/=0) .and. nxp>0 )
  nxp = nxp - 1
  nyp = nproc/max(nxp,1)
end do
#else
if ( mod(nproc,6)/=0 .and. mod(6,nproc)/=0 ) then
  nxp = -1
else
  jl_g = il_g + npanels*il_g                 ! size of grid along all panels (usually 6*il_g)
  nxp = max( 1, nint(sqrt(real(nproc)/6.)) ) ! number of processes in X direction
  nyp = nproc/nxp                            ! number of processes in Y direction
  ! search for valid process decomposition.  CCAM enforces the same grid size on each process
  do while ( (mod(il_g,max(nxp,1))/=0.or.mod(nproc/6,max(nxp,1))/=0.or.mod(jl_g,max(nyp,1))/=0) .and. nxp>0 )
    nxp = nxp - 1
    nyp = nproc/max(nxp,1)
  end do
end if
#endif

return
end subroutine proctest
    
=======
! Conformal Cubic Atmospheric Model
    
! Copyright 2015 Commonwealth Scientific Industrial Research Organisation (CSIRO)
    
! This file is part of the Conformal Cubic Atmospheric Model (CCAM)
!
! CCAM is free software: you can redistribute it and/or modify
! it under the terms of the GNU General Public License as published by
! the Free Software Foundation, either version 3 of the License, or
! (at your option) any later version.
!
! CCAM is distributed in the hope that it will be useful,
! but WITHOUT ANY WARRANTY; without even the implied warranty of
! MERCHANTABILITY or FITNESS FOR A PARTICULAR PURPOSE.  See the
! GNU General Public License for more details.
!
! You should have received a copy of the GNU General Public License
! along with CCAM.  If not, see <http://www.gnu.org/licenses/>.

!------------------------------------------------------------------------------

!      PE model on conformal-cubic grid
!cccccccccccccccccccccccccccccccccccccccccccccccccccccccccccccccccccccccccc
!      input files are :namelist (via file called "input")
!                       "nrun.dat"
!      data input and output file names are specified in namelist 'datafile'
!ccccccccccccccccccccccccccccccccccccccccccccccccccccccccccccccccccccccccccc
!     sign convention:
!                      u+ve eastwards  (on the panel)
!                      v+ve northwards (on the panel)

program globpe

use aerointerface                          ! Aerosol interface
use aerosolldr, only : xtosav,xtg,naero  & ! LDR prognostic aerosols
    ,duste,dustwd,dustdd,dust_burden     &
    ,bce,bcwd,bcdd,bc_burden             &
    ,oce,ocwd,ocdd,oc_burden             &
    ,dmse,dmsso2o,dms_burden             &
    ,so2e,so2so4o,so2wd,so2dd,so2_burden &
    ,so4e,so4wd,so4dd,so4_burden         &
    ,Ch_dust,zvolcemi,aeroindir
use arrays_m                               ! Atmosphere dyamics prognostic arrays
use ateb, only : atebnmlfile               ! Urban
use bigxy4_m                               ! Grid interpolation
use cable_ccam, only : proglai             ! CABLE
use carbpools_m, only : carbpools_init   & ! Carbon pools
    ,fpn,frs,frp
use cc_mpi                                 ! CC MPI routines
use cfrac_m                                ! Cloud fraction
use cloudmod                               ! Prognostic cloud fraction
use daviesnudge                            ! Far-field nudging
use diag_m                                 ! Diagnostic routines
use dpsdt_m                                ! Vertical velocity
use epst_m                                 ! Off-centre terms
use estab                                  ! Liquid saturation function
use extraout_m                             ! Additional diagnostics
use gdrag_m, only : gdrag_init             ! Gravity wave drag
use getopt_m                               ! Command option parsing
use histave_m                              ! Time average arrays
use indata                                 ! Data initialisation
use indices_m                              ! Grid index arrays
use infile                                 ! Input file routines
use kuocomb_m                              ! JLM convection
use latlong_m                              ! Lat/lon coordinates
use leoncld_mod                            ! Prognostic cloud condensate
use liqwpar_m                              ! Cloud water mixing ratios
use map_m                                  ! Grid map arrays
use mlo, only : mlodiag,wlev,mxd,mindep  & ! Ocean physics and prognostic arrays
   ,minwater,zomode,zoseaice,factchseaice
use mlodynamics                            ! Ocean dynamics
use morepbl_m                              ! Additional boundary layer diagnostics
use nesting                                ! Nesting and assimilation
use nharrs_m, only : nharrs_init         & ! Non-hydrostatic atmosphere arrays
   ,lrestart
use nlin_m                                 ! Atmosphere non-linear dynamics
use nsibd_m                                ! Land-surface arrays
use outcdf                                 ! Output file routines
use parmhdff_m                             ! Horizontal diffusion parameters
use pbl_m                                  ! Boundary layer arrays
use permsurf_m, only : permsurf_init       ! Fixed surface arrays
use prec_m                                 ! Precipitation
use raddiag_m                              ! Radiation diagnostic
use river                                  ! River routing
use riverarrays_m                          ! River data
use savuvt_m                               ! Saved dynamic arrays
use savuv1_m                               ! Saved dynamic arrays
use sbar_m                                 ! Saved dynamic arrays
use screen_m                               ! Screen level diagnostics
use seaesfrad_m                            ! SEA-ESF radiation
use sigs_m                                 ! Atmosphere sigma levels
use soil_m                                 ! Soil and surface data
use soilsnow_m                             ! Soil, snow and surface data
use tbar2d_m, only : tbar2d_init           ! Atmosphere dynamics reference temperature
use timeseries, only : write_ts            ! Tracer time series
use tkeeps                                 ! TKE-EPS boundary layer
use tracermodule, only : init_tracer     & ! Tracer routines
   ,trfiles,tracer_mass                  &
   ,interp_tracerflux,tracerlist
use tracers_m                              ! Tracer data
use unn_m                                  ! Saved dynamic arrays
use usage_m                                ! Usage message
use uvbar_m                                ! Saved dynamic arrays
use vecs_m, only : vecs_init               ! Eigenvectors for atmosphere dynamics
use vecsuv_m                               ! Map to cartesian coordinates
use vegpar_m                               ! Vegetation arrays
use vvel_m                                 ! Additional vertical velocity
use work2_m                                ! Diagnostic arrays
use work3_m                                ! Mk3 land-surface diagnostic arrays
use work3f_m                               ! Grid work arrays
use work3sav_m                             ! Water and tracer saved arrays
use workglob_m                             ! Additional grid interpolation
use xarrs_m                                ! Saved dynamic arrays
use xyzinfo_m                              ! Grid coordinate arrays

implicit none

include 'newmpar.h'                        ! Grid parameters
include 'const_phys.h'                     ! Physical constants
include 'darcdf.h'                         ! Netcdf data
include 'dates.h'                          ! Date data
include 'filnames.h'                       ! Filenames
include 'kuocom.h'                         ! Convection parameters
include 'parm.h'                           ! Model configuration
include 'parmdyn.h'                        ! Dynamics parameters
include 'parmgeom.h'                       ! Coordinate data
include 'parmhor.h'                        ! Horizontal advection parameters
include 'parmsurf.h'                       ! Surface parameters
include 'soilv.h'                          ! Soil parameters
include 'stime.h'                          ! File date data
include 'trcom2.h'                         ! Station data
include 'version.h'                        ! Model version data

#ifdef vampir
#include 'vt_user.inc'
#endif
      
integer leap
common/leap_yr/leap                        ! Leap year (1 to allow leap years)
integer nbarewet,nsigmf
common/nsib/nbarewet,nsigmf                ! Land-surface options

integer, dimension(8) :: tvals1, tvals2, nper3hr
#ifdef usempi3
integer, dimension(2) :: shsize
#endif
integer ilx, io_nest, iq, irest, isoil
integer jalbfix, jlx, k, kktau
integer mins_dt, mins_gmt, mspeca, mtimer_in, nalpha
integer nlx, nmaxprsav, npa, npb, n3hr
integer nstagin, nstaguin, nwrite, nwtsav, mins_rad, secs_rad, mtimer_sav
integer nn, i, j, mstn, ierr, nperhr, nversion
integer ierr2, kmax, isoth, nsig, lapsbot, mbd_min
integer :: opt, nopt
real, dimension(:,:), allocatable, save :: dums, dumliq
real, dimension(:), allocatable, save :: spare1, spare2
real, dimension(:), allocatable, save :: spmean
real, dimension(9) :: temparray, gtemparray
real clhav, cllav, clmav, cltav, dsx, dtds, es
real gke, hourst, hrs_dt, evapavge, precavge, preccavge, psavge
real pslavge, pwater, spavge, pwatr
real qtot, aa, bb, cc, bb_2, cc_2, rat
real targetlev
real, parameter :: con = 180./pi
character(len=60) comm, comment
character(len=47) header
character(len=10) timeval
character(len=8) rundate
character(len=MAX_ARGLEN) :: optarg
logical odcalc

! version namelist
namelist/defaults/nversion
! main namelist
namelist/cardin/comment,dt,ntau,nwt,npa,npb,nhorps,nperavg,ia,ib, &
    ja,jb,id,jd,iaero,khdif,khor,nhorjlm,mex,mbd,nbd,             &
    mbd_maxscale,mbd_maxgrid,ndi,ndi2,nhor,nlv,nmaxpr,nrad,ntaft, &
    ntsea,ntsur,nvmix,restol,precon,kdate_s,ktime_s,leap,newtop,  &
    mup,lgwd,ngwd,rhsat,nextout,jalbfix,nalpha,nstag,nstagu,      &
    ntbar,nwrite,irest,nrun,nstn,nrungcm,nsib,istn,jstn,iunp,     &
    slat,slon,zstn,name_stn,mh_bs,nritch_t,nt_adv,mfix,mfix_qg,   &
    namip,amipo3,nh,nhstest,nsemble,nspecial,panfg,panzo,nplens,  &
    rlatdn,rlatdx,rlongdn,rlongdx,newrough,nglacier,newztsea,     &
    epsp,epsu,epsf,epsh,av_vmod,charnock,chn10,snmin,tss_sh,      &
    vmodmin,zobgin,rlong0,rlat0,schmidt,kbotdav,kbotu,nbox,nud_p, &
    nud_q,nud_t,nud_uv,nud_hrs,nudu_hrs,sigramplow,sigramphigh,   &
    nlocal,nbarewet,nsigmf,io_in,io_nest,io_out,io_rest,          &
    tblock,tbave,localhist,unlimitedhist,m_fly,mstn,nqg,nurban,   &
    ktopdav,mbd_mlo,mbd_maxscale_mlo,nud_sst,nud_sss,mfix_tr,     &
    mfix_aero,kbotmlo,ktopmlo,mloalpha,nud_ouv,nud_sfh,           &
    rescrn,helmmeth,nmlo,ol,knh,kblock,nud_aero,cgmap_offset,     &
    cgmap_scale,nriver,atebnmlfile,                               &
    ch_dust,helim,fc2,sigbot_gwd,alphaj,nmr,qgmin                   ! backwards compatible
! radiation and aerosol namelist
namelist/skyin/mins_rad,sw_resolution,sw_diff_streams,            & ! radiation
    liqradmethod,iceradmethod,carbonradmethod,bpyear,qgmin,       &
    ch_dust,zvolcemi,aeroindir                                      ! aerosols
! file namelist
namelist/datafile/ifile,ofile,albfile,co2emfile,eigenv,hfile,     &
    icefile,mesonest,nmifile,o3file,radfile,restfile,rsmfile,     &
    scamfile,scrnfile,snowfile,so4tfile,soilfile,sstfile,surfile, &
    tmaxfile,tminfile,topofile,trcfil,vegfile,zofile,smoistfile,  &
    soil2file,radonemfile,co2_00,radon_00,surf_00,co2_12,         &
    radon_12,surf_12,laifile,albnirfile,urbanfile,bathfile,       &
    vegprev,vegnext,vegnext2,cnsdir,salfile,oxidantfile,casafile, &
    phenfile,save_aerosols,save_pbl,save_cloud,save_land,         &
    save_maxmin,save_ocean,save_radiation,save_urban,save_carbon, &
    save_river
! convection and cloud microphysics namelist
namelist/kuonml/alflnd,alfsea,cldh_lnd,cldm_lnd,cldl_lnd,         & ! convection
    cldh_sea,cldm_sea,cldl_sea,convfact,convtime,shaltime,        &
    detrain,detrainx,dsig2,dsig4,entrain,fldown,iterconv,ksc,     &
    kscmom,kscsea,ldr,mbase,mdelay,methdetr,methprec,nbase,       &
    ncvcloud,ncvmix,nevapcc,nkuo,nrhcrit,                         &
    nstab_cld,nuvconv,rhcv,rhmois,rhsat,sigcb,sigcll,sig_ct,      &
    sigkscb,sigksct,tied_con,tied_over,tied_rh,comm,acon,bcon,    &
    rcm,                                                          &
    rcrit_l,rcrit_s,ncloud,nclddia,nmr,nevapls                      ! cloud
! boundary layer turbulence and gravity wave namelist
namelist/turbnml/be,cm0,ce0,ce1,ce2,ce3,cq,ent0,dtrn0,dtrc0,m0,   & !EDMF PBL scheme
    b1,b2,buoymeth,icm1,maxdts,mintke,mineps,minl,maxl,stabmeth,  &
    tke_umin,                                                     &
    amxlsq,                                                       & !JH PBL scheme
    helim,fc2,sigbot_gwd,alphaj                                     !GWdrag
! land and carbon namelist
namelist/landnml/proglai,ccycle
! ocean namelist
namelist/mlonml/mlodiff,ocnsmag,ocneps,usetide,zomode,zoseaice,   &
    factchseaice,minwater,mxd,mindep


data nversion/0/
data comment/' '/,comm/' '/,irest/1/,jalbfix/1/,nalpha/1/
data mins_rad/-1/,nwrite/0/
data lapsbot/0/,io_nest/1/

#ifndef stacklimit
! For linux only - removes stacklimit on all processors
call setstacklimit(-1)
#endif

#ifdef i8r8
if ( kind(iq)/=8 .or. kind(es)/=8 ) then
  write(6,*) "ERROR: CCAM configured for double precision"
  stop
end if
#else
if ( kind(iq)/=4 .or. kind(es)/=4 ) then
  write(6,*) "ERROR: CCAM configured for single precision"
  stop
end if
#endif


!--------------------------------------------------------------
! INITALISE MPI ROUTINES
call ccmpi_init

! Start banner
if ( myid==0 ) then
  write(6,*) "=============================================================================="
  write(6,*) "CCAM: Starting globpea"
  write(6,*) "=============================================================================="
end if


!--------------------------------------------------------------
! INITALISE TIMING LOGS
call log_off()
call log_setup()
call START_LOG(model_begin)


!--------------------------------------------------------------
! GET THE COMMAND LINE OPTIONS
ifile = ""
do
  call getopt("hc:",nopt,opt,optarg)
  if ( opt == -1 ) exit  ! End of options
  select case ( char(opt) )
    case ( "h" )
      call help(version)
    case ( "c" )
      ifile = optarg
    case default
      if ( myid == 0 ) then
        write(6,*) "Error unknown option "
      end if
      call usage()
  end select
end do


!--------------------------------------------------------------
! READ NAMELISTS AND SET PARAMETER DEFAULTS
ia          = -1   ! diagnostic index
ib          = -1   ! diagnostic index
ntbar       = -1
ktau        = 0
ol          = 20   ! default ocean levels
nhor        = -157
nhorps      = -1
khor        = -8
khdif       = 2
nhorjlm     = 1
ngas        = 0
atebnmlfile = 0

! All processors read the namelist, so no MPI comms are needed
if ( trim(ifile) == "" ) ifile = "input"
open(99,file=trim(ifile),form="formatted",status="old")
read(99, defaults)
if ( myid==0 ) then
  write(6,'(a20," running for nproc =",i7)') version,nproc
  write(6,*) 'Using defaults for nversion = ',nversion
#ifdef usempi3
  write(6,*) 'Using shared memory with number of nodes ',nodecaptian_nproc
#endif
  write(6,*) 'Reading namelist from ',trim(ifile)
end if
if ( nversion/=0 ) then
  call change_defaults(nversion,mins_rad)
end if
read(99, cardin)
read(99, skyin)
read(99, datafile)
read(99, kuonml)
read(99, turbnml, iostat=ierr)  ! try reading PBL and GWdrag namelist
if ( ierr/=0 ) rewind(99)       ! rewind namelist if turbnml is not found
read(99, landnml, iostat=ierr)  ! try reading land/carbon namelist
if ( ierr/=0 ) rewind(99)       ! rewind namelist if landnml is not found
read(99, mlonml, iostat=ierr)   ! try reading ocean namelist
if ( ierr/=0 ) rewind(99)       ! rewind namelist if mlonml is not found
read(99, trfiles, iostat=ierr)  ! try reading tracer namelist
if ( ierr/=0 ) rewind(99)       ! rewind namelist if trfiles is not found
nperday = nint(24.*3600./dt)    ! time-steps in one day
nperhr  = nint(3600./dt)        ! time-steps in one hour
do n3hr = 1,8
  nper3hr(n3hr) = nint(real(n3hr)*3.*3600./dt)
end do
if ( nwt==-99 )     nwt = nperday      ! set default nwt to 24 hours
if ( nperavg==-99 ) nperavg = nwt      ! set default nperavg to nwt
if ( nwrite==0 )    nwrite = nperday   ! only used for outfile IEEE
if ( nmlo/=0 .and. abs(nmlo)<=9 ) then ! set ocean levels if required
  ol = max( ol, 1 )
else
  ol = 0
end if
wlev     = ol                   ! set nmlo and nmlodynamics ocean levels
mindep   = max( 0., mindep )    ! limit ocean minimum depth below sea-level
minwater = max( 0., minwater )  ! limit ocean minimum water level
if ( abs(nmlo)>=2 ) nriver = 1  ! turn on rivers for dynamic ocean model
nagg       = max( 10, naero )   ! maximum size of MPI message aggregation
nlx        = 0                  ! diagnostic level
mtimer_sav = 0                  ! saved value for minute timer


!--------------------------------------------------------------
! READ TOPOGRAPHY FILE TO DEFINE CONFORMAL CUBIC GRID

il_g    = 48 ! default global grid size
rlong0  = 0. ! default longitude
rlat0   = 0. ! default latitude
schmidt = 1. ! default schmidt factor for grid stretching
kl      = 18 ! default number of vertical levels

if ( myid==0 .and. io_in<=4 ) then
  ! open topo file and check its dimensions
  ! here used to supply rlong0,rlat0,schmidt
  ! Remander of topo file is read in indata.f90
  write(6,*) 'reading topofile header'
  call ccnf_open(topofile,ncidtopo,ierr)
  if ( ierr==0 ) then
    ! Netcdf format
    lnctopo = 1 ! flag indicating netcdf file
    call ccnf_inq_dimlen(ncidtopo,'longitude',ilx)
    call ccnf_inq_dimlen(ncidtopo,'latitude',jlx)
    call ccnf_get_attg(ncidtopo,'lon0',rlong0)
    call ccnf_get_attg(ncidtopo,'lat0',rlat0)
    call ccnf_get_attg(ncidtopo,'schmidt',schmidt) 
  else
    ! ASCII format      
    lnctopo = 0 ! flag indicating ASCII file
    open(66,file=topofile,recl=2000,status='old',iostat=ierr)
    if ( ierr /= 0 ) then
      write(6,*) "Error opening topofile ",trim(topofile)
      call ccmpi_abort(-1)
    end if
    read(66,*) ilx,jlx,rlong0,rlat0,schmidt,dsx,header
  end if ! (ierr==0) ..else..
  il_g = ilx        
  write(6,*) 'ilx,jlx              ',ilx,jlx
  write(6,*) 'rlong0,rlat0,schmidt ',rlong0,rlat0,schmidt
  ! store grid dimensions for broadcast below
  temparray(1) = rlong0
  temparray(2) = rlat0
  temparray(3) = schmidt
  temparray(4) = real(il_g)
end if      ! (myid==0.and.io_in<=4)


!--------------------------------------------------------------
! READ EIGENV FILE TO DEFINE VERTICAL LEVELS
if ( myid==0 ) then
  ! Remanded of file is read in indata.f
  open(28,file=eigenv,status='old',form='formatted',iostat=ierr)
  if ( ierr/=0 ) then
    write(6,*) "Error opening eigenv file ",trim(eigenv)
    call ccmpi_abort(-1)
  end if
  read(28,*)kmax,lapsbot,isoth,nsig
  kl = kmax
  write(6,*)'kl,ol:              ',kl,ol
  write(6,*)'lapsbot,isoth,nsig: ',lapsbot,isoth,nsig
  temparray(5) = real(kl)
  temparray(6) = real(lapsbot)
  temparray(7) = real(isoth)
  temparray(8) = real(nsig)
end if
      
! Broadcast grid data to all processors
! (Since integers are smaller than 1e7, then they can be exactly
!  represented using real*4)
call ccmpi_bcast(temparray(1:8),0,comm_world)
rlong0  = temparray(1)
rlat0   = temparray(2)
schmidt = temparray(3)
il_g    = nint(temparray(4))
kl      = nint(temparray(5))
lapsbot = nint(temparray(6))
isoth   = nint(temparray(7))
nsig    = nint(temparray(8))

      
!--------------------------------------------------------------
! DEFINE newmpar VARIABLES AND DEFAULTS
! CCAM supports face and uniform grid decomposition over processes using preprocessor directives
! Face decomposition reduces MPI message passing, but only works for factors or multiples of six
! processes.  Uniform decomposition is less restrictive on the number of processes, but requires
! more MPI message passing.
#ifdef uniform_decomp
if ( myid==0 ) then
  write(6,*) "Using uniform grid decomposition"
end if
#else
if ( myid==0 ) then
  write(6,*) "Using face grid decomposition"
end if
if ( mod(nproc, 6)/=0 .and. mod(6, nproc)/=0 ) then
  write(6,*) "ERROR: nproc must be a multiple of 6 or a factor of 6"
  call ccmpi_abort(-1)
end if
#endif
call proctest(npanels,il_g,nproc,nxp,nyp)     ! check if number of processes is valid
if ( nxp<=0 ) then
  call badnproc(npanels,il_g,nproc)           ! generate error message and recommend process number
end if
jl_g    = il_g + npanels*il_g                 ! size of grid along all panels (usually 6*il_g)
ifull_g = il_g*jl_g                           ! total number of global horizontal grid points
iquad   = 1 + il_g*((8*npanels)/(npanels+4))  ! grid size for interpolation calculations
il      = il_g/nxp                            ! local grid size on process in X direction
jl      = jl_g/nyp                            ! local grid size on process in Y direction
ifull   = il*jl                               ! total number of local horizontal grid points
! The perimeter of the processor region has length 2*(il+jl).
! The first row has 8 possible corner points per panel and the 
! second has 16. In practice these are not all distinct so there could
! be some optimisation.
#ifdef uniform_decomp
npan   = npanels + 1              ! number of panels on this process
iextra = (4*(il+jl)+24)*npan      ! size of halo for MPI message passing
#else      
npan   = max(1,(npanels+1)/nproc) ! number of panels on this process
iextra = 4*(il+jl) + 24*npan      ! size of halo for MPI message passing
#endif
nrows_rad = jl/6                  ! nrows_rad is a subgrid decomposition for radiation routines
do while( mod(jl, nrows_rad)/=0 )
  nrows_rad = nrows_rad - 1
end do
if ( myid==0 ) then
  write(6,*) "il_g,jl_g,il,jl   ",il_g,jl_g,il,jl
  write(6,*) "nxp,nyp,nrows_rad ",nxp,nyp,nrows_rad
end if

! some default values for unspecified parameters
if ( ia<0 ) ia = il/2                       ! diagnostic point
if ( ib<0 ) ib = ia + 3                     ! diagnostic point
if ( ldr==0 ) mbase = 0                     ! convection
dsig4 = max(dsig2+.01, dsig4)               ! convection

! check nudging settings
if( mbd/=0 .and. nbd/=0 ) then
  write(6,*) 'setting nbd=0 because mbd/=0'
  nbd = 0
end if
mbd_min = int(20.*112.*90.*schmidt/real(mbd_maxscale))
if ( mbd<mbd_min .and. mbd/=0 ) then
  if ( myid==0 ) then
    write(6,*) "Increasing mbd to satisfy mbd_maxscale ",mbd_maxscale
    write(6,*) "Original mbd and final mbd = ",mbd,mbd_min
  end if
  mbd = mbd_min
end if
mbd_min = int(20.*real(il_g)/real(mbd_maxgrid))
if ( mbd<mbd_min .and. mbd/=0 ) then
  if ( myid==0 ) then
    write(6,*) "Increasing mbd to satisfy mbd_maxgrid ",mbd_maxgrid
    write(6,*) "Original mbd and final mbd = ",mbd,mbd_min
  end if
  mbd = mbd_min
end if
nud_hrs = abs(nud_hrs)  ! just for people with old -ves in namelist
if ( nudu_hrs==0 ) nudu_hrs = nud_hrs
if ( kblock<0 ) then
  kblock = max(kl, ol) ! must occur before indata
  if ( myid==0 ) then
    write(6,*) "Adjusting kblock to ",kblock
  end if
end if
mbd_min = int(20.*112.*90.*schmidt/real(mbd_maxscale_mlo))
if ( nud_sst/=0 .or. nud_sss/=0 .or. nud_ouv/=0 .or. nud_sfh/=0 ) then
  mbd_mlo = max(nud_sst, nud_sss, nud_ouv, nud_sfh, mbd, mbd_mlo )
  if ( mbd_mlo<mbd_min ) then
    if ( myid==0 ) then
      write(6,*) "Increasing mbd_mlo to satisfy mbd_maxscale_mlo ",mbd_maxscale_mlo
      write(6,*) "Original mbd_mlo and final mbd_mlo = ",mbd_mlo,mbd_min
    end if
    mbd_mlo = mbd_min
  end if
else
  mbd_mlo = 0
end if

! **** do namelist fixes above this ***
      

!--------------------------------------------------------------
! DISPLAY NAMELIST
if ( myid==0 ) then   
  write(6,*)'Dynamics options A:'
  write(6,*)'   mex   mfix  mfix_qg   mup    nh    precon' 
  write(6,'(i4,i6,i10,3i7)')mex,mfix,mfix_qg,mup,nh,precon
  write(6,*)'Dynamics options B:'
  write(6,*)'nritch_t ntbar  epsp    epsu   epsf   restol'
  write(6,'(i5,i7,1x,3f8.3,g9.2)')nritch_t,ntbar,epsp,epsu,epsf,restol
  write(6,*)'Dynamics options C:'
  write(6,*)'helmmeth mfix_aero mfix_tr'
  write(6,'(i8,i10,i8)') helmmeth,mfix_aero,mfix_tr
  write(6,*)'Dynamics options D:'
  write(6,*)'epsh'
  write(6,'(f8.3)') epsh
  write(6,*)'Horizontal advection/interpolation options:'
  write(6,*)' nt_adv mh_bs'
  write(6,'(i5,i7)') nt_adv,mh_bs
  write(6,*)'Horizontal wind staggering options:'
  write(6,*)'nstag nstagu'
  write(6,'(2i7)') nstag,nstagu
  write(6,*)'Horizontal mixing options:'
  write(6,*)' khdif  khor   nhor   nhorps nhorjlm'
  write(6,'(i5,11i7)') khdif,khor,nhor,nhorps,nhorjlm
  write(6,*)'Vertical mixing/physics options A:'
  write(6,*)' nvmix nlocal ncvmix  lgwd' 
  write(6,'(i5,6i7)') nvmix,nlocal,ncvmix,lgwd
  write(6,*)'Vertical mixing/physics options B:'
  write(6,*)' be   cm0  ce0  ce1  ce2  ce3  cq'
  write(6,'(7f5.2)') be,cm0,ce0,ce1,ce2,ce3,cq
  write(6,*)'Vertical mixing/physics options C:'
  write(6,*)' ent0  dtrn0 dtrc0   m0    b1    b2'
  write(6,'(6f6.2)') ent0,dtrn0,dtrc0,m0,b1,b2
  write(6,*)'Vertical mixing/physics options D:'
  write(6,*)' buoymeth stabmeth icm1 maxdts'
  write(6,'(2i9,i5,2f7.1)') buoymeth,stabmeth,icm1,maxdts
  write(6,*)'Vertical mixing/physics options E:'
  write(6,*)'  mintke   mineps     minl     maxl'
  write(6,'(4g9.2)') mintke,mineps,minl,maxl
  write(6,*)'Vertical mixing/physics options F:'
  write(6,*)'  cgmap_offset   cgmap_scale'
  write(6,'(2f14.2)') cgmap_offset,cgmap_scale  
  write(6,*)'Gravity wave drag options:'
  write(6,*)' ngwd   helim     fc2  sigbot_gwd  alphaj'
  write(6,'(i5,2x,3f8.2,f12.6)') ngwd,helim,fc2,sigbot_gwd,alphaj
  write(6,*)'Cumulus convection options A:'
  write(6,*)' nkuo  sigcb sig_ct  rhcv  rhmois rhsat convfact convtime shaltime'
  write(6,'(i5,6f7.2,3x,9f8.2)') nkuo,sigcb,sig_ct,rhcv,rhmois,rhsat,convfact,convtime,shaltime
  write(6,*)'Cumulus convection options B:'
  write(6,*)' alflnd alfsea fldown iterconv ncvcloud nevapcc nevapls nuvconv'
  write(6,'(3f7.2,i6,i10,4i8)') alflnd,alfsea,fldown,iterconv,ncvcloud,nevapcc,nevapls,nuvconv
  write(6,*)'Cumulus convection options C:'
  write(6,*)' mbase mdelay methprec nbase detrain entrain methdetr detrainx dsig2  dsig4'
  write(6,'(3i6,i9,f8.2,f9.2,i8,4f8.2)') mbase,mdelay,methprec,nbase,detrain,entrain,methdetr,detrainx,dsig2,dsig4
  write(6,*)'Shallow convection options:'
  write(6,*)'  ksc  kscsea kscmom sigkscb sigksct tied_con tied_over tied_rh '
  write(6,'(i5,2i7,1x,3f8.3,2f10.3)') ksc,kscsea,kscmom,sigkscb,sigksct,tied_con,tied_over,tied_rh
  write(6,*)'Other moist physics options:'
  write(6,*)'  acon   bcon   qgmin      rcm    rcrit_l rcrit_s'
  write(6,'(2f7.2,2e10.2,2f7.2)') acon,bcon,qgmin,rcm,rcrit_l,rcrit_s
  write(6,*)'Radiation options A:'
  write(6,*)' nrad  mins_rad iaero  dt'
  write(6,'(i5,2i7,f10.2)') nrad,mins_rad,iaero,dt
  write(6,*)'Radiation options B:'
  write(6,*)' nmr bpyear sw_diff_streams sw_resolution'
  write(6,'(i4,f9.2,i4,a5,i4)') nmr,bpyear,sw_diff_streams,sw_resolution
  write(6,*)'Radiation options C:'
  write(6,*)' liqradmethod iceradmethod carbonradmethod'
  write(6,'(3i4)') liqradmethod,iceradmethod,carbonradmethod
  write(6,*)'Aerosol options:'
  write(6,*)'  iaero ch_dust'
  write(6,'(i7,g9.2,f7.2)') iaero,ch_dust
  write(6,*)'  zvolcemi aeroindir'
  write(6,'(f7.2,i5)') zvolcemi,aeroindir
  write(6,*)'Cloud options A:'
  write(6,*)'  ldr nclddia nstab_cld nrhcrit sigcll '
  write(6,'(i5,i6,2i9,1x,f8.2)') ldr,nclddia,nstab_cld,nrhcrit,sigcll
  write(6,*)'Cloud options B:'
  write(6,*)'  ncloud'
  write(6,'(1i5)') ncloud
  write(6,*)'Soil, canopy and PBL options A:'
  write(6,*)' jalbfix nalpha nbarewet newrough nglacier nrungcm nsib  nsigmf'
  write(6,'(i5,9i8)') jalbfix,nalpha,nbarewet,newrough,nglacier,nrungcm,nsib,nsigmf
  write(6,*)'Soil, canopy and PBL options B:'
  write(6,*)' ntaft ntsea ntsur av_vmod tss_sh vmodmin  zobgin charnock chn10'
  write(6,'(i5,2i6,4f8.2,f8.3,f9.5)') ntaft,ntsea,ntsur,av_vmod,tss_sh,vmodmin,zobgin,charnock,chn10
  write(6,*)'Soil, canopy and PBL options C:'
  write(6,*)' nurban ccycle'
  write(6,'(2i7)') nurban,ccycle
  write(6,*)'Ocean/lake options:'
  write(6,*)' nmlo  ol      mxd   mindep minwater  ocnsmag   ocneps'
  write(6,'(i5,i4,5f9.2)') nmlo,ol,mxd,mindep,minwater,ocnsmag,ocneps
  write(6,*)' mlodiff  zomode zoseaice factchseaice'
  write(6,'(2i8,f9.6,f13.6)') mlodiff,zomode,zoseaice,factchseaice
  write(6,*)' nriver'
  write(6,'(i8)') nriver
  write(6,*)'Nudging options A:'
  write(6,*)' nbd    nud_p  nud_q  nud_t  nud_uv nud_hrs nudu_hrs kbotdav  kbotu'
  write(6,'(i5,3i7,7i8)') nbd,nud_p,nud_q,nud_t,nud_uv,nud_hrs,nudu_hrs,kbotdav,kbotu
  write(6,*)'Nudging options B:'
  write(6,*)' mbd    mbd_maxscale mbd_maxgrid mbd_maxscale_mlo ktopdav kblock'
  write(6,'(i5,2i12,i16,2i8)') mbd,mbd_maxscale,mbd_maxgrid,mbd_maxscale_mlo,ktopdav,kblock
  write(6,*)'Nudging options C:'
  write(6,*)' nud_sst nud_sss nud_ouv nud_sfh ktopmlo kbotmlo mloalpha'
  write(6,'(6i8,i9)') nud_sst,nud_sss,nud_ouv,nud_sfh,ktopmlo,kbotmlo,mloalpha
  write(6,*)'Nudging options D:'
  write(6,*)' sigramplow sigramphigh'
  write(6,'(2f10.6)') sigramplow,sigramphigh
  write(6,*)'Special and test options A:'
  write(6,*)' namip amipo3 newtop nhstest nplens nsemble nspecial panfg panzo'
  write(6,'(1i5,L7,4i7,i8,f9.1,f8.4)') namip,amipo3,newtop,nhstest,nplens,nsemble,nspecial,panfg,panzo
  write(6,*)'Special and test options B:'
  write(6,*)' knh rescrn'
  write(6,'(i4,i7)') knh,rescrn
  write(6,*)'I/O options:'
  write(6,*)' m_fly  io_in io_nest io_out io_rest  nwt  nperavg'
  write(6,'(i5,4i7,3i8)') m_fly,io_in,io_nest,io_out,io_rest,nwt,nperavg

  write(6, cardin)
  write(6, skyin)
  write(6, datafile)
  write(6, kuonml)
  write(6, turbnml)
  write(6, mlonml)
end if ! myid=0
if ( nllp==0 .and. nextout>=4 ) then
  write(6,*) 'need nllp=3 for nextout>=4'
  call ccmpi_abort(-1)
end if
if ( newtop>2 ) then
  write(6,*) 'newtop>2 no longer allowed'
  call ccmpi_abort(-1)
end if
if ( mfix_qg>0 .and. nkuo==4 ) then
  write(6,*) 'nkuo=4: mfix_qg>0 not allowed'
  call ccmpi_abort(-1)
end if
if ( mfix>3 ) then
  write(6,*) 'mfix >3 not allowed now'
  call ccmpi_abort(-1)
end if
nstagin  = nstag    ! -ve nstagin gives swapping & its frequency
nstaguin = nstagu   ! only the sign of nstaguin matters (chooses scheme)
if ( nstagin==5 .or. nstagin<0 ) then
  nstag  = 4
  nstagu = 4
  if ( nstagin == 5 ) then  ! for backward compatability
    nstagin  = -1 
    nstaguin = 5  
  endif
endif
if ( mod(ntau, tblock*tbave)/=0 ) then
  write(6,*) "ERROR: tblock*tave must be a factor of ntau"
  write(6,*) "ntau,tblock,tbave ",ntau,tblock,tbave
  call ccmpi_abort(-1)
end if
tke_umin = vmodmin

!--------------------------------------------------------------
! INITIALISE ifull_g ALLOCATABLE ARRAYS
#ifdef usempi3
! Allocate xx4, yy4, em_g, x_g, y_g and z_g as shared
! memory within a node.  The node captian is responsible
! for updating these arrays.
shsize(1:2) = (/ iquad, iquad /)
call ccmpi_allocshdatar8(xx4,shsize(1:2),xx4_win)
call ccmpi_allocshdatar8(yy4,shsize(1:2),yy4_win)
shsize(1) = ifull_g
call ccmpi_allocshdata(em_g,shsize(1:1),em_g_win)
call ccmpi_allocshdatar8(x_g,shsize(1:1),x_g_win)
call ccmpi_allocshdatar8(y_g,shsize(1:1),y_g_win)
call ccmpi_allocshdatar8(z_g,shsize(1:1),z_g_win)
#else
! Allocate xx4, yy4, em_g, x_g, y_g and z_g for
! each process
allocate( xx4_dummy(iquad,iquad), yy4_dummy(iquad,iquad) )
xx4 => xx4_dummy
yy4 => yy4_dummy
allocate( em_g_dummy(ifull_g) )
em_g => em_g_dummy
allocate( x_g_dummy(ifull_g), y_g_dummy(ifull_g), z_g_dummy(ifull_g) )
x_g => x_g_dummy
y_g => y_g_dummy
z_g => z_g_dummy
#endif
call xyzinfo_init(ifull_g,ifull,iextra,myid)
call indices_init(ifull_g,ifull,iextra,npanels,npan)
call map_init(ifull_g,ifull,iextra,myid)
call latlong_init(ifull_g,ifull,iextra,myid)      
call vecsuv_init(ifull_g,ifull,iextra,myid)


!--------------------------------------------------------------
! SET UP CC GEOMETRY
! Only one process calls setxyz to save memory with large grids
if ( myid==0 ) then
  write(6,*) "Calling setxyz"
  call workglob_init(ifull_g)
  call setxyz(il_g,rlong0,rlat0,schmidt,x_g,y_g,z_g,wts_g,ax_g,ay_g,az_g,bx_g,by_g,bz_g,xx4,yy4)
end if
! Broadcast the following global data
! xx4 and yy4 are used for calculating depature points
! em_g, x_g, y_g and z_g are for the scale-selective filter (1D and 2D versions)
#ifdef usempi3
call ccmpi_shepoch(xx4_win) ! also yy4_win, em_g_win, x_g_win, y_g_win, z_g_win
if ( node_myid==0 ) then
  call ccmpi_bcastr8(xx4,0,comm_nodecaptian)
  call ccmpi_bcastr8(yy4,0,comm_nodecaptian)
  call ccmpi_bcast(em_g,0,comm_nodecaptian)
  call ccmpi_bcastr8(x_g,0,comm_nodecaptian)
  call ccmpi_bcastr8(y_g,0,comm_nodecaptian)
  call ccmpi_bcastr8(z_g,0,comm_nodecaptian)
end if
call ccmpi_shepoch(xx4_win) ! also yy4_win, em_g_win, x_g_win, y_g_win, z_g_win
#else
call ccmpi_bcastr8(xx4,0,comm_world)
call ccmpi_bcastr8(yy4,0,comm_world)
call ccmpi_bcast(em_g,0,comm_world)
call ccmpi_bcastr8(x_g,0,comm_world)
call ccmpi_bcastr8(y_g,0,comm_world)
call ccmpi_bcastr8(z_g,0,comm_world)
#endif
call ccmpi_bcast(ds,0,comm_world)

if ( myid==0 ) then
  write(6,*) "Calling ccmpi_setup"
end if
call ccmpi_setup(kblock)

      
!--------------------------------------------------------------
! DEALLOCATE ifull_g ARRAYS WHERE POSSIBLE
call worklocl_init(ifull)      
if ( myid==0 ) then
  call ccmpi_distribute(rlong4_l,rlong4)
  call ccmpi_distribute(rlat4_l,rlat4)
  call workglob_end
  deallocate( wts_g, emu_g, emv_g )
  deallocate( ax_g, ay_g, az_g )
  deallocate( bx_g, by_g, bz_g )
  deallocate( f_g, fu_g, fv_g )
  deallocate( dmdx_g, dmdy_g )
  deallocate( rlatt_g, rlongg_g )
else
  call ccmpi_distribute(rlong4_l)
  call ccmpi_distribute(rlat4_l)
end if


!--------------------------------------------------------------
! INITIALISE LOCAL ARRAYS
allocate( dums(ifull,kl), dumliq(ifull,kl) )
allocate( spare1(ifull), spare2(ifull) )
allocate( spmean(kl) )
call arrays_init(ifull,iextra,kl)
call carbpools_init(ifull,iextra,kl,nsib,ccycle)
call cfrac_init(ifull,iextra,kl)
call cloudmod_init(ifull,iextra,kl,ncloud)
call dpsdt_init(ifull,iextra,kl)
call epst_init(ifull,iextra,kl)
call estab_init
call extraout_init(ifull,iextra,kl,nextout)
call gdrag_init(ifull,iextra,kl)
call histave_init(ifull,iextra,kl,ms)
call kuocomb_init(ifull,iextra,kl)
call liqwpar_init(ifull,iextra,kl)
call morepbl_init(ifull,iextra,kl)
call nharrs_init(ifull,iextra,kl)
call nlin_init(ifull,iextra,kl)
call nsibd_init(ifull,iextra,kl,nsib)
call parmhdff_init(ifull,iextra,kl)
call pbl_init(ifull,iextra,kl)
call permsurf_init(ifull,iextra,kl)
call prec_init(ifull,iextra,kl)
call raddiag_init(ifull,iextra,kl)
call riverarrays_init(ifull,iextra,nriver)
call savuvt_init(ifull,iextra,kl)
call savuv1_init(ifull,iextra,kl)
call sbar_init(ifull,iextra,kl)
call screen_init(ifull,iextra,kl)
call sigs_init(ifull,iextra,kl)
call soil_init(ifull,iextra,kl,iaero,nsib)
call soilsnow_init(ifull,iextra,kl,ms,nsib)
call tbar2d_init(ifull,iextra,kl)
call unn_init(ifull,iextra,kl)
call uvbar_init(ifull,iextra,kl)
call vecs_init(ifull,iextra,kl)
call vegpar_init(ifull,iextra,kl)
call vvel_init(ifull,iextra,kl)
call work2_init(ifull,iextra,kl,nsib)
call work3_init(ifull,iextra,kl,nsib)
call work3f_init(ifull,iextra,kl)
call xarrs_init(ifull,iextra,kl)
if ( nvmix==6 ) then
  call tkeinit(ifull,iextra,kl,0)
end if
if ( tracerlist/=' ' ) then
  call init_tracer
end if
call work3sav_init(ifull,iextra,kl,ilt,jlt,klt,ngasmax) ! must occur after tracers_init
if ( nbd/=0 .or. mbd/=0 ) then
  if ( abs(iaero)>=2 .and. nud_aero/=0 ) then
    call dav_init(ifull,iextra,kl,naero,nbd)
  else
    call dav_init(ifull,iextra,kl,0,nbd)
  end if
end if
! Remaining arrays are allocated in indata.f90, since their
! definition requires additional input data (e.g, land-surface)

      
!--------------------------------------------------------------
! DISPLAY DIAGNOSTIC INDEX AND TIMER DATA
if ( mydiag ) then
  write(6,"('id,jd,rlongg,rlatt in degrees: ',2i4,2f8.2)") id,jd,con*rlongg(idjd),con*rlatt(idjd)
end if
call date_and_time(rundate)
call date_and_time(time=timeval)
if ( myid==0 ) then
  write(6,*)'RUNDATE IS ',rundate
  write(6,*)'Starting time ',timeval
end if


!--------------------------------------------------------------
! READ INITIAL CONDITIONS
if ( myid==0 ) then
  write(6,*) "Calling indata"
end if
call indataf(hourst,jalbfix,lapsbot,isoth,nsig,io_nest)

!--------------------------------------------------------------
! SETUP REMAINING PARAMETERS

! fix nudging levels from pressure to level index
! this is done after indata has loaded sig
if ( kbotdav<0 ) then
  targetlev = real(-kbotdav)/1000.
  do k = 1,kl
    if ( sig(k)<=targetlev ) then
      kbotdav = k
      if ( myid==0 ) then
        write(6,*) "kbotdav adjusted to ",kbotdav,"for sig ",sig(kbotdav)
      end if
      exit
    end if
  end do
  if ( kbotdav<0 ) then
    write(6,*) "ERROR: Cannot locate nudging level for kbotdav ",kbotdav
    call ccmpi_abort(-1)
  end if
end if
if ( ktopdav==0 ) then
  ktopdav = kl
else if ( ktopdav<0 ) then
  targetlev = real(-ktopdav)/1000.
  do k = kl,1,-1
    if ( sig(k)>=targetlev ) then
      ktopdav = k
      if ( myid == 0 ) then
        write(6,*) "ktopdav adjusted to ",ktopdav,"for sig ",sig(ktopdav)
      end if
      exit
    end if
  end do
  if ( ktopdav<0 ) then
    write(6,*) "ERROR: Cannot locate nudging level for ktopdav ",ktopdav
    call ccmpi_abort(-1)
  end if
end if

! fix ocean nuding levels
if ( kbotmlo==-1000 ) then
  kbotmlo=ol
else if ( kbotmlo<0 )  then
  targetlev = real(-kbotmlo)/1000.
  do k = ol,1,-1
    if ( gosig(k)<=targetlev ) then
      kbotmlo = k
      if ( myid==0 ) then
        write(6,*) "kbotmlo adjusted to ",kbotmlo,"for sig ",gosig(kbotmlo)
      end if
      exit
    end if
  end do
  if ( kbotmlo<0 ) then
    write(6,*) "ERROR: Cannot locate nudging level for kbotmlo ",kbotmlo
    call ccmpi_abort(-1)
  end if   
end if
if ( ktopmlo<0 ) then
  targetlev = real(-ktopmlo)/1000.
  do k = 1,ol
    if ( gosig(k)>=targetlev ) then
      ktopmlo = k
      if ( myid==0 ) then
        write(6,*) "ktopmlo adjusted to ",ktopmlo,"for sig ",gosig(ktopmlo)
      end if
      exit
    end if
  end do
  if ( ktopmlo<0 ) then
    write(6,*) "ERROR: Cannot locate nudging level for ktopmlo ",ktopmlo
    call ccmpi_abort(-1)
  end if
end if
if ( (ktopmlo<1.or.kbotmlo>ol.or.ktopmlo>kbotmlo) .and. nmlo/=0 ) then
  write(6,*) "ERROR: Invalid kbotmlo"
  write(6,*) "kbotmlo,ktopmlo ",kbotmlo,ktopmlo
  call ccmpi_abort(-1)
end if
if ( kbotdav<1 .or. ktopdav>kl .or. kbotdav>ktopdav ) then
  write(6,*) "ERROR: Invalid kbotdav and ktopdav"
  write(6,*) "kbotdav,ktopdav ",kbotdav,ktopdav
  call ccmpi_abort(-1)
end if
if ( kbotu==0 ) kbotu = kbotdav

! identify reference level ntbar for temperature
if ( ntbar==-1 ) then
  ntbar = 1
  do while( sig(ntbar)>0.8 .and. ntbar<kl )
    ntbar = ntbar + 1
  end do
end if

! estimate radiation calling frequency
if ( mins_rad<0 ) then
  ! automatic estimate for mins_rad
  secs_rad = min(nint((schmidt*112.*90./real(il_g))*8.*60.), 3600)
  secs_rad = min(secs_rad, nint(real(nwt)*dt))
  secs_rad = max(secs_rad, 1)
  kountr   = nint(real(secs_rad)/dt)
  secs_rad = nint(real(kountr)*dt)
  do while ( mod(3600, secs_rad)/=0 .and. kountr>1 )
    kountr = kountr - 1
    secs_rad = nint(real(kountr)*dt)
  end do
else
  ! user specified mins_rad
  kountr   = nint(real(mins_rad)*60./dt)  ! set default radiation to ~mins_rad m
  secs_rad = nint(real(kountr)*dt)        ! redefine to actual value
end if
if ( myid==0 ) then
  write(6,*) "Radiation will use kountr ",kountr," for secs_rad ",secs_rad
end if
! for 6-hourly output of sint_ave etc, want 6*60*60 = N*secs_rad      
if ( (nrad==4.or.nrad==5) .and. mod(21600,secs_rad)/=0 ) then
  write(6,*) 'ERROR: CCAM would prefer 21600 = N*secs_rad ',secs_rad
  call ccmpi_abort(-1)
end if

! max/min diagnostics      
if ( nextout>=4 ) call setllp
#ifdef debug
call maxmin(u,' u',ktau,1.,kl)
call maxmin(v,' v',ktau,1.,kl)
dums(:,:) = sqrt(u(1:ifull,:)**2+v(1:ifull,:)**2)  ! 3D 
call maxmin(dums,'sp',ktau,1.,kl)
call maxmin(t,' t',ktau,1.,kl)
call maxmin(qg,'qg',ktau,1.e3,kl)
call maxmin(qfg,'qf',ktau,1.e3,kl)
call maxmin(qlg,'ql',ktau,1.e3,kl)
call maxmin(wb,'wb',ktau,1.,ms)
call maxmin(tggsn,'tS',ktau,1.,3)
call maxmin(tgg,'tgg',ktau,1.,ms)
pwatr_l = 0.   ! in mm
do k = 1,kl
  pwatr_l = pwatr_l - sum(dsig(k)*wts(1:ifull)*(qg(1:ifull,k)+qlg(1:ifull,k)+qfg(1:ifull,k))*ps(1:ifull))
enddo
pwatr_l = pwatr_l/grav
temparray(1) = pwatr_l
call ccmpi_reduce( temparray(1:1), gtemparray(1:1), "sum", 0, comm_world )
pwatr = gtemparray(1)
if ( myid==0 ) write (6,"('pwatr0 ',12f7.3)") pwatr
if ( ntrac>0 ) then
  do ng = 1,ntrac
    write (text,'("g",i1)')ng
    call maxmin(tr(:,:,ng),text,ktau,1.,kl)
  end do
end if   ! (ntrac>0)
#endif

! convection
! sig(kuocb) occurs for level just BELOW sigcb
kuocb = 1
do while( sig(kuocb+1)>=sigcb )
  kuocb = kuocb+1
end do
if ( myid==0 ) write(6,*) 'convective cumulus scheme: kuocb,sigcb = ',kuocb,sigcb

! horizontal diffusion 
if ( khdif==-99 ) then   ! set default khdif appropriate to resolution
  khdif = 5
  if ( myid==0 ) write(6,*) 'Model has chosen khdif =',khdif
endif
do k = 1,kl
  hdiff(k) = khdif*0.1
end do
if ( khor>0 ) then
  do k = kl+1-khor,kl
    hdiff(k) = 2.*hdiff(k-1)
  end do
elseif ( khor<0 ) then ! following needed +hdiff() (JLM 29/6/15)
  do k = 1,kl                    ! N.B. usually hdiff(k)=khdif*.1 
    ! increase hdiff between sigma=.15  and sigma=0., 0 to khor
    if ( sig(k)<0.15 ) then
      hdiff(k) = .1*max(1.,(1.-sig(k)/.15)*abs(khor)) + hdiff(k)
    end if
  end do
  if ( myid==0 ) write(6,*)'khor,hdiff: ',khor,hdiff
end if
if ( nud_p==0 .and. mfix==0 ) then
  write(6,*) "ERROR: Both nud_p=0 and mfix=0"
  write(6,*) "Model will not conserve mass"
  call ccmpi_abort(-1)
end if
if ( nud_q==0 .and. mfix_qg==0 ) then
  write(6,*) "ERROR: Both nud_q=0 and mfix_qg=0"
  write(6,*) "Model will not conserve moisture"
  call ccmpi_abort(-1)
end if
if ( nud_aero==0 .and. mfix_aero==0 .and. iaero/=0 ) then
  write(6,*) "ERROR: Both nud_aero=0 and mfix_aero=0"
  write(6,*) "Model will not conserve aerosols"
  call ccmpi_abort(-1)
end if
if ( mfix_tr==0 .and. ngas>0 ) then
  write(6,*) "ERROR: mfix_tr=0 and ngas>0"
  write(6,*) "Model will not conserve tracers"
  call ccmpi_abort(-1)
end if
      

call printa('zs  ',zs,0,0,ia,ib,ja,jb,0.,.01)
call printa('tss ',tss,0,0,ia,ib,ja,jb,200.,1.)
if ( mydiag ) write(6,*)'wb(idjd) ',(wb(idjd,k),k=1,6)
call printa('wb1   ',wb ,0,1,ia,ib,ja,jb,0.,100.)
call printa('wb6  ',wb,0,ms,ia,ib,ja,jb,0.,100.)

      
!--------------------------------------------------------------
! NRUN COUNTER
if ( myid==0 ) then
  open(11, file='nrun.dat',status='unknown')
  if ( nrun==0 ) then
    read(11,*,iostat=ierr2) nrun
    nrun = nrun + 1
  endif                  ! nrun==0
  write(6,*)'this is run ',nrun
  rewind 11
  write(11,*) nrun
  write(11,cardin)
  write(11,datafile)
  close(11)
end if


!-------------------------------------------------------------
! SETUP DIAGNOSTIC ARRAYS
rndmax(:)      = 0.
tmaxscr(:)     = 0.
tminscr(:)     = 400.
rhmaxscr(:)    = 0.
rhminscr(:)    = 400.
u10max(:)      = 0.
v10max(:)      = 0.
u1max(:)       = 0.
v1max(:)       = 0.
u2max(:)       = 0.
v2max(:)       = 0.
cape_max(:)    = 0.
cape_ave(:)    = 0.
u10mx(:)       = 0.
tscr_ave(:)    = 0.
qscrn_ave(:)   = 0.
dew_ave(:)     = 0.
epan_ave(:)    = 0.
epot_ave(:)    = 0.
eg_ave(:)      = 0.
fg_ave(:)      = 0.
ga_ave(:)      = 0.
rnet_ave(:)    = 0.
sunhours(:)    = 0.
riwp_ave(:)    = 0.
rlwp_ave(:)    = 0.
evap(:)        = 0.
precc(:)       = 0.
precip(:)      = 0.
convh_ave(:,:) = 0.
rnd_3hr(:,8)   = 0. ! i.e. rnd24(:)=0.
cbas_ave(:)    = 0.
ctop_ave(:)    = 0.
sno(:)         = 0.
grpl(:)        = 0.
runoff(:)      = 0.
wb_ave(:,:)    = 0.
tsu_ave(:)     = 0.
alb_ave(:)     = 0.
fbeam_ave(:)   = 0.
psl_ave(:)     = 0.
mixdep_ave(:)  = 0.
koundiag       = 0
sint_ave(:)    = 0.  ! solar_in_top
sot_ave(:)     = 0.  ! solar_out_top
soc_ave(:)     = 0.  ! solar_out_top (clear sky)
sgdn_ave(:)    = 0.  ! solar_ground (down-welling) +ve down
sgn_ave(:)     = 0.  ! solar_ground (net) +ve down
rtu_ave(:)     = 0.  ! LW_out_top 
rtc_ave(:)     = 0.  ! LW_out_top (clear sky)
rgdn_ave(:)    = 0.  ! LW_ground (down-welling)  +ve down
rgn_ave(:)     = 0.  ! LW_ground (net)  +ve up
rgc_ave(:)     = 0.  ! LW_ground (clear sky)
sgc_ave(:)     = 0.  ! SW_ground (clear sky)
cld_ave(:)     = 0.
cll_ave(:)     = 0.
clm_ave(:)     = 0.
clh_ave(:)     = 0.
if ( ngas>0 ) then
  traver       = 0.
end if
fpn_ave        = 0.
frs_ave        = 0.
frp_ave        = 0.
if ( abs(iaero)==2 ) then
  duste        = 0.  ! Dust emissions
  dustdd       = 0.  ! Dust dry deposition
  dustwd       = 0.  ! Dust wet deposition
  dust_burden  = 0.  ! Dust burden
  bce          = 0.  ! Black carbon emissions
  bcdd         = 0.  ! Black carbon dry deposition
  bcwd         = 0.  ! Black carbon wet deposition
  bc_burden    = 0.  ! Black carbon burden
  oce          = 0.  ! Organic carbon emissions
  ocdd         = 0.  ! Organic carbon dry deposition
  ocwd         = 0.  ! Organic carbon wet deposition
  oc_burden    = 0.  ! Organic carbon burden
  dmse         = 0.  ! DMS emissions
  dmsso2o      = 0.  ! DMS -> SO2 oxidation
  so2e         = 0.  ! SO2 emissions
  so2so4o      = 0.  ! SO2 -> SO4 oxidation
  so2dd        = 0.  ! SO2 dry deposition
  so2wd        = 0.  ! SO2 wet deposiion
  so4e         = 0.  ! SO4 emissions
  so4dd        = 0.  ! SO4 dry deposition
  so4wd        = 0.  ! SO4 wet deposition
  dms_burden   = 0.  ! DMS burden
  so2_burden   = 0.  ! SO2 burden
  so4_burden   = 0.  ! SO4 burden
end if


!--------------------------------------------------------------
! OPEN OUTPUT FILES AND SAVE INITAL CONDITIONS
if ( nwt>0 ) then
  ! write out the first ofile data set
  if ( myid==0 ) then
    write(6,*)'calling outfile'
  end if
  call outfile(20,rundate,nwrite,nstagin,jalbfix,nalpha,mins_rad)  ! which calls outcdf
  if ( newtop<0 ) then
    ! just for outcdf to plot zs  & write fort.22      
    if ( myid==0 ) then
      write(6,*) "newtop<0 requires a stop here"
    end if
    call ccmpi_abort(-1)
  end if
end if    ! (nwt>0)


!--------------------------------------------------------------
! INITIALISE DYNAMICS
dtin = dt
n3hr = 1   ! initial value at start of run
if ( myid==0 ) then
  write(6,*) "number of time steps per day = ",nperday
  write(6,*) "nper3hr,nper6hr .. ",nper3hr(:)
end if
mspeca = 1
if ( mex/=1 .and. .not.lrestart ) then
  mspeca = 2
  dt     = dtin*.5
endif
call gettin(0)              ! preserve initial mass & T fields

nmaxprsav = nmaxpr
nwtsav    = nwt
hrs_dt    = dtin/3600.      ! time step in hours
mins_dt   = nint(dtin/60.)  ! time step in minutes
mtimer_in = mtimer
 
 
!--------------------------------------------------------------
! BEGIN MAIN TIME LOOP
if ( myid==0 ) then
  call date_and_time(time=timeval,values=tvals1)
  write(6,*) "Start of loop time ", timeval
end if
call log_on()
call START_LOG(maincalc_begin)

do kktau = 1,ntau   ! ****** start of main time loop

  ktau     = kktau
  timer    = timer + hrs_dt                      ! timer now only used to give timeg
  timeg    = mod(timer+hourst,24.)
  mtimer   = mtimer_in + nint(real(ktau)*dtin/60.)     ! 15/6/01 to allow dt < 1 minute
  mins_gmt = mod(mtimer+60*ktime/100,24*60)

  ! ***********************************************************************
  ! START ATMOSPHERE DYNAMICS
  ! ***********************************************************************

  ! NESTING ---------------------------------------------------------------
  if ( nbd/=0 ) then
    ! Newtonian relaxiation
    call START_LOG(nestin_begin)
    call nestin
    call END_LOG(nestin_end)
  end if
      
  
  ! TRACERS ---------------------------------------------------------------
  ! interpolate tracer fluxes to current timestep
  if ( ngas > 0 ) then
    call interp_tracerflux(kdate,hrs_dt)
  end if

  
  ! DYNAMICS --------------------------------------------------------------
  if ( nstaguin>0 .and. ktau>=1 ) then   ! swapping here for nstaguin>0
    if ( nstagin<0 .and. mod(ktau-nstagoff,abs(nstagin))==0 ) then
      nstag  = 7-nstag  ! swap between 3 & 4
      nstagu = nstag
    endif
  endif

  do mspec = mspeca,1,-1    ! start of introductory time loop
    dtds = dt/ds
    un(1:ifull,:) = 0. 
    vn(1:ifull,:) = 0.
    tn(1:ifull,:) = 0.

    if ( mup/=1 .or. (ktau==1.and.mspec==mspeca.and..not.lrestart) ) then
      call bounds(psl)
      ! updps called first step or to permit clean restart option      
      call updps(0) 
    endif

    ! set up tau +.5 velocities in ubar, vbar
    if ( ktau<10 .and. nmaxpr==1 ) then
      if ( myid == 0 ) then
        write(6,*) 'ktau,mex,mspec,mspeca:',ktau,mex,mspec,mspeca
      end if
      call ccmpi_barrier(comm_world)
    endif
    sbar(:,2:kl) = sdot(:,2:kl)
    if ( (ktau==1.and..not.lrestart) .or. mex==1 ) then
      ubar(:,:) = u(1:ifull,:)
      vbar(:,:) = v(1:ifull,:)
    elseif ( (ktau==2.and..not.lrestart) .or. mex==2 ) then        
      ! (tau+.5) from tau, tau-1
      ubar(:,:) = u(1:ifull,:)*1.5 - savu(:,:)*.5
      vbar(:,:) = v(1:ifull,:)*1.5 - savv(:,:)*.5
    elseif ( mex==3 )then
      ! (tau+.5) from tau, tau-1, tau-2   ! ubar is savu1 here
      ubar(:,:) = u(1:ifull,:)+.5*(savu(:,:)-savu1(:,:))
      vbar(:,:) = v(1:ifull,:)+.5*(savv(:,:)-savv1(:,:))
    elseif ( mex==30 ) then  ! using tau, tau-1, tau-2, tau-3
      do k = 1,kl
        do iq = 1,ifull
          bb = 1.5*u(iq,k) - 2.*savu(iq,k) + .5*savu1(iq,k)                             ! simple b
          bb_2 = (40.*u(iq,k) - 35.*savu(iq,k) - 16.*savu1(iq,k) + 11.*savu2(iq,k))/34. ! cwqls b
          cc = .5*u(iq,k) - savu(iq,k) + .5*savu1(iq,k)                                 ! simple c
          cc_2 = (10.*u(iq,k) - 13.*savu(iq,k) - 4.*savu1(iq,k) + 7.*savu2(iq,k))/34.   ! cwqls c
          aa = cc_2 - cc
          rat = max( 0., min( 1., cc_2/(aa+sign(1.e-9,aa)) ) )
          cc = rat*cc + (1.-rat)*cc_2 
          bb = rat*bb + (1.-rat)*bb_2 
          ubar(iq,k) = u(iq,k) + .5*bb + .25*cc
          bb = 1.5*v(iq,k) - 2.*savv(iq,k) + .5*savv1(iq,k)                           ! simple b
          bb_2 = (40.*v(iq,k)-35.*savv(iq,k)-16.*savv1(iq,k)+11.*savv2(iq,k))/34.     ! cwqls b
          cc = .5*v(iq,k) - savv(iq,k) + .5*savv1(iq,k)                               ! simple c
          cc_2 = (10.*v(iq,k)-13.*savv(iq,k)-4.*savv1(iq,k)+7.*savv2(iq,k))/34.       ! cwqls c
          aa = cc_2 - cc
          rat = max( 0., min( 1., cc_2/(aa+sign(1.e-9,aa)) ) )
          cc = rat*cc + (1.-rat)*cc_2 
          bb = rat*bb + (1.-rat)*bb_2 
          vbar(iq,k) = v(iq,k)+.5*bb+.25*cc
        enddo  ! iq loop
      enddo   ! k loop 
    else      ! i.e. mex >=4 and ktau>=3
      ! (tau+.5) from tau, tau-1, tau-2   ! ubar is savu1 here
      ubar(:,:) = (u(1:ifull,:)*15.-savu(:,:)*10.+savu1(:,:)*3.)/8.
      vbar(:,:) = (v(1:ifull,:)*15.-savv(:,:)*10.+savv1(:,:)*3.)/8.
    endif    ! (ktau==1) .. else ..
    if ( mod(ktau,nmaxpr)==0 .and. mydiag ) then
      nlx = max( 2, nlv )  ! as savs not defined for k=1
      write (6,"(i4,' savu2,savu1,savu,u,ubar',5f8.2)") ktau,savu2(idjd,nlv),savu1(idjd,nlv),savu(idjd,nlv), &
                                                        u(idjd,nlv),ubar(idjd,nlv)
      write (6,"(i4,' savv2,savv1,savv,v,vbar',5f8.2)") ktau,savv2(idjd,nlv),savv1(idjd,nlv),savv(idjd,nlv), &
                                                        v(idjd,nlv),vbar(idjd,nlv)
    end if
    if ( ktau>2 .and. epsp>1. .and. epsp<2. ) then
      if ( ktau==3 .and. nmaxpr==1 ) then
        if ( myid==0 ) then
          write(6,*)'using epsp= ',epsp
        end if
        call ccmpi_barrier(comm_world)
      end if
      where ( (sign(1.,dpsdt(1:ifull))/=sign(1.,dpsdtb(1:ifull))) .and. (sign(1.,dpsdtbb(1:ifull))/=sign(1.,dpsdtb(1:ifull))) )
        epst(1:ifull) = epsp - 1.
      elsewhere
        epst(1:ifull) = 0.
      end where
    endif ! (ktau>2.and.epsp>1..and.epsp<2.)

    if ( ktau<10 .and. mydiag ) then
      write(6,*)'savu,u,ubar ',ktau,savu(idjd,1),u(idjd,1),ubar(idjd,1)
    end if
    if ( ktau==1 .and. .not.lrestart .and. mspec==1 .and. mex/=1 ) then
      u(1:ifull,:) = savu(1:ifull,:)  ! reset u,v to original values
      v(1:ifull,:) = savv(1:ifull,:)
    end if
    savu2(1:ifull,:) = savu1(1:ifull,:)  
    savv2(1:ifull,:) = savv1(1:ifull,:)
    savs1(1:ifull,:) = savs(1:ifull,:)  
    savu1(1:ifull,:) = savu(1:ifull,:)  
    savv1(1:ifull,:) = savv(1:ifull,:)
    savs(1:ifull,:)  = sdot(1:ifull,2:kl)  
    savu(1:ifull,:)  = u(1:ifull,:)  ! before any time-splitting occurs
    savv(1:ifull,:)  = v(1:ifull,:)

    ! set diagnostic printout flag
    diag = ( ktau>=abs(ndi) .and. ktau<=ndi2 )
    if ( ndi < 0 ) then
      if ( ktau == (ktau/ndi)*ndi ) then
        diag = .true.
      end if
    endif

    ! update non-linear dynamic terms
    if ( nmaxpr == 1 ) then
      if ( myid == 0 ) then
        write(6,*) "Before nonlin"
      end if
      call ccmpi_barrier(comm_world)
    end if
    call nonlin
    if ( nmaxpr == 1 ) then
      if ( myid == 0 ) then
        write(6,*) "After nonlin"
      end if
      call ccmpi_barrier(comm_world)
    end if
    if ( diag ) then
      if ( mydiag ) write(6,*) 'before hadv'
      call printa('tx  ',tx,ktau,nlv,ia,ib,ja,jb,0.,1.)
      if ( mydiag ) then
        nlx = min( nlv, kl-8 )
        write(6,"('tx  ',9f8.2)") (tx(idjd,k),k=nlx,nlx+8)
        write(6,"('txe ',9f8.2)") (tx(ie(idjd),k),k=nlx,nlx+8)
        write(6,"('txw ',9f8.2)") (tx(iw(idjd),k),k=nlx,nlx+8)
        write(6,"('txn ',9f8.2)") (tx(in(idjd),k),k=nlx,nlx+8)
        write(6,"('txs ',9f8.2)") (tx(is(idjd),k),k=nlx,nlx+8)
        write(6,'(i2," qgv ",18f7.4)')ktau,(1000.*qg(idjd,k),k=1,kl)
      end if
      call printa('qgv ',qg,ktau,nlv,ia,ib,ja,jb,0.,1.e3)
    endif

    ! evaluate horizontal advection for combined quantities
    if ( nmaxpr == 1 ) then
      if ( myid == 0 ) then
        write(6,*) "Before upglobal"
      end if
      call ccmpi_barrier(comm_world)
    end if
    call upglobal
    if ( nmaxpr == 1 ) then
      if ( myid == 0 ) then
        write(6,*) "After upglobal"
      end if
      call ccmpi_barrier(comm_world)
    end if
    if ( diag ) then
      if ( mydiag ) then
        write(6,*) 'after hadv'
        write (6,"('tx  ',9f8.2)") (tx(idjd,k),k=nlx,nlx+8)
      end if
      call printa('tx  ',tx,ktau,nlv,ia,ib,ja,jb,200.,1.)
      if ( mydiag ) write(6,'(i2," qgh ",18f7.4)')ktau,1000.*qg(idjd,:)
    end if

    if ( nstaguin<0 .and. ktau>=1 ) then  ! swapping here (lower down) for nstaguin<0
      if ( nstagin<0 .and. mod(ktau-nstagoff,abs(nstagin))==0 ) then
        nstag  = 7 - nstag  ! swap between 3 & 4
        nstagu = nstag
      end if
    end if
    if ( nmaxpr == 1 ) then
      if ( myid == 0 ) then
        write(6,*) "Before adjust5"
      end if
      call ccmpi_barrier(comm_world)
    end if
    call adjust5
    if ( nmaxpr == 1 ) then
      if ( myid == 0 ) then
        write(6,*) "After adjust5"
      end if
      call ccmpi_barrier(comm_world)
    end if

    ! NESTING ---------------------------------------------------------------
    ! nesting now after mass fixers
    call START_LOG(nestin_begin)
    if ( nmaxpr==1 ) then
      if ( myid==0 ) then
        write(6,*) "Before nesting"
      end if
      call ccmpi_barrier(comm_world)
    end if
    if ( mspec==1 ) then
      if ( mbd/=0 ) then
        ! scale-selective filter
        call nestinb
      else if ( nbd/=0 ) then
        ! Newtonian relaxiation
        call davies
      end if
    end if
    if ( nmaxpr==1 ) then
      if ( myid==0 ) then
        write(6,*) "After nesting"
      end if
      call ccmpi_barrier(comm_world)
    end if
    call END_LOG(nestin_end)
    
    
    ! DYNAMICS --------------------------------------------------------------
    if ( mspec==2 ) then     ! for very first step restore mass & T fields
      call gettin(1)
    endif    !  (mspec==2) 
    if ( mfix_qg==0 .or. mspec==2 ) then
      dums(1:ifull,:)   = qg(1:ifull,:) + qlg(1:ifull,:) + qrg(1:ifull,:) + qfg(1:ifull,:) &
                        + qsng(1:ifull,:) + qgrg(1:ifull,:) ! qtot
      dumliq(1:ifull,:) = t(1:ifull,:) - hlcp*(qlg(1:ifull,:)+qrg(1:ifull,:))              &
                        - hlscp*(qfg(1:ifull,:)+qsng(1:ifull,:)+qgrg(1:ifull,:))
      dums(1:ifull,:)   = max( dums(1:ifull,:), qgmin )
      qfg(1:ifull,:)    = max( qfg(1:ifull,:), 0. ) 
      qlg(1:ifull,:)    = max( qlg(1:ifull,:), 0. )
      qrg(1:ifull,:)    = max( qrg(1:ifull,:), 0. )
      qsng(1:ifull,:)   = max( qsng(1:ifull,:), 0. )
      qgrg(1:ifull,:)   = max( qgrg(1:ifull,:), 0. )
      qg(1:ifull,:)     = dums(1:ifull,:) - qlg(1:ifull,:) - qrg(1:ifull,:) - qfg(1:ifull,:) &
                        - qsng(1:ifull,:) - qgrg(1:ifull,:)
      qg(1:ifull,:)     = max( qg(1:ifull,:), 0. )
      t(1:ifull,:)      = dumliq(1:ifull,:) + hlcp*(qlg(1:ifull,:)+qrg(1:ifull,:))           &
                        + hlscp*(qfg(1:ifull,:)+qsng(1:ifull,:)+qgrg(1:ifull,:))
    endif  ! (mfix_qg==0.or.mspec==2)

    dt = dtin
  end do ! ****** end of introductory time loop
  mspeca = 1

  
  ! HORIZONTAL DIFFUSION ----------------------------------------------------
  call START_LOG(hordifg_begin)
  if ( nmaxpr == 1 ) then
    if ( myid == 0 ) then
      write(6,*) "Before atm horizontal diffusion"
    end if
    call ccmpi_barrier(comm_world)
  end if
  if ( nhor < 0 ) then
    call hordifgt  ! now not tendencies
  end if
  if ( diag .and. mydiag ) then
    write(6,*) 'after hordifgt t ',t(idjd,:)
  end if
  if ( nmaxpr == 1 ) then
    if ( myid == 0 ) then
      write(6,*) "After atm horizontal diffusion"
    end if
    call ccmpi_barrier(comm_world)
  end if
  call END_LOG(hordifg_end)

  
  ! ***********************************************************************
  ! START OCEAN DYNAMICS
  ! ***********************************************************************

  ! nmlo=0   Prescriped SSTs and sea-ice with JLM skin enhancement
  ! nmlo=1   1D mixed-layer-ocean model
  ! nmlo=2   nmlo=1 plus river-routing and horiontal diffusion
  ! nmlo=3   nmlo=2 plus 3D dynamics
  ! nmlo>9   Use external PCOM ocean model
  
  ! nriver=1 allows the rivers to work without the ocean model

  if ( abs(nmlo)>=2 .or. nriver==1 ) then
    ! RIVER ROUTING ------------------------------------------------------
    ! This option can also be used with PCOM
    call START_LOG(river_begin)
    if ( nmaxpr==1 ) then
      if ( myid==0 ) then
        write(6,*) "Before river"
      end if
      call ccmpi_barrier(comm_world)
    end if
    call rvrrouter
    if ( nmaxpr==1 ) then
      if ( myid==0 ) then
        write(6,*) "After river"
      end if
      call ccmpi_barrier(comm_world)
    end if
    call END_LOG(river_end)
  end if

  
  call START_LOG(waterdynamics_begin)
  if ( abs(nmlo)>=3 .and. abs(nmlo)<=9 ) then
    ! DYNAMICS & DIFFUSION ------------------------------------------------
    if ( nmaxpr==1 ) then
      if ( myid==0 ) then
        write(6,*) "Before MLO dynamics"
      end if
      call ccmpi_barrier(comm_world)
    end if
    call mlohadv
    if ( nmaxpr==1 ) then
      if ( myid==0 ) then
        write(6,*) "After MLO dynamics"
      end if
      call ccmpi_barrier(comm_world)
    end if
  else if ( abs(nmlo)>=2 .and. abs(nmlo)<=9 ) then
    ! DIFFUSION ONLY ------------------------------------------------------
    if ( nmaxpr==1 ) then
      if ( myid==0 ) then
        write(6,*) "Before MLO diffusion"
      end if
      call ccmpi_barrier(comm_world)          
    end if
    call mlodiffusion
    if ( nmaxpr==1 ) then
      if ( myid==0 ) then
        write(6,*) "After MLO diffusion"
      end if
      call ccmpi_barrier(comm_world)          
    end if
  end if
  call END_LOG(waterdynamics_end)
      

  ! ***********************************************************************
  ! START PHYSICS 
  ! ***********************************************************************
  call START_LOG(phys_begin)
      
  
  ! GWDRAG ----------------------------------------------------------------
  call START_LOG(gwdrag_begin)
  if ( nmaxpr == 1 ) then
    if ( myid == 0 ) then
      write(6,*) "Before gwdrag"
    end if
    call ccmpi_barrier(comm_world)
  end if
  if ( ngwd<0 ) then
    call gwdrag  ! <0 for split - only one now allowed
  end if
  if ( nmaxpr == 1 ) then
    if ( myid == 0 ) then
      write(6,*) "After gwdrag"
    end if
    call ccmpi_barrier(comm_world)
  end if
  call END_LOG(gwdrag_end)

 
  ! CONVECTION ------------------------------------------------------------
  call START_LOG(convection_begin)
  if ( nmaxpr==1 ) then
    if ( myid==0 ) then
      write(6,*) "Before convection"
    end if
    call ccmpi_barrier(comm_world)
  end if
  convh_ave = convh_ave - t(1:ifull,:)*real(nperday)/real(nperavg)
  condc     = 0. ! default convective rainfall (assumed to be rain)
  condx     = 0. ! default total precip = rain + ice + snow + graupel (convection and large scale)
  conds     = 0. ! default total ice + snow (convection and large scale)
  condg     = 0. ! default total graupel (convection and large scale)
  ! Save aerosol concentrations for outside convective fraction of grid box
  if ( abs(iaero) >= 2 ) then
    xtosav(:,:,:) = xtg(1:ifull,:,:) ! Aerosol mixing ratio outside convective cloud
  end if
  ! Select convection scheme
  select case ( nkuo )
    case(5)
      call betts(t,qg,tn,land,ps) ! not called these days
    case(23,24)
      call convjlm                ! split convjlm 
    case(46)
      !call conjob                ! split Arakawa-Gordon scheme
      write(6,*) "ERROR: Conjob no longer supported with nkuo=46"
      call ccmpi_abort(-1)
  end select
  cbas_ave(:) = cbas_ave(:) + condc(:)*(1.1-sig(kbsav(:)))      ! diagnostic
  ctop_ave(:) = ctop_ave(:) + condc(:)*(1.1-sig(abs(ktsav(:)))) ! diagnostic
  if ( nmaxpr==1 ) then
    if ( myid==0 ) then
      write(6,*) "After convection"
    end if
    call ccmpi_barrier(comm_world)
  end if
  call END_LOG(convection_end)

   
  ! CLOUD MICROPHYSICS ----------------------------------------------------
  call START_LOG(cloud_begin)
  if ( nmaxpr==1 ) then
    if ( myid==0 ) then
      write(6,*) "Before cloud microphysics"
    end if
    call ccmpi_barrier(comm_world)
  end if
  if ( ldr/=0 ) then
    ! LDR microphysics scheme
    call leoncld
  end if
  do k = 1,kl
    riwp_ave(1:ifull) = riwp_ave(1:ifull) - qfrad(:,k)*dsig(k)*ps(1:ifull)/grav ! ice water path
    rlwp_ave(1:ifull) = rlwp_ave(1:ifull) - qlrad(:,k)*dsig(k)*ps(1:ifull)/grav ! liq water path
  enddo
  convh_ave = convh_ave + t(1:ifull,:)*real(nperday)/real(nperavg)
  rnd_3hr(1:ifull,8) = rnd_3hr(1:ifull,8) + condx(:)  ! i.e. rnd24(:)=rnd24(:)+condx(:)
#ifdef debug
  if ( nmaxpr==1 .and. mydiag ) then
    write (6,"('qfrad',3p9f8.3/5x,9f8.3)") qfrad(idjd,:)
    write (6,"('qlrad',3p9f8.3/5x,9f8.3)") qlrad(idjd,:)
    write (6,"('qf   ',3p9f8.3/5x,9f8.3)") qfg(idjd,:)
  endif
#endif
  if ( nmaxpr==1 ) then
    if ( myid==0 ) then
      write(6,*) "After cloud microphysics"
    end if
    call ccmpi_barrier(comm_world)
  end if
  call END_LOG(cloud_end)

  
  ! RADIATION -------------------------------------------------------------
      
  ! nrad=4 Fels-Schwarzkopf radiation
  ! nrad=5 SEA-ESF radiation

  call START_LOG(radnet_begin)
  if ( nmaxpr == 1 ) then
    if ( myid == 0 ) then
      write(6,*) "Before radiation"
    end if
    call ccmpi_barrier(comm_world)
  end if
  if ( ncloud >= 4 ) then
    nettend = nettend + t(1:ifull,:)/dt
  end if
  odcalc = mod(ktau,kountr)==0 .or. ktau==1 ! ktau-1 better
  if ( nhstest < 0 ) then ! aquaplanet test -1 to -8  
    mtimer_sav = mtimer
    mtimer     = mins_gmt    ! so radn scheme repeatedly works thru same day
  end if    ! (nhstest<0)
  select case ( nrad )
    case(4)
      ! Fels-Schwarzkopf radiation
      call radrive(il*nrows_rad,odcalc)
    case(5)
      ! GFDL SEA-EFS radiation
      call seaesfrad(il*nrows_rad,odcalc)
    case DEFAULT
      ! use preset slwa array (use +ve nrad)
      slwa(:) = -10*nrad  
  end select
  if ( nhstest<0 ) then ! aquaplanet test -1 to -8  
    mtimer = mtimer_sav
  end if    ! (nhstest<0)
  if ( nmaxpr == 1 ) then
    call maxmin(slwa,'sl',ktau,.1,1)
    if ( myid == 0 ) then
      write(6,*) "After radiation"
    end if
    call ccmpi_barrier(comm_world)
  end if
  call END_LOG(radnet_end)


  ! HELD & SUAREZ ---------------------------------------------------------
  if ( ntsur<=1 .or. nhstest==2 ) then ! Held & Suarez or no surf fluxes
    eg(:)   = 0.
    fg(:)   = 0.
    cdtq(:) = 0.
    cduv(:) = 0.
  end if     ! (ntsur<=1.or.nhstest==2) 
  if ( nhstest == 2 ) then
    call hs_phys
  end if

  
  ! SURFACE FLUXES ---------------------------------------------
  ! (Includes ocean dynamics and mixing, as well as ice dynamics and thermodynamics)
  call START_LOG(sfluxnet_begin)
  if ( nmaxpr == 1 ) then
    if ( myid == 0 ) then
      write(6,*) "Before surface fluxes"
    end if
    call ccmpi_barrier(comm_world)
  end if
  if ( diag ) then
    call maxmin(u,'#u',ktau,1.,kl)
    call maxmin(v,'#v',ktau,1.,kl)
    call maxmin(t,'#t',ktau,1.,kl)
    call maxmin(qg,'qg',ktau,1.e3,kl)     
    call ccmpi_barrier(comm_world) ! stop others going past
  end if
  if ( ntsur > 1 ) then  ! should be better after convjlm
    call sflux(nalpha)
  endif   ! (ntsur>1)    
  if ( nmaxpr == 1 ) then
    if ( myid == 0 ) then
      write(6,*) "After surface fluxes"
    end if
    call ccmpi_barrier(comm_world)
  end if
  call END_LOG(sfluxnet_end)
  

  ! AEROSOLS --------------------------------------------------------------
  ! MJT notes - aerosols called before vertical mixing so that convective
  ! and strat cloud can be separated consistently with cloud microphysics
  call START_LOG(aerosol_begin)
  if ( nmaxpr == 1 ) then
    if ( myid == 0 ) then
      write(6,*) "Before aerosols"
    end if
    call ccmpi_barrier(comm_world)
  end if
  if ( abs(iaero) >= 2 ) then
    call aerocalc
  end if
  if ( nmaxpr == 1 ) then
    if ( myid == 0 ) then
      write(6,*) "After aerosols"
    end if
    call ccmpi_barrier(comm_world)
  end if
  call END_LOG(aerosol_end)

 
  ! VERTICAL MIXING ------------------------------------------------------
  call START_LOG(vertmix_begin)
  if ( nmaxpr==1 ) then
    if ( myid==0 ) then
      write(6,*) "Before PBL mixing"
    end if
    call ccmpi_barrier(comm_world)
    if ( mydiag ) then
      write (6,"('pre-vertmix t',9f8.3/13x,9f8.3)") t(idjd,:)
    end if
  end if
  if ( ntsur>=1 ) then ! calls vertmix but not sflux for ntsur=1
    call vertmix
  endif  ! (ntsur>=1)
  if ( ncloud>=4 ) then
    nettend = (nettend-t(1:ifull,:)/dt)
  end if
  if ( nmaxpr==1 ) then
    if ( myid==0 ) then
      write(6,*) "After PBL mixing"
    end if
    call ccmpi_barrier(comm_world)
    if ( mydiag ) then
      write (6,"('aft-vertmix t',9f8.3/13x,9f8.3)") t(idjd,:)
    end if
  end if
  call END_LOG(vertmix_end)
  
 
  ! Update diagnostics for consistancy in history file
  if ( rescrn > 0 ) then
    call autoscrn
  end if

  
  ! PHYSICS LOAD BALANCING ------------------------------------------------
  ! This is the end of the physics. The next routine makes the load imbalance
  ! overhead explicit rather than having it hidden in one of the diagnostic
  ! calls.
#ifdef loadbal
  call phys_loadbal
#endif
  call END_LOG(phys_end)

  
  ! ***********************************************************************
  ! TRACER OUTPUT
  ! ***********************************************************************
  ! rml 16/02/06 call tracer_mass, write_ts
  if ( ngas > 0 ) then
    call tracer_mass !also updates average tracer array
    call write_ts(ktau,ntau,dt)
  endif

  
  ! ***********************************************************************
  ! DIAGNOSTICS AND OUTPUT
  ! ***********************************************************************

  ! STATION OUTPUT ---------------------------------------------
  if ( nstn > 0 ) then
    call stationa ! write every time step
  end if
       
  ! DIAGNOSTICS ------------------------------------------------
  if ( mod(ktau,nmaxpr)==0 .and. mydiag ) then
    write(6,*)
    write (6,"('ktau =',i5,' gmt(h,m):',f6.2,i5,' runtime(h,m):',f7.2,i6)") ktau,timeg,mins_gmt,timer,mtimer
    ! some surface (or point) diagnostics
    isoil = isoilm(idjd)
    write(6,*) 'land,isoil,ivegt,isflag ',land(idjd),isoil,ivegt(idjd),isflag(idjd)
    write (6,"('snage,snowd,alb   ',f8.4,2f8.2)") snage(idjd),snowd(idjd),albvisnir(idjd,1)
    write (6,"('sicedep,fracice,runoff ',3f8.2)") sicedep(idjd),fracice(idjd),runoff(idjd)
    write (6,"('tgg(1-6)   ',9f8.2)") (tgg(idjd,k),k=1,6)
    write (6,"('tggsn(1-3) ',9f8.2)") (tggsn(idjd,k),k=1,3)
    write (6,"('wb(1-6)    ',9f8.3)") (wb(idjd,k),k=1,6)
    write (6,"('wbice(1-6) ',9f8.3)") (wbice(idjd,k),k=1,6)
    write (6,"('smass(1-3) ',9f8.2)") (smass(idjd,k),k=1,3) ! as mm of water
    write (6,"('ssdn(1-3)  ',9f8.2)") (ssdn(idjd,k),k=1,3)
    iq = idjd
    pwater = 0.   ! in mm
    do k = 1,kl
      qtot   = qg(iq,k)+qlg(iq,k)+qfg(iq,k)
      pwater = pwater-dsig(k)*qtot*ps(iq)/grav
    enddo
    write (6,"('pwater,condc,condx,rndmax,rmc',9f8.3)") pwater,condc(idjd),condx(idjd),rndmax(idjd),cansto(idjd)
    write (6,"('wetfac,sno,evap,precc,precip',6f8.2)") wetfac(idjd),sno(idjd),evap(idjd),precc(idjd),precip(idjd)
    write (6,"('tmin,tmax,tscr,tss,tpan',9f8.2)") tminscr(idjd),tmaxscr(idjd),tscrn(idjd),tss(idjd),tpan(idjd)
    write (6,"('u10,ustar,pblh',9f8.2)") u10(idjd),ustar(idjd),pblh(idjd)
    write (6,"('ps,qgscrn',5f8.2,f8.3)") .01*ps(idjd),1000.*qgscrn(idjd)
    write (6,"('dew_,eg_,epot,epan,eg,fg,ga',9f8.2)") dew_ave(idjd),eg_ave(idjd),epot(idjd),epan(idjd),eg(idjd),fg(idjd),ga(idjd)
    write (6,"('zo,cduv',2f8.5)") zo(idjd),cduv(idjd)/vmod(idjd)
    write (6,"('slwa,sint,sg,rt,rg    ',9f8.2)") slwa(idjd),sintsave(idjd),sgsave(idjd),rtsave(idjd),rgsave(idjd)
    write (6,"('cll,clm,clh,clt ',9f8.2)") cloudlo(idjd),cloudmi(idjd),cloudhi(idjd),cloudtot(idjd)
    write (6,"('u10max,v10max,rhmin,rhmax   ',9f8.2)") u10max(iq),v10max(iq),rhminscr(iq),rhmaxscr(iq)
    write (6,"('kbsav,ktsav,convpsav ',2i3,f8.4,9f8.2)") kbsav(idjd),ktsav(idjd),convpsav(idjd)
    write (6,"('t   ',9f8.3/4x,9f8.3)") t(idjd,:)
    write (6,"('u   ',9f8.3/4x,9f8.3)") u(idjd,:)
    write (6,"('v   ',9f8.3/4x,9f8.3)") v(idjd,:)
    write (6,"('qg  ',9f8.3/4x,9f8.3)") qg(idjd,:)
    write (6,"('qf  ',9f8.3/4x,9f8.3)") qfg(idjd,:)
    write (6,"('ql  ',9f8.3/4x,9f8.3)") qlg(idjd,:)
    write (6,"('cfrac',9f8.3/5x,9f8.3)") cfrac(idjd,:)
    do k = 1,kl
      es        = establ(t(idjd,k))
      spmean(k) = 100.*qg(idjd,k)*max(ps(idjd)*sig(k)-es,1.)/(.622*es) ! max as for convjlm
    enddo
    write (6,"('rh  ',9f8.3/4x,9f8.3)") spmean(:)
    write (6,"('omgf ',9f8.3/5x,9f8.3)") ps(idjd)*dpsldt(idjd,:) ! in Pa/s
    write (6,"('sdot ',9f8.3/5x,9f8.3)") sdot(idjd,1:kl)
    if ( nextout >= 4 ) then
      write (6,"('xlat,long,pres ',3f8.2)") tr(idjd,nlv,ngas+1),tr(idjd,nlv,ngas+2),tr(idjd,nlv,ngas+3)
    end if
  endif  ! (mod(ktau,nmaxpr)==0.and.mydiag)
  
  if ( ndi == -ktau ) then
    nmaxpr = 1         ! diagnostic prints; reset 6 lines on
    if ( ndi2 == 0 ) ndi2 = ktau + 40
  endif
  if ( ktau == ndi2 ) then
    if ( myid == 0 ) write(6,*)'reset nmaxpr'
    nmaxpr = nmaxprsav
  endif
  if ( mod(ktau,nmaxpr)==0 .or. ktau==ntau ) then
    call maxmin(u,' u',ktau,1.,kl)
    call maxmin(v,' v',ktau,1.,kl)
    dums(:,:) = u(1:ifull,:)**2 + v(1:ifull,:)**2 ! 3D
    call average(dums,spmean,spavge)
    do k = 1,kl
      spmean(k) = sqrt(spmean(k))
    enddo
    dums(1:ifull,1:kl) = sqrt(dums(1:ifull,1:kl)) ! 3D
    spavge = sqrt(spavge)
    call maxmin(dums,'sp',ktau,1.,kl)
    call maxmin(t,' t',ktau,1.,kl)
    call maxmin(qg,'qg',ktau,1.e3,kl)
    call maxmin(qfg,'qf',ktau,1.e3,kl)
    call maxmin(qlg,'ql',ktau,1.e3,kl)
    call maxmin(sdot,'sd',ktau,1.,kl)  ! grid length units 
    if ( myid == 0 ) then
      write(6,'("spmean ",9f8.3)') spmean
      write(6,'("spavge ",f8.3)') spavge
    end if
    dums = qg(1:ifull,:)
    call average(dums,spmean,spavge)
    if ( myid == 0 ) then
      write(6,'("qgmean ",9f8.5)') spmean
      write(6,'("qgavge ",f8.5)') spavge
    end if
    call maxmin(wb,'wb',ktau,1.,ms)
    call maxmin(tggsn,'tggsn',ktau,1.,3)
    call maxmin(tgg,'tg',ktau,1.,ms)
    call maxmin(tss,'ts',ktau,1.,1)
    call maxmin(pblh,'pb',ktau,1.,1)
    call maxmin(precip,'pr',ktau,1.,1)
    call maxmin(precc,'pc',ktau,1.,1)
    call maxmin(convpsav,'co',ktau,1.,1)
    call maxmin(sno,'sn',ktau,1.,1)        ! as mm during timestep
    call maxmin(rhscrn,'rh',ktau,1.,1)
    call maxmin(ps,'ps',ktau,.01,1)
    psavge    = sum(ps(1:ifull)*wts(1:ifull))
    pslavge   = sum(psl(1:ifull)*wts(1:ifull))
    preccavge = sum(precc(1:ifull)*wts(1:ifull))
    precavge  = sum(precip(1:ifull)*wts(1:ifull))
    ! KE calculation, not taking into account pressure weighting
    gke = 0.
    do k = 1,kl
      gke = gke - sum( 0.5 * wts(1:ifull) * dsig(k) * ( u(1:ifull,k)**2 + v(1:ifull,k)**2 ) )
    end do
    cllav = sum(wts(1:ifull)*cloudlo(1:ifull))
    clmav = sum(wts(1:ifull)*cloudmi(1:ifull))
    clhav = sum(wts(1:ifull)*cloudhi(1:ifull))
    cltav = sum(wts(1:ifull)*cloudtot(1:ifull))

    ! All this combined into a single reduction
    temparray = (/ psavge, pslavge, preccavge, precavge, gke, cllav, clmav,clhav, cltav /)
    call ccmpi_reduce(temparray,gtemparray,"sum",0,comm_world)
    if ( myid == 0 ) then
      write(6,97) gtemparray(1:5) ! psavge,pslavge,preccavge,precavge,gke
97    format(' average ps, psl, precc, prec, gke: ',f10.2,f10.6,2f6.2,f7.2)
      write(6,971) gtemparray(6:9) ! cllav,clmav,clhav,cltav
971   format(' global_average cll, clm, clh, clt: ',4f6.2)
    end if
    if ( mydiag ) then
      write(6,98) ktau,diagvals(ps)
98    format(i7,' ps diag:',9f9.1)
      if ( t(idjd,kl) > 258. ) then
        write(6,*) 't(idjd,kl) > 258. for idjd = ',idjd
        write(6,91) ktau,(t(idjd,k),k=kl-8,kl)
91      format(i7,'    t',9f7.2)
        write(6,92) ktau,(sdot(idjd,k),k=kl-8,kl)
92      format(i7,' sdot',9f7.3)
      end if             ! (t(idjd,kl)>258.)
    end if               ! myid==0
  endif                  ! (mod(ktau,nmaxpr)==0)

  ! update diag_averages and daily max and min screen temps 
  ! N.B. runoff is accumulated in sflux
  tmaxscr(1:ifull)     = max( tmaxscr(1:ifull), tscrn )
  tminscr(1:ifull)     = min( tminscr(1:ifull), tscrn )
  rhmaxscr(1:ifull)    = max( rhmaxscr(1:ifull), rhscrn )
  rhminscr(1:ifull)    = min( rhminscr(1:ifull), rhscrn )
  rndmax(1:ifull)      = max( rndmax(1:ifull), condx )
  cape_max(1:ifull)    = max( cape_max(1:ifull), cape )
  cape_ave(1:ifull)    = cape_ave(1:ifull) + cape
  u10mx(1:ifull)       = max( u10mx(1:ifull), u10 )  ! for hourly scrnfile
  dew_ave(1:ifull)     = dew_ave(1:ifull) - min( 0., eg )    
  epan_ave(1:ifull)    = epan_ave(1:ifull) + epan
  epot_ave(1:ifull)    = epot_ave(1:ifull) + epot 
  eg_ave(1:ifull)      = eg_ave(1:ifull) + eg    
  fg_ave(1:ifull)      = fg_ave(1:ifull) + fg
  ga_ave(1:ifull)      = ga_ave(1:ifull) + ga
  rnet_ave(1:ifull)    = rnet_ave(1:ifull) + rnet
  tscr_ave(1:ifull)    = tscr_ave(1:ifull) + tscrn 
  qscrn_ave(1:ifull)   = qscrn_ave(1:ifull) + qgscrn 
  wb_ave(1:ifull,1:ms) = wb_ave(1:ifull,1:ms) + wb
  tsu_ave(1:ifull)     = tsu_ave(1:ifull) + tss
  call mslp(spare2,psl,zs,t) ! calculate MSLP from psl
  spare2 = spare2/100.       ! convert MSLP to hPa
  psl_ave(1:ifull)     = psl_ave(1:ifull) + spare2(1:ifull)
  spare1(1:ifull)      = 0.
  call mlodiag(spare1,0)     ! obtain ocean mixed level depth
  mixdep_ave(1:ifull)  = mixdep_ave(1:ifull) + spare1(1:ifull)
  spare1(:) = u(1:ifull,1)**2 + v(1:ifull,1)**2
  spare2(:) = u(1:ifull,2)**2 + v(1:ifull,2)**2
  do iq = 1,ifull
    if ( u10(iq)**2 > u10max(iq)**2 +v10max(iq)**2 ) then
      u10max(iq) = u10(iq)*u(iq,1)/max(.001,sqrt(spare1(iq)))
      v10max(iq) = u10(iq)*v(iq,1)/max(.001,sqrt(spare1(iq)))
    end if
    if ( spare1(iq) > u1max(iq)**2+v1max(iq)**2 ) then
      u1max(iq) = u(iq,1)
      v1max(iq) = v(iq,1)
    end if
    if ( spare2(iq) > u2max(iq)**2+v2max(iq)**2 ) then
      u2max(iq) = u(iq,2)
      v2max(iq) = v(iq,2)
    end if
  end do
  if ( ngas > 0 ) then
    traver(:,:,1:ngas) = traver(:,:,1:ngas) + tr(1:ilt*jlt,:,1:ngas)
  end if
  fpn_ave(1:ifull) = fpn_ave(1:ifull) + fpn
  frs_ave(1:ifull) = frs_ave(1:ifull) + frs
  frp_ave(1:ifull) = frp_ave(1:ifull) + frp

  ! rnd03 to rnd21 are accumulated in mm     
  if ( myid == 0 ) then
    write(6,*) 'ktau,mod,nper3hr ',ktau,mod(ktau-1,nperday)+1,nper3hr(n3hr)
  end if
  if ( mod(ktau-1,nperday)+1 == nper3hr(n3hr) ) then
    rnd_3hr(1:ifull,n3hr) = rnd_3hr(1:ifull,8)
    if ( nextout >= 2 ) then
      spare1(:) = max( .001, sqrt(u(1:ifull,1)**2+v(1:ifull,1)**2) )
      u10_3hr(:,n3hr) = u10(:)*u(1:ifull,1)/spare1(:)
      v10_3hr(:,n3hr) = u10(:)*v(1:ifull,1)/spare1(:)
      tscr_3hr(:,n3hr) = tscrn(:)
      spare1(:) = establ(t(1:ifull,1)) ! spare1 = es
      rh1_3hr(1:ifull,n3hr) = 100.*qg(1:ifull,1)*(ps(1:ifull)*sig(1)-spare1(:))/(.622*spare1(:))
    end if    ! (nextout==2)
    n3hr = n3hr+1
    if ( n3hr > 8 ) n3hr = 1
  endif    ! (mod(ktau,nperday)==nper3hr(n3hr))

  if ( ktau==ntau .or. mod(ktau,nperavg)==0 ) then
    cape_ave(1:ifull)   = cape_ave(1:ifull)/min(ntau,nperavg)
    dew_ave(1:ifull)    = dew_ave(1:ifull)/min(ntau,nperavg)
    epan_ave(1:ifull)   = epan_ave(1:ifull)/min(ntau,nperavg)
    epot_ave(1:ifull)   = epot_ave(1:ifull)/min(ntau,nperavg)
    eg_ave(1:ifull)     = eg_ave(1:ifull)/min(ntau,nperavg)
    fg_ave(1:ifull)     = fg_ave(1:ifull)/min(ntau,nperavg)
    ga_ave(1:ifull)     = ga_ave(1:ifull)/min(ntau,nperavg)    
    rnet_ave(1:ifull)   = rnet_ave(1:ifull)/min(ntau,nperavg)
    sunhours(1:ifull)   = sunhours(1:ifull)/min(ntau,nperavg)
    riwp_ave(1:ifull)   = riwp_ave(1:ifull)/min(ntau,nperavg)
    rlwp_ave(1:ifull)   = rlwp_ave(1:ifull)/min(ntau,nperavg)
    tscr_ave(1:ifull)   = tscr_ave(1:ifull)/min(ntau,nperavg)
    qscrn_ave(1:ifull)  = qscrn_ave(1:ifull)/min(ntau,nperavg)
    do k=1,ms
      wb_ave(1:ifull,k) = wb_ave(1:ifull,k)/min(ntau,nperavg)
    end do
    tsu_ave(1:ifull)    = tsu_ave(1:ifull)/min(ntau,nperavg)
    psl_ave(1:ifull)    = psl_ave(1:ifull)/min(ntau,nperavg)
    mixdep_ave(1:ifull) = mixdep_ave(1:ifull)/min(ntau,nperavg)
    sgn_ave(1:ifull)    = sgn_ave(1:ifull)/min(ntau,nperavg)  ! Dec07 because of solar fit
    sint_ave(1:ifull)   = sint_ave(1:ifull)/max(koundiag,1)
    sot_ave(1:ifull)    = sot_ave(1:ifull)/max(koundiag,1)
    soc_ave(1:ifull)    = soc_ave(1:ifull)/max(koundiag,1)
    sgdn_ave(1:ifull)   = sgdn_ave(1:ifull)/max(koundiag,1)
    rtu_ave(1:ifull)    = rtu_ave(1:ifull)/max(koundiag,1)
    rtc_ave(1:ifull)    = rtc_ave(1:ifull)/max(koundiag,1)
    rgdn_ave(1:ifull)   = rgdn_ave(1:ifull)/max(koundiag,1)
    rgn_ave(1:ifull)    = rgn_ave(1:ifull)/max(koundiag,1)
    rgc_ave(1:ifull)    = rgc_ave(1:ifull)/max(koundiag,1)
    sgc_ave(1:ifull)    = sgc_ave(1:ifull)/max(koundiag,1)
    cld_ave(1:ifull)    = cld_ave(1:ifull)/max(koundiag,1)
    cll_ave(1:ifull)    = cll_ave(1:ifull)/max(koundiag,1)
    clm_ave(1:ifull)    = clm_ave(1:ifull)/max(koundiag,1)
    clh_ave(1:ifull)    = clh_ave(1:ifull)/max(koundiag,1)
    alb_ave(1:ifull)    = alb_ave(1:ifull)/max(koundiag,1)
    fbeam_ave(1:ifull)  = fbeam_ave(1:ifull)/max(koundiag,1)
    cbas_ave(1:ifull)   = 1.1 - cbas_ave(1:ifull)/max(1.e-4,precc(:))  ! 1.1 for no precc
    ctop_ave(1:ifull)   = 1.1 - ctop_ave(1:ifull)/max(1.e-4,precc(:))  ! 1.1 for no precc
    if ( ngas > 0 ) then
      traver(1:ifull,1:kl,1:ngas) = traver(1:ifull,1:kl,1:ngas)/min(ntau,nperavg)
    end if
    fpn_ave(1:ifull)    = fpn_ave(1:ifull)/min(ntau,nperavg)
    frs_ave(1:ifull)    = frs_ave(1:ifull)/min(ntau,nperavg)
    frp_ave(1:ifull)    = frp_ave(1:ifull)/min(ntau,nperavg)
    if ( abs(iaero) == 2 ) then
      duste        = duste/min(ntau,nperavg)       ! Dust emissions
      dustdd       = dustdd/min(ntau,nperavg)      ! Dust dry deposition
      dustwd       = dustwd/min(ntau,nperavg)      ! Dust wet deposition
      dust_burden  = dust_burden/min(ntau,nperavg) ! Dust burden
      bce          = bce/min(ntau,nperavg)         ! Black carbon emissions
      bcdd         = bcdd/min(ntau,nperavg)        ! Black carbon dry deposition
      bcwd         = bcwd/min(ntau,nperavg)        ! Black carbon wet deposition
      bc_burden    = bc_burden/min(ntau,nperavg)   ! Black carbon burden
      oce          = oce/min(ntau,nperavg)         ! Organic carbon emissions
      ocdd         = ocdd/min(ntau,nperavg)        ! Organic carbon dry deposition
      ocwd         = ocwd/min(ntau,nperavg)        ! Organic carbon wet deposition
      oc_burden    = oc_burden/min(ntau,nperavg)   ! Organic carbon burden
      dmse         = dmse/min(ntau,nperavg)        ! DMS emissions
      dmsso2o      = dmsso2o/min(ntau,nperavg)     ! DMS -> SO2 oxidation
      so2e         = so2e/min(ntau,nperavg)        ! SO2 emissions
      so2so4o      = so2so4o/min(ntau,nperavg)     ! SO2 -> SO4 oxidation
      so2dd        = so2dd/min(ntau,nperavg)       ! SO2 dry deposition
      so2wd        = so2wd/min(ntau,nperavg)       ! SO2 wet deposiion
      so4e         = so4e/min(ntau,nperavg)        ! SO4 emissions
      so4dd        = so4dd/min(ntau,nperavg)       ! SO4 dry deposition
      so4wd        = so4wd/min(ntau,nperavg)       ! SO4 wet deposition
      dms_burden   = dms_burden/min(ntau,nperavg)  ! DMS burden
      so2_burden   = so2_burden/min(ntau,nperavg)  ! SO2 burden
      so4_burden   = so4_burden/min(ntau,nperavg)  ! SO4 burden
    end if
  end if    ! (ktau==ntau.or.mod(ktau,nperavg)==0)

  call log_off()
  
  if ( ktau==ntau .or. mod(ktau,nwt)==0 ) then
    call outfile(20,rundate,nwrite,nstagin,jalbfix,nalpha,mins_rad)  ! which calls outcdf
    if ( ktau==ntau .and. irest==1 ) then
      ! Don't include the time for writing the restart file
      call END_LOG(maincalc_end)
      ! write restart file
      call outfile(19,rundate,nwrite,nstagin,jalbfix,nalpha,mins_rad)
      if ( myid == 0 ) then
        write(6,*)'finished writing restart file in outfile'
      end if
      call START_LOG(maincalc_begin)
    endif  ! (ktau==ntau.and.irest==1)
  endif    ! (ktau==ntau.or.mod(ktau,nwt)==0)
      
  ! write high temporal frequency fields
  if ( surfile /= ' ' ) then
    call freqfile
  end if
  
  call log_on()
 
  if ( mod(ktau,nperavg) == 0 ) then   
    ! produce some diags & reset most averages once every nperavg
    if ( nmaxpr == 1 ) then
      precavge = sum(precip(1:ifull)*wts(1:ifull))
      evapavge = sum(evap(1:ifull)*wts(1:ifull))   ! in mm/day
      pwatr    = 0.   ! in mm
      do k = 1,kl
        pwatr = pwatr - sum(dsig(k)*wts(1:ifull)*(qg(1:ifull,k)+qlg(1:ifull,k)+qfg(1:ifull,k))*ps(1:ifull))/grav
      enddo
      temparray(1:3) = (/ precavge, evapavge, pwatr /)
      call ccmpi_reduce(temparray,gtemparray,"max",0,comm_world)
      if ( myid == 0 ) then
        precavge = gtemparray(1)
        evapavge = gtemparray(2)
        pwatr    = gtemparray(3)
        write(6,985) pwatr,precavge,evapavge ! MJT bug fix
985     format(' average pwatr,precc,prec,evap: ',4f7.3)
      end if
    end if
    ! also zero most averaged fields every nperavg
    convh_ave(:,:) = 0.
    cbas_ave(:)    = 0.
    ctop_ave(:)    = 0.
    dew_ave(:)     = 0.
    epan_ave(:)    = 0.
    epot_ave(:)    = 0.
    eg_ave(:)      = 0.
    fg_ave(:)      = 0.
    rnet_ave(:)    = 0.
    sunhours(:)    = 0.
    riwp_ave(:)    = 0.
    rlwp_ave(:)    = 0.
    qscrn_ave(:)   = 0.
    tscr_ave(:)    = 0.
    wb_ave(:,:)    = 0.
    tsu_ave(:)     = 0.
    alb_ave(:)     = 0.
    fbeam_ave(:)   = 0.
    psl_ave(:)     = 0.
    mixdep_ave(:)  = 0.
    koundiag       = 0
    sint_ave(:)    = 0.
    sot_ave(:)     = 0.
    soc_ave(:)     = 0.
    sgdn_ave(:)    = 0.
    sgn_ave(:)     = 0.
    rtu_ave(:)     = 0.
    rtc_ave(:)     = 0.
    rgdn_ave(:)    = 0.
    rgn_ave(:)     = 0.
    rgc_ave(:)     = 0.
    sgc_ave(:)     = 0.
    cld_ave(:)     = 0.
    cll_ave(:)     = 0.
    clm_ave(:)     = 0.
    clh_ave(:)     = 0.
    ! zero evap, precip, precc, sno, runoff fields each nperavg (3/12/04) 
    evap(:)        = 0.  
    precip(:)      = 0.  ! converted to mm/day in outcdf
    precc(:)       = 0.  ! converted to mm/day in outcdf
    sno(:)         = 0.  ! converted to mm/day in outcdf
    grpl(:)        = 0.  ! converted to mm/day in outcdf
    runoff(:)      = 0.  ! converted to mm/day in outcdf
    u10mx(:)       = 0.
    cape_max(:)    = 0.
    cape_ave(:)    = 0.
    if ( ngas > 0 ) then
      traver = 0.
    end if
    fpn_ave = 0.
    frs_ave = 0.
    frp_ave = 0.
    if ( abs(iaero) == 2 ) then
      duste        = 0.  ! Dust emissions
      dustdd       = 0.  ! Dust dry deposition
      dustwd       = 0.  ! Dust wet deposition
      dust_burden  = 0.  ! Dust burden
      bce          = 0.  ! Black carbon emissions
      bcdd         = 0.  ! Black carbon dry deposition
      bcwd         = 0.  ! Black carbon wet deposition
      bc_burden    = 0.  ! Black carbon burden
      oce          = 0.  ! Organic carbon emissions
      ocdd         = 0.  ! Organic carbon dry deposition
      ocwd         = 0.  ! Organic carbon wet deposition
      oc_burden    = 0.  ! Organic carbon burden
      dmse         = 0.  ! DMS emissions
      dmsso2o      = 0.  ! DMS -> SO2 oxidation
      so2e         = 0.  ! SO2 emissions
      so2so4o      = 0.  ! SO2 -> SO4 oxidation
      so2dd        = 0.  ! SO2 dry deposition
      so2wd        = 0.  ! SO2 wet deposiion
      so4e         = 0.  ! SO4 emissions
      so4dd        = 0.  ! SO4 dry deposition
      so4wd        = 0.  ! SO4 wet deposition
      dms_burden   = 0.  ! DMS burden
      so2_burden   = 0.  ! SO2 burden
      so4_burden   = 0.  ! SO4 burden
    end if
  endif  ! (mod(ktau,nperavg)==0)

  if ( mod(ktau,nperday) == 0 ) then   ! re-set at the end of each 24 hours
    if ( ntau<10*nperday .and. nstn>0 ) then     ! print stn info
      do nn = 1,nstn
        if ( .not.mystn(nn) ) cycle
        i = istn(nn)
        j = jstn(nn)
        iq = i+(j-1)*il
        write(6,956) ktau,iunp(nn),name_stn(nn),rnd_3hr(iq,4),rnd_3hr(iq,8), &
                     tmaxscr(iq)-273.16+(zs(iq)/grav-zstn(nn))*stdlapse,     &
                     tminscr(iq)-273.16+(zs(iq)/grav-zstn(nn))*stdlapse,     &
                     tmaxscr(iq)-273.16,tminscr(iq)-273.16
956     format(i5,i3,a5,6f7.1)
      end do
    end if  ! (ntau<10*nperday)
    rndmax (:)  = 0.
    tmaxscr(:)  = tscrn(:) 
    tminscr(:)  = tscrn(:) 
    rhmaxscr(:) = rhscrn(:) 
    rhminscr(:) = rhscrn(:) 
    u10max(:)   = 0.
    v10max(:)   = 0.
    u1max(:)    = 0.
    v1max(:)    = 0.
    u2max(:)    = 0.
    v2max(:)    = 0.
    rnd_3hr(:,8)= 0.       ! i.e. rnd24(:)=0.
    if ( nextout >= 4 ) then
      call setllp ! from Nov 11, reset once per day
    end if
  endif   ! (mod(ktau,nperday)==0)
  
  if ( namip /= 0 ) then
    call START_LOG(amipsst_begin)
    if ( nmlo == 0 ) then
      if ( mod(ktau,nperday) == 0 ) then
        if ( myid == 0 ) then
          write(6,*) 'amipsst called at end of day for ktau,mtimer,namip ',ktau,mtimer,namip  
        end if
        call amipsst
      end if
    else
      ! call evey time-step for nudging
      call amipsst
    end if
    call END_LOG(amipsst_end)
  end if

#ifdef vampir
  ! Flush vampir trace information to disk to save memory.
  VT_BUFFER_FLUSH()
#endif

end do                  ! *** end of main time loop
call END_LOG(maincalc_end)
call log_off()

! Report timings of run
if ( myid == 0 ) then
  call date_and_time(time=timeval,values=tvals2)
  write(6,*) "End of time loop ", timeval
  write(6,*) "normal termination of run"
  call date_and_time(time=timeval)
  write(6,*) "End time ", timeval
  aa = 3600.*(tvals2(5)-tvals1(5)) + 60.*(tvals2(6)-tvals1(6)) + (tvals2(7)-tvals1(7)) + 0.001*(tvals2(8)-tvals1(8))
  if ( aa <= 0. ) aa = aa + 86400.
  write(6,*) "Model time in main loop",aa
end if
call END_LOG(model_end)

! close mesonest files
if ( mbd/=0 .or. nbd/=0 ) then
  call histclose
end if

#ifdef simple_timer
! report subroutine timings
call simple_timer_finalize
#endif

! Complete
if ( myid==0 ) then
  write(6,*) "------------------------------------------------------------------------------"
  write(6,*) "CCAM: globpea completed successfully"
  call finishbanner
end if

! finalize MPI comms
call ccmpi_finalize

end

    
subroutine finishbanner

implicit none

! End banner
write(6,*) "=============================================================================="
write(6,*) "CCAM: Finished globpea"
write(6,*) "=============================================================================="

return
end
    

!--------------------------------------------------------------
! PREPARE SPECIAL TRACER ARRAYS
! sets tr arrays for lat, long, pressure if nextout>=4 &(nllp>=3)
subroutine setllp
      
use arrays_m           ! Atmosphere dyamics prognostic arrays
use cc_mpi             ! CC MPI routines
use latlong_m          ! Lat/lon coordinates
use sigs_m             ! Atmosphere sigma levels
use tracers_m          ! Tracer data
      
implicit none
      
include 'newmpar.h'    ! Grid parameters
include 'const_phys.h' ! Physical constants
      
integer k
      
if ( nllp < 3 ) then
  write(6,*) "ERROR: Incorrect setting of nllp",nllp
  call ccmpi_abort(-1)
end if
      
do k = 1,klt
  tr(1:ifull,k,ngas+1) = rlatt(1:ifull)*180./pi
  tr(1:ifull,k,ngas+2) = rlongg(1:ifull)*180./pi
  tr(1:ifull,k,ngas+3) = .01*ps(1:ifull)*sig(k)  ! in HPa
enddo
if ( nllp >= 4 ) then   ! theta
  do k = 1,klt
    tr(1:ifull,k,ngas+4) = t(1:ifull,k)*(1.e-5*ps(1:ifull)*sig(k))**(-rdry/cp)
  enddo
endif   ! (nllp>=4)
if ( nllp >= 5 ) then   ! mixing_ratio (g/kg)
  do k = 1,klt
    tr(1:ifull,k,ngas+5) = 1000.*qg(1:ifull,k)
  enddo
endif   ! (nllp>=5)
      
return
end subroutine setllp


!--------------------------------------------------------------
! INTIAL PARAMETERS
blockdata main_blockdata

implicit none

include 'newmpar.h'          ! Grid parameters
include 'dates.h'            ! Date data
include 'filnames.h'         ! Filenames
include 'kuocom.h'           ! Convection parameters
include 'parm.h'             ! Model configuration
include 'parmdyn.h'          ! Dynamics parmaters
include 'parmgeom.h'         ! Coordinate data
include 'parmhor.h'          ! Horizontal advection parameters
include 'parmsurf.h'         ! Surface parameters
include 'soilv.h'            ! Soil parameters
include 'stime.h'            ! File date data
include 'trcom2.h'           ! Station data

integer leap
common/leap_yr/leap          ! Leap year (1 to allow leap years)
integer nbarewet,nsigmf
common/nsib/nbarewet,nsigmf  ! Land-surface options

! for cardin
data ia/1/,ib/3/,id/2/,ja/1/,jb/10/,jd/5/,nlv/1/
data ndi/1/,ndi2/0/,nmaxpr/99/     
data kdate_s/-1/,ktime_s/-1/,leap/0/
data mbd/0/,mbd_maxscale/3000/,mbd_maxgrid/999999/
data mbd_mlo/0/,mbd_maxscale_mlo/3000/
data nbd/0/,nbox/1/,kbotdav/4/,kbotu/0/
data nud_p/0/,nud_q/0/,nud_t/0/,nud_uv/1/,nud_hrs/24/,nudu_hrs/0/
data ktopdav/0/,kblock/-1/
data nud_aero/0/
data nud_sst/0/,nud_sss/0/,nud_ouv/0/,nud_sfh/0/
data mloalpha/10/,kbotmlo/-1000/,ktopmlo/1/
data sigramplow/0./,sigramphigh/0./
      
! Dynamics options A & B      
data mex/30/,mfix/3/,mfix_qg/1/,mup/1/,nh/0/
data nritch_t/300/,epsp/-15./,epsu/0./,epsf/0./,epsh/0.1/
data precon/-2900/,restol/4.e-7/
data schmidt/1./,rlong0/0./,rlat0/90./,nrun/0/
data helmmeth/1/,mfix_tr/0/,mfix_aero/0/
! Horiz advection options
data nt_adv/7/,mh_bs/4/
! Horiz wind staggering options
data nstag/-10/,nstagu/-1/,nstagoff/0/
! Horizontal mixing options (now in globpe)
! data khdif/2/,khor/-8/,nhor/-157/,nhorps/-1/,nhorjlm/1/
! Vertical mixing options
data nvmix/3/,nlocal/6/,ncvmix/0/,lgwd/0/,ngwd/-5/
data helim/800./,fc2/1./,sigbot_gwd/0./,alphaj/1.e-6/
data cgmap_offset/0./,cgmap_scale/1./
data amxlsq/100./
! Cumulus convection options
data nkuo/23/,sigcb/1./,sig_ct/1./,rhcv/0./,rhmois/.1/,rhsat/1./
data convfact/1.02/,convtime/.33/,shaltime/0./
data alflnd/1.1/,alfsea/1.1/,fldown/.6/,iterconv/3/,ncvcloud/0/
data nevapcc/0/,nevapls/-4/,nuvconv/0/
data mbase/101/,mdelay/-1/,methprec/8/,nbase/-4/,detrain/.15/
data entrain/.05/,methdetr/2/,detrainx/0./,dsig2/.15/,dsig4/.4/
! Shallow convection options
data ksc/-95/,kscsea/0/,kscmom/1/,sigkscb/.95/,sigksct/.8/
data tied_con/2./,tied_over/0./,tied_rh/.75/
! Other moist physics options
data acon/.2/,bcon/.07/,qgmin/1.e-6/,rcm/.92e-5/
data rcrit_l/.75/,rcrit_s/.85/ 
! Radiation options
data nrad/4/
data nmr/0/,bpyear/0./
! Cloud options
data ldr/1/,nclddia/1/,nstab_cld/0/,nrhcrit/10/,sigcll/.95/ 
data cldh_lnd/95./,cldm_lnd/85./,cldl_lnd/75./
data cldh_sea/95./,cldm_sea/90./,cldl_sea/80./
data ncloud/0/
! Soil, canopy, PBL options
data nbarewet/0/,newrough/0/,nglacier/1/
data nrungcm/-1/,nsib/3/,nsigmf/1/
data ntaft/2/,ntsea/6/,ntsur/6/,av_vmod/.7/,tss_sh/1./
data vmodmin/.2/,zobgin/.02/,charnock/.018/,chn10/.00125/
data newztsea/1/,newtop/1/                
data snmin/.11/  ! 1000. for 1-layer; ~.11 to turn on 3-layer snow
data nurban/0/,ccycle/0/
! Special and test options
data namip/0/,amipo3/.false./,nhstest/0/,nsemble/0/,nspecial/0/
data panfg/4./,panzo/.001/,nplens/0/,rlatdx/0./,rlatdn/0./
data rlongdn/0./,rlongdx/0./
data rescrn/0/,knh/-1/
! I/O options
data m_fly/4/,io_in/1/,io_out/1/,io_rest/1/
data nperavg/-99/,nwt/-99/,tblock/1/,tbave/1/
data nextout/3/,localhist/.false./,unlimitedhist/.true./
data nstn/0/  
data slat/nstnmax*-89./,slon/nstnmax*0./,iunp/nstnmax*6/
data zstn/nstnmax*0./,name_stn/nstnmax*'   '/ 
data save_aerosols/.true./,save_pbl/.true./,save_cloud/.true./
data save_land/.true./,save_maxmin/.true./,save_ocean/.true./
data save_radiation/.true./,save_urban/.true./,save_carbon/.true./
data save_river/.true./
! Ocean options
data nmlo/0/nriver/0/
! Aerosol options
data iaero/0/      

! initialize file names to something
data albfile/' '/,icefile/' '/,maskfile/' '/
data snowfile/' '/,sstfile/' '/,topofile/' '/,zofile/' '/
data rsmfile/' '/,scamfile/' '/,soilfile/' '/,vegfile/' '/
data co2emfile/' '/,so4tfile/' '/
data smoistfile/' '/,soil2file/' '/,restfile/' '/
data radonemfile/' '/,surfile/' '/,surf_00/'s_00a '/
data surf_12/'s_12a '/,co2_00/' '/,co2_12/' '/,radon_00/' '/
data radon_12/' '/,ifile/' '/,ofile/' '/,nmifile/' '/
data eigenv/' '/,radfile/' '/,o3file/' '/,hfile/' '/,mesonest/' '/
data scrnfile/' '/,tmaxfile/' '/,tminfile/' '/,trcfil/' '/
data laifile/' '/,albnirfile/' '/,urbanfile/' '/,bathfile/' '/
data vegprev/' '/,vegnext/' '/,vegnext2/' '/,cnsdir/' '/,salfile/' '/
data oxidantfile/' '/,casafile/' '/,phenfile/' '/
! floating point:
data timer/0./,mtimer/0/

! stuff from insoil  for soilv.h
data rlaim44/4.8, 6.3, 5., 3.75, 2.78, 2.5, 3.9, 2.77, 2.04, 2.6,         & ! 1-10
             1.69, 1.9, 1.37, 1.5, 1.21, 1.58, 1.41, 2.3, 1.2, 1.71,      & ! 11-20
             1.21, 2.3, 2.3, 1.2, 1.2, 1.87, 1., 3., .01, .01, 1.2,       & ! 21-31
             6., 5.5, 5., 4.5, 5., 4., 3., 3.5, 1., 4., .5, 4., 0./         ! 32-44
data rlais44/1., 1., 1., 1., 1., 1., 1., 1., 1., 1.,                      & ! 1-10
             1., 1., 1., 1., 1., 1., 1., 1., 1., 1.,                      & ! 11-20
             1., 1., 1., 1., .6, .6, .5, 1., 0., 0., 1.,                  & ! 21-31
             2., 2., 2., 2., 2., 1.5, 1.5, 1.5, 1., .5, .5, .5, 0./         ! 32-44
data rsunc44/370., 330., 260., 200., 150., 130., 200., 150., 110., 160.,  & ! 1-10
             100., 120.,  90.,  90.,  80.,  90.,  90., 150.,  80., 100.,  & ! 11-20
             80.,  80.,  80.,  60.,  60., 120.,  80., 180., 2*995., 80.,  & ! 21-31
             350., 4*300., 3*230., 150., 230., 995., 150., 9900./           ! 32-44
data scveg44/0., 0., 0., 0., 0., 0., 0., 0., 0., 0.,                      & ! 1-10
             0., 0., 0., 0., 0., .1, .1, .1, .1, .1,                      & ! 11-20
             .1, .2, .4, .2, .1, .1, .1, 0., 0., 0., 0.,                  & ! 21-31
             .05, 0., 0., 0., 0., .05, .05, .05, .1, 0., 0., .4, 0./        ! 32-44
data slveg44/0., 0., 0., 0., 0., 0., 0., 0., 0., 0.,                      & ! 1-10
             0., 0., 0., 0., 0., .1, .1, .1, .1, .1,                      & ! 11-20
             .1, .2, .4, .2, .1, .1, .1, 0., 0., 0., 0.,                  & ! 21-31
             1., 5.5, 3., 1., 3., 3., 3.5, 3., .5, 3.5, .1, 3.5, 0./        ! 32-44
data froot/.05, .10, .35, .40, .10/       ! 10/02/99 veg. root distr.

data silt/.08, .33, .17, .2, .06, .25, .15, .70, .33, .2, .33, .33, .17/    ! with mxst=13
data clay/.09, .3, .67, .2, .42, .48, .27, .17, .30, .2, .3, .3, .67/       ! with mxst=13
data sand/.83, .37, .16, .6, .52, .27, .58, .13, .37, .6, .37, .37, .17/    ! with mxst=13
data swilt/0., .072, .216, .286, .135, .219, .283, .175, .395, .216, .1142, .1547, .2864, .2498/
data sfc/1.,  .143, .301, .367, .218, .31 , .37 , .255, .45, .301, .22 , .25 , .367, .294/
data ssat/2., .398, .479, .482, .443, .426, .482, .420, .451, .479, .435, .451, .482, .476/
data bch/4.2, 7.1, 11.4, 5.15, 10.4, 10.4, 7.12, 5.83, 7.1, 4.9, 5.39, 11.4, 8.52/ ! bch for gravity term
data hyds/166.e-6, 4.e-6, 1.e-6, 21.e-6, 2.e-6, 1.e-6, 6.e-6,800.e-6, 1.e-6, 34.e-6, 7.e-6, 1.3e-6, 2.5e-6/
data sucs/-.106, -.591, -.405, -.348, -.153, -.49, -.299,-.356, -.153, -.218, -.478, -.405, -.63/ ! phisat (m)
data rhos/7*2600., 1300.,  910., 4*2600. /     ! soil density
data  css/7* 850., 1920., 2100., 4*850./       ! heat capacity

data zse/.022, .058, .154, .409, 1.085, 2.872/ ! layer thickness
! so depths of centre of layers: .011, .051, .157, .4385, 1.1855, 3.164
! with base at 4.6     

end
      
!--------------------------------------------------------------
! WRITE STATION DATA
subroutine stationa

use arrays_m           ! Atmosphere dyamics prognostic arrays
use cc_mpi             ! CC MPI routines
use diag_m             ! Diagnostic routines
use estab              ! Liquid saturation function
use extraout_m         ! Additional diagnostics
use map_m              ! Grid map arrays
use morepbl_m          ! Additional boundary layer diagnostics
use nsibd_m            ! Land-surface arrays
use pbl_m              ! Boundary layer arrays
use prec_m             ! Precipitation
use screen_m           ! Screen level diagnostics
use sigs_m             ! Atmosphere sigma levels
use soil_m             ! Soil and surface data
use soilsnow_m         ! Soil, snow and surface data
use tracers_m          ! Tracer data
use vecsuv_m           ! Map to cartesian coordinates
use vegpar_m           ! Vegetation arrays
use work2_m            ! Diagnostic arrays
use work3_m            ! Mk3 land-surface diagnostic arrays
use xyzinfo_m          ! Grid coordinate arrays

implicit none

include 'newmpar.h'    ! Grid parameters
include 'const_phys.h' ! Physical constants
include 'dates.h'      ! Date data
include 'parm.h'       ! Model configuration
include 'parmgeom.h'   ! Coordinate data
include 'soilv.h'      ! Soil parameters
include 'trcom2.h'     ! Station data

integer leap
common/leap_yr/leap    ! Leap year (1 to allow leap years)

integer i, j, iq, iqt, isoil, k2, nn
real coslong, sinlong, coslat, sinlat, polenx, poleny, polenz
real zonx, zony, zonz, den, costh, sinth, uzon, vmer, rh1, rh2
real es, wbav, rh_s

coslong = cos(rlong0*pi/180.)   ! done here, where work2 has arrays
sinlong = sin(rlong0*pi/180.)
coslat  = cos(rlat0*pi/180.)
sinlat  = sin(rlat0*pi/180.)
polenx  = -coslat
poleny  = 0.
polenz  = sinlat
do nn = 1,nstn
  ! Check if this station is in this processors region
  if ( .not. mystn(nn) ) cycle 
  if ( ktau == 1 ) then
    write (iunp(nn),950) kdate,ktime,leap
  end if
950 format("#",i9,2i5)
  i = istn(nn)
  j = jstn(nn)
  iq = i + (j-1)*il
  zonx  = real(            -polenz*y(iq))
  zony  = real(polenz*x(iq)-polenx*z(iq))
  zonz  = real(polenx*y(iq)             )
  den   = sqrt( max(zonx**2+zony**2+zonz**2,1.e-7) ) 
  costh =  (zonx*ax(iq)+zony*ay(iq)+zonz*az(iq))/den
  sinth = -(zonx*bx(iq)+zony*by(iq)+zonz*bz(iq))/den
  uzon  = costh*u(iq,1)-sinth*v(iq,1)
  vmer  = sinth*u(iq,1)+costh*v(iq,1)
  es   = establ(t(iq,1))
  rh1  = 100.*qg(iq,1)*(ps(iq)*sig(1)-es)/(.622*es)
  es   = establ(t(iq,2))
  rh2  = 100.*qg(iq,2)*(ps(iq)*sig(2)-es)/(.622*es)
  es   = establ(tscrn(iq))
  rh_s = 100.*qgscrn(iq)*(ps(iq)-es)/(.622*es)
  wbav = (zse(1)*wb(iq,1)+zse(2)*wb(iq,2)+zse(3)*wb(iq,3)+zse(4)*wb(iq,4))/(zse(1)+zse(2)+zse(3)+zse(4))
  iqt = min( iq, ilt*jlt ) ! Avoid bounds problems if there are no tracers
  k2  = min( 2, klt )
  write (iunp(nn),951) ktau,tscrn(iq)-273.16,rnd_3hr(iq,8),      &
        tss(iq)-273.16,tgg(iq,1)-273.16,tgg(iq,2)-273.16,        &
        tgg(iq,3)-273.16,t(iq,1)-273.16,0.,wb(iq,1),wb(iq,2),    &
        cloudlo(iq),cloudmi(iq)+1.,cloudhi(iq)+2.,               &
        cloudtot(iq)+3.,fg(iq),eg(iq),0.,0.,rnet(iq),sgsave(iq), &
        qg(iq,1)*1.e3,uzon,vmer,precc(iq),qg(iq,2)*1.e3,rh1,rh2, &
        0.,0.,0.,0.,.01*ps(iq),wbav,epot(iq),qgscrn(iq)*1.e3,    &
        rh_s,u10(iq),uscrn(iq),condx(iq)
  ! N.B. qgscrn formula needs to be greatly improved
951 format(i4,6f7.2,                                             &
           2f7.2, 2f6.3, 4f5.2,                                  & ! t1 ... cld
           5f7.1,f6.1,f5.1,                                      & ! fg ... qg1
           2f6.1,f7.2, f5.1,2f6.1, 2(1x,f5.1),                   & ! uu ... co2_2
           2(1x,f5.1) ,f7.1,f6.3,f7.1,5f6.1,                     & ! rad_1 ... rh_s
           f7.2)                                                   ! condx
  if ( ktau == ntau ) then
    write (iunp(nn),952)
952 format("#   2tscrn 3precip 4tss  5tgg1  6tgg2  7tgg3",               &
           "   8t1    9tgf  10wb1 11wb2 cldl cldm cldh  cld",            &
           "   16fg   17eg  18fgg  19egg  20rnet 21sg 22qg1",            &
           " 23uu   24vv 25precc qg2  rh1 28rh2 29co2_1 co2_2",          &
           " rad_1 rad_2  ps 34wbav 35epot qgscrn 37rh_s 38u10 uscrn",   &
           " 40condx")
    write (iunp(nn),953) land(iq),isoilm(iq),ivegt(iq),zo(iq),zs(iq)/grav
953 format("# land,isoilm,ivegt,zo,zs/g: ",l2,2i3,2f9.3)
    isoil = max(1,isoilm(iq))
    write (iunp(nn),954) sigmf(iq),swilt(isoil),sfc(isoil),ssat(isoil),0.5*sum(albvisnir(iq,:))
954 format("#sigmf,swilt,sfc,ssat,alb: ",5f7.3)
  end if
end do
return
end subroutine stationa
      
!--------------------------------------------------------------
! PREVIOUS VERSION DEFAULT PARAMETERS
subroutine change_defaults(nversion,mins_rad)

use parmhdff_m              ! Horizontal diffusion parameters

implicit none

include 'newmpar.h'         ! Grid parameters
include 'kuocom.h'          ! Convection parameters
include 'parm.h'            ! Model configuration
include 'parmdyn.h'         ! Dynamics parmaters
include 'parmhor.h'         ! Horizontal advection parameters
include 'parmsurf.h'        ! Surface parameters

integer nbarewet,nsigmf
common/nsib/nbarewet,nsigmf ! Land-surface options

integer, intent(in) :: nversion
integer, intent(inout) :: mins_rad

if ( nversion < 1510 ) then
  mins_rad = 60
end if
if ( nversion < 907 ) then
  mfix = 1         ! new is 3
  newrough = 2     ! new is 0
  newtop = 0       ! new is 1
  nvmix = 5        ! new is 3
  ksc = 0          ! new is -95
  sig_ct = .8      ! new is 1.
end if
if ( nversion < 904 ) then
  newtop = 1       ! new is 0
  nvmix = 3        ! new is 5
  ksc = -95        ! new is 0
  sig_ct = -.8     ! new is .8
end if
if( nversion < 809 ) then
  nvmix = 5        ! new is 3
  ksc = 0          ! new is -95
  sig_ct = .8      ! new is -.8
end if
if ( nversion < 806 ) then
  nvmix = 3        ! new is 5
  ksc = -95        ! new is 0
  nclddia = 5      ! new is 1
end if
if ( nversion == 803 ) then
  restol = 2.e-7   ! new is 4.e-7
end if
if ( nversion < 803 ) then
  restol = 5.e-7   ! new is 2.e-7
  alflnd = 1.15    ! new is 1.1
  alfsea = 1.05    ! new is 1.1
  entrain = 0.     ! new is .05
  ksc = 0          ! new is -95
endif
if ( nversion == 709 ) then
  ksc = 99
end if
if ( nversion < 709 ) then
  precon = 0       ! new is -2900
  restol = 2.e-7   ! new is 5.e-7
  mbase = 2000     ! new is 101
  mdelay = 0       ! new is -1
  nbase = -2       ! new is -4
  sigkscb = -.2    ! new is .95
  sigksct = .75    ! new is .8
  tied_con = 6.    ! new is 2.
  tied_over = 2.   ! new is 0.
  tied_rh = .99    ! new is .75
end if
if ( nversion < 705 ) then
  nstag = 5        ! new is -10
  nstagu = 5       ! new is -1.
  detrain = .3     ! new is .15
end if
if ( nversion < 704 ) then
  mex = 4          ! new is 30.
  ntsur = 2        ! new is 6
end if
if ( nversion < 703 ) then
  ntbar = 4        ! new is 6
  ntsur = 7        ! new is 2
  vmodmin = 2.     ! new is .2
  nbase = 1        ! new is -2
end if
if ( nversion < 701 ) then
  nbase = 0        ! new is 1  new variable
end if
if ( nversion < 608 ) then
  epsp = -20.      ! new is -15.
end if
if ( nversion < 606 ) then
  epsp = 1.1       ! new is -20.
  newrough = 0     ! new is 2
  nstag = -10      ! new is 5
  nstagu = 3       ! new is 5
  ntsur = 6        ! new is 7
  mbase = 10       ! new is 2000
end if
if ( nversion < 604 ) then
  mh_bs = 3        ! new is 4
end if
if ( nversion < 602 ) then
  ntbar = 9        ! new is 4
end if
if ( nversion < 601 ) then
  epsp = 1.2       ! new is 1.1
  newrough = 2     ! new is 0
  restol = 1.e-6   ! new is 2.e-7
end if
if ( nversion < 511 ) then
  nstag = 3        ! new is -10
  ! mins_rad = 120   ! new is 72   not in common block, so can't assign here
  detrain = .1     ! new is .3
  mbase = 1        ! new is 10
  nuvconv = 5      ! new is 0
  sigcb = .97      ! new is 1.
end if
if ( nversion < 510 ) then
  epsp = .1        ! new is 1.2
  epsu = .1        ! new is 0.
  khdif = 5        ! new is 2
  khor = 0         ! new is -8
  nbarewet = 7     ! new is 0
  newrough = 0     ! new is 2
  nhor = 0         ! new is -157
  nhorps = 1       ! new is -1
  nlocal = 5       ! new is 6
  ntsur = 7        ! new is 6
  ! jalbfix = 0      ! new is 1  not in common block, so can't assign here
  tss_sh = 0.      ! new is 1.
  zobgin = .05     ! new is .02
  detrain = .4     ! new is .1
  convtime = .3    ! new is .33
  iterconv = 2     ! new is 3
  mbase = 0        ! new is 1
  sigcb = 1.       ! new is .97
  sigkscb = .98    ! new is -2.
  tied_rh = .75    ! new is .99
  ldr = 2          ! new is 1
  rcm = 1.e-5      ! new is .92e-5
end if
if ( nversion < 509 ) then
  ntsur = 6        ! new is 7
end if
if ( nversion < 508 ) then
  mh_bs = 1        ! new is 3
  nvmix = 4        ! new is 3
  entrain = .3     ! new is 0.
endif
if ( nversion < 506 ) then
  mh_bs = 4        ! new is 1
end if
if ( nversion < 503 ) then
  ntsur = 5        ! new is 6
end if
if ( nversion < 411 ) then
  nstag = -3       ! new is 3
  nstagu = -3      ! new is 3
  nhor = 155       ! new is 0
  nlocal = 1       ! new is 5
  ngwd = 0         ! new is -5
  nevapls = 5      ! new is -4
  nuvconv = 0      ! new is 5
  detrain = .05    ! new is .4
  entrain = 0.     ! new is .3
  detrainx = 1.    ! new is 0.
  dsig2 = .1       ! new is .15
  dsig4 = .55      ! new is .4
  kscmom = 0       ! new is 1
  ldr = 1          ! new is 2
  nbarewet = 2     ! new is 7
  av_vmod = 1.     ! new is .7
  chn10 = .00137   ! new is .00125
end if

return
end subroutine change_defaults

!--------------------------------------------------------------
! ERROR MESSAGE FOR INVALID nproc
subroutine badnproc(npanels,il_g,nproc)

use cc_mpi                                 ! CC MPI routines

implicit none

integer, intent(in) :: il_g, nproc, npanels
integer nxpa, nxpb, nyp, nproc_low, nproc_high
integer ilg_low, ilg_high

if ( myid == 0 ) then
  write(6,*)
  write(6,*) "ERROR: Invalid number of processors for this grid"
  do nproc_low = nproc,1,-1
    call proctest(npanels,il_g,nproc_low,nxpa,nyp)
    if ( nxpa > 0 ) exit
  end do
  do nproc_high = nproc,10*nproc
    call proctest(npanels,il_g,nproc_high,nxpb,nyp)
    if ( nxpb > 0 ) exit
  end do
  if ( nxpb > 0 ) then
    write(6,*) "Consider using processor numbers ",nproc_low," or ",nproc_high
  else
    write(6,*) "Consider using processor number  ",nproc_low  
  end if
  do ilg_low = il_g,1,-1
    call proctest(npanels,ilg_low,nproc,nxpa,nyp)
    if ( nxpa > 0 ) exit
  end do
  do ilg_high = il_g,10*il_g
    call proctest(npanels,ilg_high,nproc,nxpb,nyp)
    if ( nxpb > 0 ) exit
  end do    
  if ( nxpa>0 .and. nxpb>0 ) then
    write(6,*) "Alternatively, try grid sizes    ",ilg_low," or ",ilg_high
  else if ( nxpa > 0 ) then
    write(6,*) "Alternatively, try grid size     ",ilg_low
  else if ( nxpb > 0 ) then
    write(6,*) "Alternatively, try grid size     ",ilg_high  
  end if
  write(6,*)
end if
call ccmpi_barrier(comm_world)
call ccmpi_abort(-1)

return
end subroutine badnproc

!--------------------------------------------------------------
! TEST GRID DECOMPOSITION    
subroutine proctest(npanels,il_g,nproc,nxp,nyp)

implicit none

integer, intent(in) :: il_g, nproc, npanels
integer, intent(out) :: nxp, nyp
integer jl_g

#ifdef uniform_decomp
jl_g = il_g + npanels*il_g     ! size of grid along all panels (usually 6*il_g)
nxp = nint(sqrt(real(nproc)))  ! number of processes in X direction
nyp = nproc/nxp                ! number of processes in Y direction
! search for vaild process decomposition.  CCAM enforces the same grid size on each process
do while ( (mod(il_g,max(nxp,1))/=0.or.mod(nproc,max(nxp,1))/=0.or.mod(il_g,nyp)/=0) .and. nxp>0 )
  nxp = nxp - 1
  nyp = nproc/max(nxp,1)
end do
#else
if ( mod(nproc,6)/=0 .and. mod(6,nproc)/=0 ) then
  nxp = -1
else
  jl_g = il_g + npanels*il_g                 ! size of grid along all panels (usually 6*il_g)
  nxp = max( 1, nint(sqrt(real(nproc)/6.)) ) ! number of processes in X direction
  nyp = nproc/nxp                            ! number of processes in Y direction
  ! search for valid process decomposition.  CCAM enforces the same grid size on each process
  do while ( (mod(il_g,max(nxp,1))/=0.or.mod(nproc/6,max(nxp,1))/=0.or.mod(jl_g,max(nyp,1))/=0) .and. nxp>0 )
    nxp = nxp - 1
    nyp = nproc/max(nxp,1)
  end do
end if
#endif

return
end subroutine proctest
    
>>>>>>> 743b8704
<|MERGE_RESOLUTION|>--- conflicted
+++ resolved
@@ -1,4 +1,3 @@
-<<<<<<< HEAD
 ! Conformal Cubic Atmospheric Model
     
 ! Copyright 2015 Commonwealth Scientific Industrial Research Organisation (CSIRO)
@@ -185,19 +184,19 @@
     epsp,epsu,epsf,epsh,av_vmod,charnock,chn10,snmin,tss_sh,      &
     vmodmin,zobgin,rlong0,rlat0,schmidt,kbotdav,kbotu,nbox,nud_p, &
     nud_q,nud_t,nud_uv,nud_hrs,nudu_hrs,sigramplow,sigramphigh,   &
-    nlocal,nbarewet,nsigmf,qgmin,io_in,io_nest,io_out,io_rest,    &
+    nlocal,nbarewet,nsigmf,io_in,io_nest,io_out,io_rest,          &
     tblock,tbave,localhist,unlimitedhist,m_fly,mstn,nqg,nurban,   &
-    nmr,ktopdav,nud_sst,nud_sss,mfix_tr,mfix_aero,kbotmlo,        &
-    ktopmlo,mloalpha,nud_ouv,nud_sfh,bpyear,rescrn,helmmeth,      &
-    nmlo,ol,mxd,mindep,minwater,zomode,zoseaice,factchseaice,     &
-    knh,ccycle,kblock,nud_aero,ch_dust,zvolcemi,aeroindir,helim,  &
-    fc2,sigbot_gwd,alphaj,proglai,cgmap_offset,cgmap_scale,       &
-    nriver,amxlsq,atebnmlfile,                                    &
+    ktopdav,mbd_mlo,mbd_maxscale_mlo,nud_sst,nud_sss,mfix_tr,     &
+    mfix_aero,kbotmlo,ktopmlo,mloalpha,nud_ouv,nud_sfh,           &
+    rescrn,helmmeth,nmlo,ol,knh,kblock,nud_aero,cgmap_offset,     &
+    cgmap_scale,nriver,atebnmlfile,                               &
+    ch_dust,helim,fc2,sigbot_gwd,alphaj,nmr,qgmin,                & ! backwards compatible
     compression,filemode,procformat,procmode,chunkoverride,pio,   &
     mpiio,useiobuffer,npio,ioreaders
-! radiation namelist
-namelist/skyin/mins_rad,sw_resolution,sw_diff_streams,            &
-    liqradmethod,iceradmethod,carbonradmethod
+! radiation and aerosol namelist
+namelist/skyin/mins_rad,sw_resolution,sw_diff_streams,            & ! radiation
+    liqradmethod,iceradmethod,carbonradmethod,bpyear,qgmin,       &
+    ch_dust,zvolcemi,aeroindir                                      ! aerosols
 ! file namelist
 namelist/datafile/ifile,ofile,albfile,co2emfile,eigenv,hfile,     &
     icefile,mesonest,nmifile,o3file,radfile,restfile,rsmfile,     &
@@ -206,22 +205,30 @@
     soil2file,radonemfile,co2_00,radon_00,surf_00,co2_12,         &
     radon_12,surf_12,laifile,albnirfile,urbanfile,bathfile,       &
     vegprev,vegnext,vegnext2,cnsdir,salfile,oxidantfile,casafile, &
-    phenfile
+    phenfile,save_aerosols,save_pbl,save_cloud,save_land,         &
+    save_maxmin,save_ocean,save_radiation,save_urban,save_carbon, &
+    save_river
 ! convection and cloud microphysics namelist
-namelist/kuonml/alflnd,alfsea,cldh_lnd,cldm_lnd,cldl_lnd,         &
+namelist/kuonml/alflnd,alfsea,cldh_lnd,cldm_lnd,cldl_lnd,         & ! convection
     cldh_sea,cldm_sea,cldl_sea,convfact,convtime,shaltime,        &
     detrain,detrainx,dsig2,dsig4,entrain,fldown,iterconv,ksc,     &
     kscmom,kscsea,ldr,mbase,mdelay,methdetr,methprec,nbase,       &
-    nclddia,ncvcloud,ncvmix,nevapcc,nevapls,nkuo,nrhcrit,         &
+    ncvcloud,ncvmix,nevapcc,nkuo,nrhcrit,                         &
     nstab_cld,nuvconv,rhcv,rhmois,rhsat,sigcb,sigcll,sig_ct,      &
     sigkscb,sigksct,tied_con,tied_over,tied_rh,comm,acon,bcon,    &
-    rcm,rcrit_l,rcrit_s,ncloud
-! boundary layer turbulence namelist
-namelist/turbnml/be,cm0,ce0,ce1,ce2,ce3,cq,ent0,dtrn0,dtrc0,m0,   &
+    rcm,                                                          &
+    rcrit_l,rcrit_s,ncloud,nclddia,nmr,nevapls                      ! cloud
+! boundary layer turbulence and gravity wave namelist
+namelist/turbnml/be,cm0,ce0,ce1,ce2,ce3,cq,ent0,dtrn0,dtrc0,m0,   & !EDMF PBL scheme
     b1,b2,buoymeth,icm1,maxdts,mintke,mineps,minl,maxl,stabmeth,  &
-    tke_umin
+    tke_umin,                                                     &
+    amxlsq,                                                       & !JH PBL scheme
+    helim,fc2,sigbot_gwd,alphaj                                     !GWdrag
+! land and carbon namelist
+namelist/landnml/proglai,ccycle
 ! ocean namelist
-namelist/mlonml/mlodiff,ocnsmag,ocneps,usetide
+namelist/mlonml/mlodiff,ocnsmag,ocneps,usetide,zomode,zoseaice,   &
+    factchseaice,minwater,mxd,mindep
 
 
 data nversion/0/
@@ -269,19 +276,19 @@
 ! GET THE COMMAND LINE OPTIONS
 ifile = ""
 do
-   call getopt("hc:",nopt,opt,optarg)
-   if ( opt == -1 ) exit  ! End of options
-   select case ( char(opt) )
-   case ( "h" )
+  call getopt("hc:",nopt,opt,optarg)
+  if ( opt == -1 ) exit  ! End of options
+  select case ( char(opt) )
+    case ( "h" )
       call help(version)
-   case ( "c" )
+    case ( "c" )
       ifile = optarg
-   case default
+    case default
       if ( myid == 0 ) then
-         print*, "Error unknown option "
+        write(6,*) "Error unknown option "
       end if
       call usage()
-   end select
+  end select
 end do
 
 
@@ -323,8 +330,10 @@
 read(99, skyin)
 read(99, datafile)
 read(99, kuonml)
-read(99, turbnml, iostat=ierr)  ! try reading boundary layer turbulence namelist
+read(99, turbnml, iostat=ierr)  ! try reading PBL and GWdrag namelist
 if ( ierr/=0 ) rewind(99)       ! rewind namelist if turbnml is not found
+read(99, landnml, iostat=ierr)  ! try reading land/carbon namelist
+if ( ierr/=0 ) rewind(99)       ! rewind namelist if landnml is not found
 read(99, mlonml, iostat=ierr)   ! try reading ocean namelist
 if ( ierr/=0 ) rewind(99)       ! rewind namelist if mlonml is not found
 read(99, trfiles, iostat=ierr)  ! try reading tracer namelist
@@ -512,7 +521,19 @@
     write(6,*) "Adjusting kblock to ",kblock
   end if
 end if
-
+mbd_min = int(20.*112.*90.*schmidt/real(mbd_maxscale_mlo))
+if ( nud_sst/=0 .or. nud_sss/=0 .or. nud_ouv/=0 .or. nud_sfh/=0 ) then
+  mbd_mlo = max(nud_sst, nud_sss, nud_ouv, nud_sfh, mbd, mbd_mlo )
+  if ( mbd_mlo<mbd_min ) then
+    if ( myid==0 ) then
+      write(6,*) "Increasing mbd_mlo to satisfy mbd_maxscale_mlo ",mbd_maxscale_mlo
+      write(6,*) "Original mbd_mlo and final mbd_mlo = ",mbd_mlo,mbd_min
+    end if
+    mbd_mlo = mbd_min
+  end if
+else
+  mbd_mlo = 0
+end if
 
 ! **** do namelist fixes above this ***
       
@@ -617,8 +638,8 @@
   write(6,*)' nbd    nud_p  nud_q  nud_t  nud_uv nud_hrs nudu_hrs kbotdav  kbotu'
   write(6,'(i5,3i7,7i8)') nbd,nud_p,nud_q,nud_t,nud_uv,nud_hrs,nudu_hrs,kbotdav,kbotu
   write(6,*)'Nudging options B:'
-  write(6,*)' mbd    mbd_maxscale mbd_maxgrid ktopdav kblock'
-  write(6,'(i5,2i12,2i8)') mbd,mbd_maxscale,mbd_maxgrid,ktopdav,kblock
+  write(6,*)' mbd    mbd_maxscale mbd_maxgrid mbd_maxscale_mlo ktopdav kblock'
+  write(6,'(i5,2i12,i16,2i8)') mbd,mbd_maxscale,mbd_maxgrid,mbd_maxscale_mlo,ktopdav,kblock
   write(6,*)'Nudging options C:'
   write(6,*)' nud_sst nud_sss nud_ouv nud_sfh ktopmlo kbotmlo mloalpha'
   write(6,'(6i8,i9)') nud_sst,nud_sss,nud_ouv,nud_sfh,ktopmlo,kbotmlo,mloalpha
@@ -730,9 +751,15 @@
 #else
 ! Allocate xx4, yy4, em_g, x_g, y_g and z_g for
 ! each process
-allocate( xx4(iquad,iquad), yy4(iquad,iquad) )
-allocate( em_g(ifull_g) )
-allocate( x_g(ifull_g), y_g(ifull_g), z_g(ifull_g) )
+allocate( xx4_dummy(iquad,iquad), yy4_dummy(iquad,iquad) )
+xx4 => xx4_dummy
+yy4 => yy4_dummy
+allocate( em_g_dummy(ifull_g) )
+em_g => em_g_dummy
+allocate( x_g_dummy(ifull_g), y_g_dummy(ifull_g), z_g_dummy(ifull_g) )
+x_g => x_g_dummy
+y_g => y_g_dummy
+z_g => z_g_dummy
 #endif
 call xyzinfo_init(ifull_g,ifull,iextra,myid)
 call indices_init(ifull_g,ifull,iextra,npanels,npan)
@@ -2304,6 +2331,7 @@
   endif   ! (mod(ktau,nperday)==0)
   
   if ( namip /= 0 ) then
+    call START_LOG(amipsst_begin)
     if ( nmlo == 0 ) then
       if ( mod(ktau,nperday) == 0 ) then
         if ( myid == 0 ) then
@@ -2315,6 +2343,7 @@
       ! call evey time-step for nudging
       call amipsst
     end if
+    call END_LOG(amipsst_end)
   end if
 
 #ifdef vampir
@@ -2447,6 +2476,7 @@
 data ndi/1/,ndi2/0/,nmaxpr/99/     
 data kdate_s/-1/,ktime_s/-1/,leap/0/
 data mbd/0/,mbd_maxscale/3000/,mbd_maxgrid/999999/
+data mbd_mlo/0/,mbd_maxscale_mlo/3000/
 data nbd/0/,nbox/1/,kbotdav/4/,kbotu/0/
 data nud_p/0/,nud_q/0/,nud_t/0/,nud_uv/1/,nud_hrs/24/,nudu_hrs/0/
 data ktopdav/0/,kblock/-1/
@@ -2513,6 +2543,10 @@
 data nstn/0/  
 data slat/nstnmax*-89./,slon/nstnmax*0./,iunp/nstnmax*6/
 data zstn/nstnmax*0./,name_stn/nstnmax*'   '/ 
+data save_aerosols/.true./,save_pbl/.true./,save_cloud/.true./
+data save_land/.true./,save_maxmin/.true./,save_ocean/.true./
+data save_radiation/.true./,save_urban/.true./,save_carbon/.true./
+data save_river/.true./
 data compression/1/,filemode/0/,procformat/.false./,procmode/0/
 data chunkoverride/0/,mpiio/.true./
 data pio/.false./,useiobuffer/.false./,npio/.false./
@@ -2959,2955 +2993,4 @@
 
 return
 end subroutine proctest
-    
-=======
-! Conformal Cubic Atmospheric Model
-    
-! Copyright 2015 Commonwealth Scientific Industrial Research Organisation (CSIRO)
-    
-! This file is part of the Conformal Cubic Atmospheric Model (CCAM)
-!
-! CCAM is free software: you can redistribute it and/or modify
-! it under the terms of the GNU General Public License as published by
-! the Free Software Foundation, either version 3 of the License, or
-! (at your option) any later version.
-!
-! CCAM is distributed in the hope that it will be useful,
-! but WITHOUT ANY WARRANTY; without even the implied warranty of
-! MERCHANTABILITY or FITNESS FOR A PARTICULAR PURPOSE.  See the
-! GNU General Public License for more details.
-!
-! You should have received a copy of the GNU General Public License
-! along with CCAM.  If not, see <http://www.gnu.org/licenses/>.
-
-!------------------------------------------------------------------------------
-
-!      PE model on conformal-cubic grid
-!cccccccccccccccccccccccccccccccccccccccccccccccccccccccccccccccccccccccccc
-!      input files are :namelist (via file called "input")
-!                       "nrun.dat"
-!      data input and output file names are specified in namelist 'datafile'
-!ccccccccccccccccccccccccccccccccccccccccccccccccccccccccccccccccccccccccccc
-!     sign convention:
-!                      u+ve eastwards  (on the panel)
-!                      v+ve northwards (on the panel)
-
-program globpe
-
-use aerointerface                          ! Aerosol interface
-use aerosolldr, only : xtosav,xtg,naero  & ! LDR prognostic aerosols
-    ,duste,dustwd,dustdd,dust_burden     &
-    ,bce,bcwd,bcdd,bc_burden             &
-    ,oce,ocwd,ocdd,oc_burden             &
-    ,dmse,dmsso2o,dms_burden             &
-    ,so2e,so2so4o,so2wd,so2dd,so2_burden &
-    ,so4e,so4wd,so4dd,so4_burden         &
-    ,Ch_dust,zvolcemi,aeroindir
-use arrays_m                               ! Atmosphere dyamics prognostic arrays
-use ateb, only : atebnmlfile               ! Urban
-use bigxy4_m                               ! Grid interpolation
-use cable_ccam, only : proglai             ! CABLE
-use carbpools_m, only : carbpools_init   & ! Carbon pools
-    ,fpn,frs,frp
-use cc_mpi                                 ! CC MPI routines
-use cfrac_m                                ! Cloud fraction
-use cloudmod                               ! Prognostic cloud fraction
-use daviesnudge                            ! Far-field nudging
-use diag_m                                 ! Diagnostic routines
-use dpsdt_m                                ! Vertical velocity
-use epst_m                                 ! Off-centre terms
-use estab                                  ! Liquid saturation function
-use extraout_m                             ! Additional diagnostics
-use gdrag_m, only : gdrag_init             ! Gravity wave drag
-use getopt_m                               ! Command option parsing
-use histave_m                              ! Time average arrays
-use indata                                 ! Data initialisation
-use indices_m                              ! Grid index arrays
-use infile                                 ! Input file routines
-use kuocomb_m                              ! JLM convection
-use latlong_m                              ! Lat/lon coordinates
-use leoncld_mod                            ! Prognostic cloud condensate
-use liqwpar_m                              ! Cloud water mixing ratios
-use map_m                                  ! Grid map arrays
-use mlo, only : mlodiag,wlev,mxd,mindep  & ! Ocean physics and prognostic arrays
-   ,minwater,zomode,zoseaice,factchseaice
-use mlodynamics                            ! Ocean dynamics
-use morepbl_m                              ! Additional boundary layer diagnostics
-use nesting                                ! Nesting and assimilation
-use nharrs_m, only : nharrs_init         & ! Non-hydrostatic atmosphere arrays
-   ,lrestart
-use nlin_m                                 ! Atmosphere non-linear dynamics
-use nsibd_m                                ! Land-surface arrays
-use outcdf                                 ! Output file routines
-use parmhdff_m                             ! Horizontal diffusion parameters
-use pbl_m                                  ! Boundary layer arrays
-use permsurf_m, only : permsurf_init       ! Fixed surface arrays
-use prec_m                                 ! Precipitation
-use raddiag_m                              ! Radiation diagnostic
-use river                                  ! River routing
-use riverarrays_m                          ! River data
-use savuvt_m                               ! Saved dynamic arrays
-use savuv1_m                               ! Saved dynamic arrays
-use sbar_m                                 ! Saved dynamic arrays
-use screen_m                               ! Screen level diagnostics
-use seaesfrad_m                            ! SEA-ESF radiation
-use sigs_m                                 ! Atmosphere sigma levels
-use soil_m                                 ! Soil and surface data
-use soilsnow_m                             ! Soil, snow and surface data
-use tbar2d_m, only : tbar2d_init           ! Atmosphere dynamics reference temperature
-use timeseries, only : write_ts            ! Tracer time series
-use tkeeps                                 ! TKE-EPS boundary layer
-use tracermodule, only : init_tracer     & ! Tracer routines
-   ,trfiles,tracer_mass                  &
-   ,interp_tracerflux,tracerlist
-use tracers_m                              ! Tracer data
-use unn_m                                  ! Saved dynamic arrays
-use usage_m                                ! Usage message
-use uvbar_m                                ! Saved dynamic arrays
-use vecs_m, only : vecs_init               ! Eigenvectors for atmosphere dynamics
-use vecsuv_m                               ! Map to cartesian coordinates
-use vegpar_m                               ! Vegetation arrays
-use vvel_m                                 ! Additional vertical velocity
-use work2_m                                ! Diagnostic arrays
-use work3_m                                ! Mk3 land-surface diagnostic arrays
-use work3f_m                               ! Grid work arrays
-use work3sav_m                             ! Water and tracer saved arrays
-use workglob_m                             ! Additional grid interpolation
-use xarrs_m                                ! Saved dynamic arrays
-use xyzinfo_m                              ! Grid coordinate arrays
-
-implicit none
-
-include 'newmpar.h'                        ! Grid parameters
-include 'const_phys.h'                     ! Physical constants
-include 'darcdf.h'                         ! Netcdf data
-include 'dates.h'                          ! Date data
-include 'filnames.h'                       ! Filenames
-include 'kuocom.h'                         ! Convection parameters
-include 'parm.h'                           ! Model configuration
-include 'parmdyn.h'                        ! Dynamics parameters
-include 'parmgeom.h'                       ! Coordinate data
-include 'parmhor.h'                        ! Horizontal advection parameters
-include 'parmsurf.h'                       ! Surface parameters
-include 'soilv.h'                          ! Soil parameters
-include 'stime.h'                          ! File date data
-include 'trcom2.h'                         ! Station data
-include 'version.h'                        ! Model version data
-
-#ifdef vampir
-#include 'vt_user.inc'
-#endif
-      
-integer leap
-common/leap_yr/leap                        ! Leap year (1 to allow leap years)
-integer nbarewet,nsigmf
-common/nsib/nbarewet,nsigmf                ! Land-surface options
-
-integer, dimension(8) :: tvals1, tvals2, nper3hr
-#ifdef usempi3
-integer, dimension(2) :: shsize
-#endif
-integer ilx, io_nest, iq, irest, isoil
-integer jalbfix, jlx, k, kktau
-integer mins_dt, mins_gmt, mspeca, mtimer_in, nalpha
-integer nlx, nmaxprsav, npa, npb, n3hr
-integer nstagin, nstaguin, nwrite, nwtsav, mins_rad, secs_rad, mtimer_sav
-integer nn, i, j, mstn, ierr, nperhr, nversion
-integer ierr2, kmax, isoth, nsig, lapsbot, mbd_min
-integer :: opt, nopt
-real, dimension(:,:), allocatable, save :: dums, dumliq
-real, dimension(:), allocatable, save :: spare1, spare2
-real, dimension(:), allocatable, save :: spmean
-real, dimension(9) :: temparray, gtemparray
-real clhav, cllav, clmav, cltav, dsx, dtds, es
-real gke, hourst, hrs_dt, evapavge, precavge, preccavge, psavge
-real pslavge, pwater, spavge, pwatr
-real qtot, aa, bb, cc, bb_2, cc_2, rat
-real targetlev
-real, parameter :: con = 180./pi
-character(len=60) comm, comment
-character(len=47) header
-character(len=10) timeval
-character(len=8) rundate
-character(len=MAX_ARGLEN) :: optarg
-logical odcalc
-
-! version namelist
-namelist/defaults/nversion
-! main namelist
-namelist/cardin/comment,dt,ntau,nwt,npa,npb,nhorps,nperavg,ia,ib, &
-    ja,jb,id,jd,iaero,khdif,khor,nhorjlm,mex,mbd,nbd,             &
-    mbd_maxscale,mbd_maxgrid,ndi,ndi2,nhor,nlv,nmaxpr,nrad,ntaft, &
-    ntsea,ntsur,nvmix,restol,precon,kdate_s,ktime_s,leap,newtop,  &
-    mup,lgwd,ngwd,rhsat,nextout,jalbfix,nalpha,nstag,nstagu,      &
-    ntbar,nwrite,irest,nrun,nstn,nrungcm,nsib,istn,jstn,iunp,     &
-    slat,slon,zstn,name_stn,mh_bs,nritch_t,nt_adv,mfix,mfix_qg,   &
-    namip,amipo3,nh,nhstest,nsemble,nspecial,panfg,panzo,nplens,  &
-    rlatdn,rlatdx,rlongdn,rlongdx,newrough,nglacier,newztsea,     &
-    epsp,epsu,epsf,epsh,av_vmod,charnock,chn10,snmin,tss_sh,      &
-    vmodmin,zobgin,rlong0,rlat0,schmidt,kbotdav,kbotu,nbox,nud_p, &
-    nud_q,nud_t,nud_uv,nud_hrs,nudu_hrs,sigramplow,sigramphigh,   &
-    nlocal,nbarewet,nsigmf,io_in,io_nest,io_out,io_rest,          &
-    tblock,tbave,localhist,unlimitedhist,m_fly,mstn,nqg,nurban,   &
-    ktopdav,mbd_mlo,mbd_maxscale_mlo,nud_sst,nud_sss,mfix_tr,     &
-    mfix_aero,kbotmlo,ktopmlo,mloalpha,nud_ouv,nud_sfh,           &
-    rescrn,helmmeth,nmlo,ol,knh,kblock,nud_aero,cgmap_offset,     &
-    cgmap_scale,nriver,atebnmlfile,                               &
-    ch_dust,helim,fc2,sigbot_gwd,alphaj,nmr,qgmin                   ! backwards compatible
-! radiation and aerosol namelist
-namelist/skyin/mins_rad,sw_resolution,sw_diff_streams,            & ! radiation
-    liqradmethod,iceradmethod,carbonradmethod,bpyear,qgmin,       &
-    ch_dust,zvolcemi,aeroindir                                      ! aerosols
-! file namelist
-namelist/datafile/ifile,ofile,albfile,co2emfile,eigenv,hfile,     &
-    icefile,mesonest,nmifile,o3file,radfile,restfile,rsmfile,     &
-    scamfile,scrnfile,snowfile,so4tfile,soilfile,sstfile,surfile, &
-    tmaxfile,tminfile,topofile,trcfil,vegfile,zofile,smoistfile,  &
-    soil2file,radonemfile,co2_00,radon_00,surf_00,co2_12,         &
-    radon_12,surf_12,laifile,albnirfile,urbanfile,bathfile,       &
-    vegprev,vegnext,vegnext2,cnsdir,salfile,oxidantfile,casafile, &
-    phenfile,save_aerosols,save_pbl,save_cloud,save_land,         &
-    save_maxmin,save_ocean,save_radiation,save_urban,save_carbon, &
-    save_river
-! convection and cloud microphysics namelist
-namelist/kuonml/alflnd,alfsea,cldh_lnd,cldm_lnd,cldl_lnd,         & ! convection
-    cldh_sea,cldm_sea,cldl_sea,convfact,convtime,shaltime,        &
-    detrain,detrainx,dsig2,dsig4,entrain,fldown,iterconv,ksc,     &
-    kscmom,kscsea,ldr,mbase,mdelay,methdetr,methprec,nbase,       &
-    ncvcloud,ncvmix,nevapcc,nkuo,nrhcrit,                         &
-    nstab_cld,nuvconv,rhcv,rhmois,rhsat,sigcb,sigcll,sig_ct,      &
-    sigkscb,sigksct,tied_con,tied_over,tied_rh,comm,acon,bcon,    &
-    rcm,                                                          &
-    rcrit_l,rcrit_s,ncloud,nclddia,nmr,nevapls                      ! cloud
-! boundary layer turbulence and gravity wave namelist
-namelist/turbnml/be,cm0,ce0,ce1,ce2,ce3,cq,ent0,dtrn0,dtrc0,m0,   & !EDMF PBL scheme
-    b1,b2,buoymeth,icm1,maxdts,mintke,mineps,minl,maxl,stabmeth,  &
-    tke_umin,                                                     &
-    amxlsq,                                                       & !JH PBL scheme
-    helim,fc2,sigbot_gwd,alphaj                                     !GWdrag
-! land and carbon namelist
-namelist/landnml/proglai,ccycle
-! ocean namelist
-namelist/mlonml/mlodiff,ocnsmag,ocneps,usetide,zomode,zoseaice,   &
-    factchseaice,minwater,mxd,mindep
-
-
-data nversion/0/
-data comment/' '/,comm/' '/,irest/1/,jalbfix/1/,nalpha/1/
-data mins_rad/-1/,nwrite/0/
-data lapsbot/0/,io_nest/1/
-
-#ifndef stacklimit
-! For linux only - removes stacklimit on all processors
-call setstacklimit(-1)
-#endif
-
-#ifdef i8r8
-if ( kind(iq)/=8 .or. kind(es)/=8 ) then
-  write(6,*) "ERROR: CCAM configured for double precision"
-  stop
-end if
-#else
-if ( kind(iq)/=4 .or. kind(es)/=4 ) then
-  write(6,*) "ERROR: CCAM configured for single precision"
-  stop
-end if
-#endif
-
-
-!--------------------------------------------------------------
-! INITALISE MPI ROUTINES
-call ccmpi_init
-
-! Start banner
-if ( myid==0 ) then
-  write(6,*) "=============================================================================="
-  write(6,*) "CCAM: Starting globpea"
-  write(6,*) "=============================================================================="
-end if
-
-
-!--------------------------------------------------------------
-! INITALISE TIMING LOGS
-call log_off()
-call log_setup()
-call START_LOG(model_begin)
-
-
-!--------------------------------------------------------------
-! GET THE COMMAND LINE OPTIONS
-ifile = ""
-do
-  call getopt("hc:",nopt,opt,optarg)
-  if ( opt == -1 ) exit  ! End of options
-  select case ( char(opt) )
-    case ( "h" )
-      call help(version)
-    case ( "c" )
-      ifile = optarg
-    case default
-      if ( myid == 0 ) then
-        write(6,*) "Error unknown option "
-      end if
-      call usage()
-  end select
-end do
-
-
-!--------------------------------------------------------------
-! READ NAMELISTS AND SET PARAMETER DEFAULTS
-ia          = -1   ! diagnostic index
-ib          = -1   ! diagnostic index
-ntbar       = -1
-ktau        = 0
-ol          = 20   ! default ocean levels
-nhor        = -157
-nhorps      = -1
-khor        = -8
-khdif       = 2
-nhorjlm     = 1
-ngas        = 0
-atebnmlfile = 0
-
-! All processors read the namelist, so no MPI comms are needed
-if ( trim(ifile) == "" ) ifile = "input"
-open(99,file=trim(ifile),form="formatted",status="old")
-read(99, defaults)
-if ( myid==0 ) then
-  write(6,'(a20," running for nproc =",i7)') version,nproc
-  write(6,*) 'Using defaults for nversion = ',nversion
-#ifdef usempi3
-  write(6,*) 'Using shared memory with number of nodes ',nodecaptian_nproc
-#endif
-  write(6,*) 'Reading namelist from ',trim(ifile)
-end if
-if ( nversion/=0 ) then
-  call change_defaults(nversion,mins_rad)
-end if
-read(99, cardin)
-read(99, skyin)
-read(99, datafile)
-read(99, kuonml)
-read(99, turbnml, iostat=ierr)  ! try reading PBL and GWdrag namelist
-if ( ierr/=0 ) rewind(99)       ! rewind namelist if turbnml is not found
-read(99, landnml, iostat=ierr)  ! try reading land/carbon namelist
-if ( ierr/=0 ) rewind(99)       ! rewind namelist if landnml is not found
-read(99, mlonml, iostat=ierr)   ! try reading ocean namelist
-if ( ierr/=0 ) rewind(99)       ! rewind namelist if mlonml is not found
-read(99, trfiles, iostat=ierr)  ! try reading tracer namelist
-if ( ierr/=0 ) rewind(99)       ! rewind namelist if trfiles is not found
-nperday = nint(24.*3600./dt)    ! time-steps in one day
-nperhr  = nint(3600./dt)        ! time-steps in one hour
-do n3hr = 1,8
-  nper3hr(n3hr) = nint(real(n3hr)*3.*3600./dt)
-end do
-if ( nwt==-99 )     nwt = nperday      ! set default nwt to 24 hours
-if ( nperavg==-99 ) nperavg = nwt      ! set default nperavg to nwt
-if ( nwrite==0 )    nwrite = nperday   ! only used for outfile IEEE
-if ( nmlo/=0 .and. abs(nmlo)<=9 ) then ! set ocean levels if required
-  ol = max( ol, 1 )
-else
-  ol = 0
-end if
-wlev     = ol                   ! set nmlo and nmlodynamics ocean levels
-mindep   = max( 0., mindep )    ! limit ocean minimum depth below sea-level
-minwater = max( 0., minwater )  ! limit ocean minimum water level
-if ( abs(nmlo)>=2 ) nriver = 1  ! turn on rivers for dynamic ocean model
-nagg       = max( 10, naero )   ! maximum size of MPI message aggregation
-nlx        = 0                  ! diagnostic level
-mtimer_sav = 0                  ! saved value for minute timer
-
-
-!--------------------------------------------------------------
-! READ TOPOGRAPHY FILE TO DEFINE CONFORMAL CUBIC GRID
-
-il_g    = 48 ! default global grid size
-rlong0  = 0. ! default longitude
-rlat0   = 0. ! default latitude
-schmidt = 1. ! default schmidt factor for grid stretching
-kl      = 18 ! default number of vertical levels
-
-if ( myid==0 .and. io_in<=4 ) then
-  ! open topo file and check its dimensions
-  ! here used to supply rlong0,rlat0,schmidt
-  ! Remander of topo file is read in indata.f90
-  write(6,*) 'reading topofile header'
-  call ccnf_open(topofile,ncidtopo,ierr)
-  if ( ierr==0 ) then
-    ! Netcdf format
-    lnctopo = 1 ! flag indicating netcdf file
-    call ccnf_inq_dimlen(ncidtopo,'longitude',ilx)
-    call ccnf_inq_dimlen(ncidtopo,'latitude',jlx)
-    call ccnf_get_attg(ncidtopo,'lon0',rlong0)
-    call ccnf_get_attg(ncidtopo,'lat0',rlat0)
-    call ccnf_get_attg(ncidtopo,'schmidt',schmidt) 
-  else
-    ! ASCII format      
-    lnctopo = 0 ! flag indicating ASCII file
-    open(66,file=topofile,recl=2000,status='old',iostat=ierr)
-    if ( ierr /= 0 ) then
-      write(6,*) "Error opening topofile ",trim(topofile)
-      call ccmpi_abort(-1)
-    end if
-    read(66,*) ilx,jlx,rlong0,rlat0,schmidt,dsx,header
-  end if ! (ierr==0) ..else..
-  il_g = ilx        
-  write(6,*) 'ilx,jlx              ',ilx,jlx
-  write(6,*) 'rlong0,rlat0,schmidt ',rlong0,rlat0,schmidt
-  ! store grid dimensions for broadcast below
-  temparray(1) = rlong0
-  temparray(2) = rlat0
-  temparray(3) = schmidt
-  temparray(4) = real(il_g)
-end if      ! (myid==0.and.io_in<=4)
-
-
-!--------------------------------------------------------------
-! READ EIGENV FILE TO DEFINE VERTICAL LEVELS
-if ( myid==0 ) then
-  ! Remanded of file is read in indata.f
-  open(28,file=eigenv,status='old',form='formatted',iostat=ierr)
-  if ( ierr/=0 ) then
-    write(6,*) "Error opening eigenv file ",trim(eigenv)
-    call ccmpi_abort(-1)
-  end if
-  read(28,*)kmax,lapsbot,isoth,nsig
-  kl = kmax
-  write(6,*)'kl,ol:              ',kl,ol
-  write(6,*)'lapsbot,isoth,nsig: ',lapsbot,isoth,nsig
-  temparray(5) = real(kl)
-  temparray(6) = real(lapsbot)
-  temparray(7) = real(isoth)
-  temparray(8) = real(nsig)
-end if
-      
-! Broadcast grid data to all processors
-! (Since integers are smaller than 1e7, then they can be exactly
-!  represented using real*4)
-call ccmpi_bcast(temparray(1:8),0,comm_world)
-rlong0  = temparray(1)
-rlat0   = temparray(2)
-schmidt = temparray(3)
-il_g    = nint(temparray(4))
-kl      = nint(temparray(5))
-lapsbot = nint(temparray(6))
-isoth   = nint(temparray(7))
-nsig    = nint(temparray(8))
-
-      
-!--------------------------------------------------------------
-! DEFINE newmpar VARIABLES AND DEFAULTS
-! CCAM supports face and uniform grid decomposition over processes using preprocessor directives
-! Face decomposition reduces MPI message passing, but only works for factors or multiples of six
-! processes.  Uniform decomposition is less restrictive on the number of processes, but requires
-! more MPI message passing.
-#ifdef uniform_decomp
-if ( myid==0 ) then
-  write(6,*) "Using uniform grid decomposition"
-end if
-#else
-if ( myid==0 ) then
-  write(6,*) "Using face grid decomposition"
-end if
-if ( mod(nproc, 6)/=0 .and. mod(6, nproc)/=0 ) then
-  write(6,*) "ERROR: nproc must be a multiple of 6 or a factor of 6"
-  call ccmpi_abort(-1)
-end if
-#endif
-call proctest(npanels,il_g,nproc,nxp,nyp)     ! check if number of processes is valid
-if ( nxp<=0 ) then
-  call badnproc(npanels,il_g,nproc)           ! generate error message and recommend process number
-end if
-jl_g    = il_g + npanels*il_g                 ! size of grid along all panels (usually 6*il_g)
-ifull_g = il_g*jl_g                           ! total number of global horizontal grid points
-iquad   = 1 + il_g*((8*npanels)/(npanels+4))  ! grid size for interpolation calculations
-il      = il_g/nxp                            ! local grid size on process in X direction
-jl      = jl_g/nyp                            ! local grid size on process in Y direction
-ifull   = il*jl                               ! total number of local horizontal grid points
-! The perimeter of the processor region has length 2*(il+jl).
-! The first row has 8 possible corner points per panel and the 
-! second has 16. In practice these are not all distinct so there could
-! be some optimisation.
-#ifdef uniform_decomp
-npan   = npanels + 1              ! number of panels on this process
-iextra = (4*(il+jl)+24)*npan      ! size of halo for MPI message passing
-#else      
-npan   = max(1,(npanels+1)/nproc) ! number of panels on this process
-iextra = 4*(il+jl) + 24*npan      ! size of halo for MPI message passing
-#endif
-nrows_rad = jl/6                  ! nrows_rad is a subgrid decomposition for radiation routines
-do while( mod(jl, nrows_rad)/=0 )
-  nrows_rad = nrows_rad - 1
-end do
-if ( myid==0 ) then
-  write(6,*) "il_g,jl_g,il,jl   ",il_g,jl_g,il,jl
-  write(6,*) "nxp,nyp,nrows_rad ",nxp,nyp,nrows_rad
-end if
-
-! some default values for unspecified parameters
-if ( ia<0 ) ia = il/2                       ! diagnostic point
-if ( ib<0 ) ib = ia + 3                     ! diagnostic point
-if ( ldr==0 ) mbase = 0                     ! convection
-dsig4 = max(dsig2+.01, dsig4)               ! convection
-
-! check nudging settings
-if( mbd/=0 .and. nbd/=0 ) then
-  write(6,*) 'setting nbd=0 because mbd/=0'
-  nbd = 0
-end if
-mbd_min = int(20.*112.*90.*schmidt/real(mbd_maxscale))
-if ( mbd<mbd_min .and. mbd/=0 ) then
-  if ( myid==0 ) then
-    write(6,*) "Increasing mbd to satisfy mbd_maxscale ",mbd_maxscale
-    write(6,*) "Original mbd and final mbd = ",mbd,mbd_min
-  end if
-  mbd = mbd_min
-end if
-mbd_min = int(20.*real(il_g)/real(mbd_maxgrid))
-if ( mbd<mbd_min .and. mbd/=0 ) then
-  if ( myid==0 ) then
-    write(6,*) "Increasing mbd to satisfy mbd_maxgrid ",mbd_maxgrid
-    write(6,*) "Original mbd and final mbd = ",mbd,mbd_min
-  end if
-  mbd = mbd_min
-end if
-nud_hrs = abs(nud_hrs)  ! just for people with old -ves in namelist
-if ( nudu_hrs==0 ) nudu_hrs = nud_hrs
-if ( kblock<0 ) then
-  kblock = max(kl, ol) ! must occur before indata
-  if ( myid==0 ) then
-    write(6,*) "Adjusting kblock to ",kblock
-  end if
-end if
-mbd_min = int(20.*112.*90.*schmidt/real(mbd_maxscale_mlo))
-if ( nud_sst/=0 .or. nud_sss/=0 .or. nud_ouv/=0 .or. nud_sfh/=0 ) then
-  mbd_mlo = max(nud_sst, nud_sss, nud_ouv, nud_sfh, mbd, mbd_mlo )
-  if ( mbd_mlo<mbd_min ) then
-    if ( myid==0 ) then
-      write(6,*) "Increasing mbd_mlo to satisfy mbd_maxscale_mlo ",mbd_maxscale_mlo
-      write(6,*) "Original mbd_mlo and final mbd_mlo = ",mbd_mlo,mbd_min
-    end if
-    mbd_mlo = mbd_min
-  end if
-else
-  mbd_mlo = 0
-end if
-
-! **** do namelist fixes above this ***
-      
-
-!--------------------------------------------------------------
-! DISPLAY NAMELIST
-if ( myid==0 ) then   
-  write(6,*)'Dynamics options A:'
-  write(6,*)'   mex   mfix  mfix_qg   mup    nh    precon' 
-  write(6,'(i4,i6,i10,3i7)')mex,mfix,mfix_qg,mup,nh,precon
-  write(6,*)'Dynamics options B:'
-  write(6,*)'nritch_t ntbar  epsp    epsu   epsf   restol'
-  write(6,'(i5,i7,1x,3f8.3,g9.2)')nritch_t,ntbar,epsp,epsu,epsf,restol
-  write(6,*)'Dynamics options C:'
-  write(6,*)'helmmeth mfix_aero mfix_tr'
-  write(6,'(i8,i10,i8)') helmmeth,mfix_aero,mfix_tr
-  write(6,*)'Dynamics options D:'
-  write(6,*)'epsh'
-  write(6,'(f8.3)') epsh
-  write(6,*)'Horizontal advection/interpolation options:'
-  write(6,*)' nt_adv mh_bs'
-  write(6,'(i5,i7)') nt_adv,mh_bs
-  write(6,*)'Horizontal wind staggering options:'
-  write(6,*)'nstag nstagu'
-  write(6,'(2i7)') nstag,nstagu
-  write(6,*)'Horizontal mixing options:'
-  write(6,*)' khdif  khor   nhor   nhorps nhorjlm'
-  write(6,'(i5,11i7)') khdif,khor,nhor,nhorps,nhorjlm
-  write(6,*)'Vertical mixing/physics options A:'
-  write(6,*)' nvmix nlocal ncvmix  lgwd' 
-  write(6,'(i5,6i7)') nvmix,nlocal,ncvmix,lgwd
-  write(6,*)'Vertical mixing/physics options B:'
-  write(6,*)' be   cm0  ce0  ce1  ce2  ce3  cq'
-  write(6,'(7f5.2)') be,cm0,ce0,ce1,ce2,ce3,cq
-  write(6,*)'Vertical mixing/physics options C:'
-  write(6,*)' ent0  dtrn0 dtrc0   m0    b1    b2'
-  write(6,'(6f6.2)') ent0,dtrn0,dtrc0,m0,b1,b2
-  write(6,*)'Vertical mixing/physics options D:'
-  write(6,*)' buoymeth stabmeth icm1 maxdts'
-  write(6,'(2i9,i5,2f7.1)') buoymeth,stabmeth,icm1,maxdts
-  write(6,*)'Vertical mixing/physics options E:'
-  write(6,*)'  mintke   mineps     minl     maxl'
-  write(6,'(4g9.2)') mintke,mineps,minl,maxl
-  write(6,*)'Vertical mixing/physics options F:'
-  write(6,*)'  cgmap_offset   cgmap_scale'
-  write(6,'(2f14.2)') cgmap_offset,cgmap_scale  
-  write(6,*)'Gravity wave drag options:'
-  write(6,*)' ngwd   helim     fc2  sigbot_gwd  alphaj'
-  write(6,'(i5,2x,3f8.2,f12.6)') ngwd,helim,fc2,sigbot_gwd,alphaj
-  write(6,*)'Cumulus convection options A:'
-  write(6,*)' nkuo  sigcb sig_ct  rhcv  rhmois rhsat convfact convtime shaltime'
-  write(6,'(i5,6f7.2,3x,9f8.2)') nkuo,sigcb,sig_ct,rhcv,rhmois,rhsat,convfact,convtime,shaltime
-  write(6,*)'Cumulus convection options B:'
-  write(6,*)' alflnd alfsea fldown iterconv ncvcloud nevapcc nevapls nuvconv'
-  write(6,'(3f7.2,i6,i10,4i8)') alflnd,alfsea,fldown,iterconv,ncvcloud,nevapcc,nevapls,nuvconv
-  write(6,*)'Cumulus convection options C:'
-  write(6,*)' mbase mdelay methprec nbase detrain entrain methdetr detrainx dsig2  dsig4'
-  write(6,'(3i6,i9,f8.2,f9.2,i8,4f8.2)') mbase,mdelay,methprec,nbase,detrain,entrain,methdetr,detrainx,dsig2,dsig4
-  write(6,*)'Shallow convection options:'
-  write(6,*)'  ksc  kscsea kscmom sigkscb sigksct tied_con tied_over tied_rh '
-  write(6,'(i5,2i7,1x,3f8.3,2f10.3)') ksc,kscsea,kscmom,sigkscb,sigksct,tied_con,tied_over,tied_rh
-  write(6,*)'Other moist physics options:'
-  write(6,*)'  acon   bcon   qgmin      rcm    rcrit_l rcrit_s'
-  write(6,'(2f7.2,2e10.2,2f7.2)') acon,bcon,qgmin,rcm,rcrit_l,rcrit_s
-  write(6,*)'Radiation options A:'
-  write(6,*)' nrad  mins_rad iaero  dt'
-  write(6,'(i5,2i7,f10.2)') nrad,mins_rad,iaero,dt
-  write(6,*)'Radiation options B:'
-  write(6,*)' nmr bpyear sw_diff_streams sw_resolution'
-  write(6,'(i4,f9.2,i4,a5,i4)') nmr,bpyear,sw_diff_streams,sw_resolution
-  write(6,*)'Radiation options C:'
-  write(6,*)' liqradmethod iceradmethod carbonradmethod'
-  write(6,'(3i4)') liqradmethod,iceradmethod,carbonradmethod
-  write(6,*)'Aerosol options:'
-  write(6,*)'  iaero ch_dust'
-  write(6,'(i7,g9.2,f7.2)') iaero,ch_dust
-  write(6,*)'  zvolcemi aeroindir'
-  write(6,'(f7.2,i5)') zvolcemi,aeroindir
-  write(6,*)'Cloud options A:'
-  write(6,*)'  ldr nclddia nstab_cld nrhcrit sigcll '
-  write(6,'(i5,i6,2i9,1x,f8.2)') ldr,nclddia,nstab_cld,nrhcrit,sigcll
-  write(6,*)'Cloud options B:'
-  write(6,*)'  ncloud'
-  write(6,'(1i5)') ncloud
-  write(6,*)'Soil, canopy and PBL options A:'
-  write(6,*)' jalbfix nalpha nbarewet newrough nglacier nrungcm nsib  nsigmf'
-  write(6,'(i5,9i8)') jalbfix,nalpha,nbarewet,newrough,nglacier,nrungcm,nsib,nsigmf
-  write(6,*)'Soil, canopy and PBL options B:'
-  write(6,*)' ntaft ntsea ntsur av_vmod tss_sh vmodmin  zobgin charnock chn10'
-  write(6,'(i5,2i6,4f8.2,f8.3,f9.5)') ntaft,ntsea,ntsur,av_vmod,tss_sh,vmodmin,zobgin,charnock,chn10
-  write(6,*)'Soil, canopy and PBL options C:'
-  write(6,*)' nurban ccycle'
-  write(6,'(2i7)') nurban,ccycle
-  write(6,*)'Ocean/lake options:'
-  write(6,*)' nmlo  ol      mxd   mindep minwater  ocnsmag   ocneps'
-  write(6,'(i5,i4,5f9.2)') nmlo,ol,mxd,mindep,minwater,ocnsmag,ocneps
-  write(6,*)' mlodiff  zomode zoseaice factchseaice'
-  write(6,'(2i8,f9.6,f13.6)') mlodiff,zomode,zoseaice,factchseaice
-  write(6,*)' nriver'
-  write(6,'(i8)') nriver
-  write(6,*)'Nudging options A:'
-  write(6,*)' nbd    nud_p  nud_q  nud_t  nud_uv nud_hrs nudu_hrs kbotdav  kbotu'
-  write(6,'(i5,3i7,7i8)') nbd,nud_p,nud_q,nud_t,nud_uv,nud_hrs,nudu_hrs,kbotdav,kbotu
-  write(6,*)'Nudging options B:'
-  write(6,*)' mbd    mbd_maxscale mbd_maxgrid mbd_maxscale_mlo ktopdav kblock'
-  write(6,'(i5,2i12,i16,2i8)') mbd,mbd_maxscale,mbd_maxgrid,mbd_maxscale_mlo,ktopdav,kblock
-  write(6,*)'Nudging options C:'
-  write(6,*)' nud_sst nud_sss nud_ouv nud_sfh ktopmlo kbotmlo mloalpha'
-  write(6,'(6i8,i9)') nud_sst,nud_sss,nud_ouv,nud_sfh,ktopmlo,kbotmlo,mloalpha
-  write(6,*)'Nudging options D:'
-  write(6,*)' sigramplow sigramphigh'
-  write(6,'(2f10.6)') sigramplow,sigramphigh
-  write(6,*)'Special and test options A:'
-  write(6,*)' namip amipo3 newtop nhstest nplens nsemble nspecial panfg panzo'
-  write(6,'(1i5,L7,4i7,i8,f9.1,f8.4)') namip,amipo3,newtop,nhstest,nplens,nsemble,nspecial,panfg,panzo
-  write(6,*)'Special and test options B:'
-  write(6,*)' knh rescrn'
-  write(6,'(i4,i7)') knh,rescrn
-  write(6,*)'I/O options:'
-  write(6,*)' m_fly  io_in io_nest io_out io_rest  nwt  nperavg'
-  write(6,'(i5,4i7,3i8)') m_fly,io_in,io_nest,io_out,io_rest,nwt,nperavg
-
-  write(6, cardin)
-  write(6, skyin)
-  write(6, datafile)
-  write(6, kuonml)
-  write(6, turbnml)
-  write(6, mlonml)
-end if ! myid=0
-if ( nllp==0 .and. nextout>=4 ) then
-  write(6,*) 'need nllp=3 for nextout>=4'
-  call ccmpi_abort(-1)
-end if
-if ( newtop>2 ) then
-  write(6,*) 'newtop>2 no longer allowed'
-  call ccmpi_abort(-1)
-end if
-if ( mfix_qg>0 .and. nkuo==4 ) then
-  write(6,*) 'nkuo=4: mfix_qg>0 not allowed'
-  call ccmpi_abort(-1)
-end if
-if ( mfix>3 ) then
-  write(6,*) 'mfix >3 not allowed now'
-  call ccmpi_abort(-1)
-end if
-nstagin  = nstag    ! -ve nstagin gives swapping & its frequency
-nstaguin = nstagu   ! only the sign of nstaguin matters (chooses scheme)
-if ( nstagin==5 .or. nstagin<0 ) then
-  nstag  = 4
-  nstagu = 4
-  if ( nstagin == 5 ) then  ! for backward compatability
-    nstagin  = -1 
-    nstaguin = 5  
-  endif
-endif
-if ( mod(ntau, tblock*tbave)/=0 ) then
-  write(6,*) "ERROR: tblock*tave must be a factor of ntau"
-  write(6,*) "ntau,tblock,tbave ",ntau,tblock,tbave
-  call ccmpi_abort(-1)
-end if
-tke_umin = vmodmin
-
-!--------------------------------------------------------------
-! INITIALISE ifull_g ALLOCATABLE ARRAYS
-#ifdef usempi3
-! Allocate xx4, yy4, em_g, x_g, y_g and z_g as shared
-! memory within a node.  The node captian is responsible
-! for updating these arrays.
-shsize(1:2) = (/ iquad, iquad /)
-call ccmpi_allocshdatar8(xx4,shsize(1:2),xx4_win)
-call ccmpi_allocshdatar8(yy4,shsize(1:2),yy4_win)
-shsize(1) = ifull_g
-call ccmpi_allocshdata(em_g,shsize(1:1),em_g_win)
-call ccmpi_allocshdatar8(x_g,shsize(1:1),x_g_win)
-call ccmpi_allocshdatar8(y_g,shsize(1:1),y_g_win)
-call ccmpi_allocshdatar8(z_g,shsize(1:1),z_g_win)
-#else
-! Allocate xx4, yy4, em_g, x_g, y_g and z_g for
-! each process
-allocate( xx4_dummy(iquad,iquad), yy4_dummy(iquad,iquad) )
-xx4 => xx4_dummy
-yy4 => yy4_dummy
-allocate( em_g_dummy(ifull_g) )
-em_g => em_g_dummy
-allocate( x_g_dummy(ifull_g), y_g_dummy(ifull_g), z_g_dummy(ifull_g) )
-x_g => x_g_dummy
-y_g => y_g_dummy
-z_g => z_g_dummy
-#endif
-call xyzinfo_init(ifull_g,ifull,iextra,myid)
-call indices_init(ifull_g,ifull,iextra,npanels,npan)
-call map_init(ifull_g,ifull,iextra,myid)
-call latlong_init(ifull_g,ifull,iextra,myid)      
-call vecsuv_init(ifull_g,ifull,iextra,myid)
-
-
-!--------------------------------------------------------------
-! SET UP CC GEOMETRY
-! Only one process calls setxyz to save memory with large grids
-if ( myid==0 ) then
-  write(6,*) "Calling setxyz"
-  call workglob_init(ifull_g)
-  call setxyz(il_g,rlong0,rlat0,schmidt,x_g,y_g,z_g,wts_g,ax_g,ay_g,az_g,bx_g,by_g,bz_g,xx4,yy4)
-end if
-! Broadcast the following global data
-! xx4 and yy4 are used for calculating depature points
-! em_g, x_g, y_g and z_g are for the scale-selective filter (1D and 2D versions)
-#ifdef usempi3
-call ccmpi_shepoch(xx4_win) ! also yy4_win, em_g_win, x_g_win, y_g_win, z_g_win
-if ( node_myid==0 ) then
-  call ccmpi_bcastr8(xx4,0,comm_nodecaptian)
-  call ccmpi_bcastr8(yy4,0,comm_nodecaptian)
-  call ccmpi_bcast(em_g,0,comm_nodecaptian)
-  call ccmpi_bcastr8(x_g,0,comm_nodecaptian)
-  call ccmpi_bcastr8(y_g,0,comm_nodecaptian)
-  call ccmpi_bcastr8(z_g,0,comm_nodecaptian)
-end if
-call ccmpi_shepoch(xx4_win) ! also yy4_win, em_g_win, x_g_win, y_g_win, z_g_win
-#else
-call ccmpi_bcastr8(xx4,0,comm_world)
-call ccmpi_bcastr8(yy4,0,comm_world)
-call ccmpi_bcast(em_g,0,comm_world)
-call ccmpi_bcastr8(x_g,0,comm_world)
-call ccmpi_bcastr8(y_g,0,comm_world)
-call ccmpi_bcastr8(z_g,0,comm_world)
-#endif
-call ccmpi_bcast(ds,0,comm_world)
-
-if ( myid==0 ) then
-  write(6,*) "Calling ccmpi_setup"
-end if
-call ccmpi_setup(kblock)
-
-      
-!--------------------------------------------------------------
-! DEALLOCATE ifull_g ARRAYS WHERE POSSIBLE
-call worklocl_init(ifull)      
-if ( myid==0 ) then
-  call ccmpi_distribute(rlong4_l,rlong4)
-  call ccmpi_distribute(rlat4_l,rlat4)
-  call workglob_end
-  deallocate( wts_g, emu_g, emv_g )
-  deallocate( ax_g, ay_g, az_g )
-  deallocate( bx_g, by_g, bz_g )
-  deallocate( f_g, fu_g, fv_g )
-  deallocate( dmdx_g, dmdy_g )
-  deallocate( rlatt_g, rlongg_g )
-else
-  call ccmpi_distribute(rlong4_l)
-  call ccmpi_distribute(rlat4_l)
-end if
-
-
-!--------------------------------------------------------------
-! INITIALISE LOCAL ARRAYS
-allocate( dums(ifull,kl), dumliq(ifull,kl) )
-allocate( spare1(ifull), spare2(ifull) )
-allocate( spmean(kl) )
-call arrays_init(ifull,iextra,kl)
-call carbpools_init(ifull,iextra,kl,nsib,ccycle)
-call cfrac_init(ifull,iextra,kl)
-call cloudmod_init(ifull,iextra,kl,ncloud)
-call dpsdt_init(ifull,iextra,kl)
-call epst_init(ifull,iextra,kl)
-call estab_init
-call extraout_init(ifull,iextra,kl,nextout)
-call gdrag_init(ifull,iextra,kl)
-call histave_init(ifull,iextra,kl,ms)
-call kuocomb_init(ifull,iextra,kl)
-call liqwpar_init(ifull,iextra,kl)
-call morepbl_init(ifull,iextra,kl)
-call nharrs_init(ifull,iextra,kl)
-call nlin_init(ifull,iextra,kl)
-call nsibd_init(ifull,iextra,kl,nsib)
-call parmhdff_init(ifull,iextra,kl)
-call pbl_init(ifull,iextra,kl)
-call permsurf_init(ifull,iextra,kl)
-call prec_init(ifull,iextra,kl)
-call raddiag_init(ifull,iextra,kl)
-call riverarrays_init(ifull,iextra,nriver)
-call savuvt_init(ifull,iextra,kl)
-call savuv1_init(ifull,iextra,kl)
-call sbar_init(ifull,iextra,kl)
-call screen_init(ifull,iextra,kl)
-call sigs_init(ifull,iextra,kl)
-call soil_init(ifull,iextra,kl,iaero,nsib)
-call soilsnow_init(ifull,iextra,kl,ms,nsib)
-call tbar2d_init(ifull,iextra,kl)
-call unn_init(ifull,iextra,kl)
-call uvbar_init(ifull,iextra,kl)
-call vecs_init(ifull,iextra,kl)
-call vegpar_init(ifull,iextra,kl)
-call vvel_init(ifull,iextra,kl)
-call work2_init(ifull,iextra,kl,nsib)
-call work3_init(ifull,iextra,kl,nsib)
-call work3f_init(ifull,iextra,kl)
-call xarrs_init(ifull,iextra,kl)
-if ( nvmix==6 ) then
-  call tkeinit(ifull,iextra,kl,0)
-end if
-if ( tracerlist/=' ' ) then
-  call init_tracer
-end if
-call work3sav_init(ifull,iextra,kl,ilt,jlt,klt,ngasmax) ! must occur after tracers_init
-if ( nbd/=0 .or. mbd/=0 ) then
-  if ( abs(iaero)>=2 .and. nud_aero/=0 ) then
-    call dav_init(ifull,iextra,kl,naero,nbd)
-  else
-    call dav_init(ifull,iextra,kl,0,nbd)
-  end if
-end if
-! Remaining arrays are allocated in indata.f90, since their
-! definition requires additional input data (e.g, land-surface)
-
-      
-!--------------------------------------------------------------
-! DISPLAY DIAGNOSTIC INDEX AND TIMER DATA
-if ( mydiag ) then
-  write(6,"('id,jd,rlongg,rlatt in degrees: ',2i4,2f8.2)") id,jd,con*rlongg(idjd),con*rlatt(idjd)
-end if
-call date_and_time(rundate)
-call date_and_time(time=timeval)
-if ( myid==0 ) then
-  write(6,*)'RUNDATE IS ',rundate
-  write(6,*)'Starting time ',timeval
-end if
-
-
-!--------------------------------------------------------------
-! READ INITIAL CONDITIONS
-if ( myid==0 ) then
-  write(6,*) "Calling indata"
-end if
-call indataf(hourst,jalbfix,lapsbot,isoth,nsig,io_nest)
-
-!--------------------------------------------------------------
-! SETUP REMAINING PARAMETERS
-
-! fix nudging levels from pressure to level index
-! this is done after indata has loaded sig
-if ( kbotdav<0 ) then
-  targetlev = real(-kbotdav)/1000.
-  do k = 1,kl
-    if ( sig(k)<=targetlev ) then
-      kbotdav = k
-      if ( myid==0 ) then
-        write(6,*) "kbotdav adjusted to ",kbotdav,"for sig ",sig(kbotdav)
-      end if
-      exit
-    end if
-  end do
-  if ( kbotdav<0 ) then
-    write(6,*) "ERROR: Cannot locate nudging level for kbotdav ",kbotdav
-    call ccmpi_abort(-1)
-  end if
-end if
-if ( ktopdav==0 ) then
-  ktopdav = kl
-else if ( ktopdav<0 ) then
-  targetlev = real(-ktopdav)/1000.
-  do k = kl,1,-1
-    if ( sig(k)>=targetlev ) then
-      ktopdav = k
-      if ( myid == 0 ) then
-        write(6,*) "ktopdav adjusted to ",ktopdav,"for sig ",sig(ktopdav)
-      end if
-      exit
-    end if
-  end do
-  if ( ktopdav<0 ) then
-    write(6,*) "ERROR: Cannot locate nudging level for ktopdav ",ktopdav
-    call ccmpi_abort(-1)
-  end if
-end if
-
-! fix ocean nuding levels
-if ( kbotmlo==-1000 ) then
-  kbotmlo=ol
-else if ( kbotmlo<0 )  then
-  targetlev = real(-kbotmlo)/1000.
-  do k = ol,1,-1
-    if ( gosig(k)<=targetlev ) then
-      kbotmlo = k
-      if ( myid==0 ) then
-        write(6,*) "kbotmlo adjusted to ",kbotmlo,"for sig ",gosig(kbotmlo)
-      end if
-      exit
-    end if
-  end do
-  if ( kbotmlo<0 ) then
-    write(6,*) "ERROR: Cannot locate nudging level for kbotmlo ",kbotmlo
-    call ccmpi_abort(-1)
-  end if   
-end if
-if ( ktopmlo<0 ) then
-  targetlev = real(-ktopmlo)/1000.
-  do k = 1,ol
-    if ( gosig(k)>=targetlev ) then
-      ktopmlo = k
-      if ( myid==0 ) then
-        write(6,*) "ktopmlo adjusted to ",ktopmlo,"for sig ",gosig(ktopmlo)
-      end if
-      exit
-    end if
-  end do
-  if ( ktopmlo<0 ) then
-    write(6,*) "ERROR: Cannot locate nudging level for ktopmlo ",ktopmlo
-    call ccmpi_abort(-1)
-  end if
-end if
-if ( (ktopmlo<1.or.kbotmlo>ol.or.ktopmlo>kbotmlo) .and. nmlo/=0 ) then
-  write(6,*) "ERROR: Invalid kbotmlo"
-  write(6,*) "kbotmlo,ktopmlo ",kbotmlo,ktopmlo
-  call ccmpi_abort(-1)
-end if
-if ( kbotdav<1 .or. ktopdav>kl .or. kbotdav>ktopdav ) then
-  write(6,*) "ERROR: Invalid kbotdav and ktopdav"
-  write(6,*) "kbotdav,ktopdav ",kbotdav,ktopdav
-  call ccmpi_abort(-1)
-end if
-if ( kbotu==0 ) kbotu = kbotdav
-
-! identify reference level ntbar for temperature
-if ( ntbar==-1 ) then
-  ntbar = 1
-  do while( sig(ntbar)>0.8 .and. ntbar<kl )
-    ntbar = ntbar + 1
-  end do
-end if
-
-! estimate radiation calling frequency
-if ( mins_rad<0 ) then
-  ! automatic estimate for mins_rad
-  secs_rad = min(nint((schmidt*112.*90./real(il_g))*8.*60.), 3600)
-  secs_rad = min(secs_rad, nint(real(nwt)*dt))
-  secs_rad = max(secs_rad, 1)
-  kountr   = nint(real(secs_rad)/dt)
-  secs_rad = nint(real(kountr)*dt)
-  do while ( mod(3600, secs_rad)/=0 .and. kountr>1 )
-    kountr = kountr - 1
-    secs_rad = nint(real(kountr)*dt)
-  end do
-else
-  ! user specified mins_rad
-  kountr   = nint(real(mins_rad)*60./dt)  ! set default radiation to ~mins_rad m
-  secs_rad = nint(real(kountr)*dt)        ! redefine to actual value
-end if
-if ( myid==0 ) then
-  write(6,*) "Radiation will use kountr ",kountr," for secs_rad ",secs_rad
-end if
-! for 6-hourly output of sint_ave etc, want 6*60*60 = N*secs_rad      
-if ( (nrad==4.or.nrad==5) .and. mod(21600,secs_rad)/=0 ) then
-  write(6,*) 'ERROR: CCAM would prefer 21600 = N*secs_rad ',secs_rad
-  call ccmpi_abort(-1)
-end if
-
-! max/min diagnostics      
-if ( nextout>=4 ) call setllp
-#ifdef debug
-call maxmin(u,' u',ktau,1.,kl)
-call maxmin(v,' v',ktau,1.,kl)
-dums(:,:) = sqrt(u(1:ifull,:)**2+v(1:ifull,:)**2)  ! 3D 
-call maxmin(dums,'sp',ktau,1.,kl)
-call maxmin(t,' t',ktau,1.,kl)
-call maxmin(qg,'qg',ktau,1.e3,kl)
-call maxmin(qfg,'qf',ktau,1.e3,kl)
-call maxmin(qlg,'ql',ktau,1.e3,kl)
-call maxmin(wb,'wb',ktau,1.,ms)
-call maxmin(tggsn,'tS',ktau,1.,3)
-call maxmin(tgg,'tgg',ktau,1.,ms)
-pwatr_l = 0.   ! in mm
-do k = 1,kl
-  pwatr_l = pwatr_l - sum(dsig(k)*wts(1:ifull)*(qg(1:ifull,k)+qlg(1:ifull,k)+qfg(1:ifull,k))*ps(1:ifull))
-enddo
-pwatr_l = pwatr_l/grav
-temparray(1) = pwatr_l
-call ccmpi_reduce( temparray(1:1), gtemparray(1:1), "sum", 0, comm_world )
-pwatr = gtemparray(1)
-if ( myid==0 ) write (6,"('pwatr0 ',12f7.3)") pwatr
-if ( ntrac>0 ) then
-  do ng = 1,ntrac
-    write (text,'("g",i1)')ng
-    call maxmin(tr(:,:,ng),text,ktau,1.,kl)
-  end do
-end if   ! (ntrac>0)
-#endif
-
-! convection
-! sig(kuocb) occurs for level just BELOW sigcb
-kuocb = 1
-do while( sig(kuocb+1)>=sigcb )
-  kuocb = kuocb+1
-end do
-if ( myid==0 ) write(6,*) 'convective cumulus scheme: kuocb,sigcb = ',kuocb,sigcb
-
-! horizontal diffusion 
-if ( khdif==-99 ) then   ! set default khdif appropriate to resolution
-  khdif = 5
-  if ( myid==0 ) write(6,*) 'Model has chosen khdif =',khdif
-endif
-do k = 1,kl
-  hdiff(k) = khdif*0.1
-end do
-if ( khor>0 ) then
-  do k = kl+1-khor,kl
-    hdiff(k) = 2.*hdiff(k-1)
-  end do
-elseif ( khor<0 ) then ! following needed +hdiff() (JLM 29/6/15)
-  do k = 1,kl                    ! N.B. usually hdiff(k)=khdif*.1 
-    ! increase hdiff between sigma=.15  and sigma=0., 0 to khor
-    if ( sig(k)<0.15 ) then
-      hdiff(k) = .1*max(1.,(1.-sig(k)/.15)*abs(khor)) + hdiff(k)
-    end if
-  end do
-  if ( myid==0 ) write(6,*)'khor,hdiff: ',khor,hdiff
-end if
-if ( nud_p==0 .and. mfix==0 ) then
-  write(6,*) "ERROR: Both nud_p=0 and mfix=0"
-  write(6,*) "Model will not conserve mass"
-  call ccmpi_abort(-1)
-end if
-if ( nud_q==0 .and. mfix_qg==0 ) then
-  write(6,*) "ERROR: Both nud_q=0 and mfix_qg=0"
-  write(6,*) "Model will not conserve moisture"
-  call ccmpi_abort(-1)
-end if
-if ( nud_aero==0 .and. mfix_aero==0 .and. iaero/=0 ) then
-  write(6,*) "ERROR: Both nud_aero=0 and mfix_aero=0"
-  write(6,*) "Model will not conserve aerosols"
-  call ccmpi_abort(-1)
-end if
-if ( mfix_tr==0 .and. ngas>0 ) then
-  write(6,*) "ERROR: mfix_tr=0 and ngas>0"
-  write(6,*) "Model will not conserve tracers"
-  call ccmpi_abort(-1)
-end if
-      
-
-call printa('zs  ',zs,0,0,ia,ib,ja,jb,0.,.01)
-call printa('tss ',tss,0,0,ia,ib,ja,jb,200.,1.)
-if ( mydiag ) write(6,*)'wb(idjd) ',(wb(idjd,k),k=1,6)
-call printa('wb1   ',wb ,0,1,ia,ib,ja,jb,0.,100.)
-call printa('wb6  ',wb,0,ms,ia,ib,ja,jb,0.,100.)
-
-      
-!--------------------------------------------------------------
-! NRUN COUNTER
-if ( myid==0 ) then
-  open(11, file='nrun.dat',status='unknown')
-  if ( nrun==0 ) then
-    read(11,*,iostat=ierr2) nrun
-    nrun = nrun + 1
-  endif                  ! nrun==0
-  write(6,*)'this is run ',nrun
-  rewind 11
-  write(11,*) nrun
-  write(11,cardin)
-  write(11,datafile)
-  close(11)
-end if
-
-
-!-------------------------------------------------------------
-! SETUP DIAGNOSTIC ARRAYS
-rndmax(:)      = 0.
-tmaxscr(:)     = 0.
-tminscr(:)     = 400.
-rhmaxscr(:)    = 0.
-rhminscr(:)    = 400.
-u10max(:)      = 0.
-v10max(:)      = 0.
-u1max(:)       = 0.
-v1max(:)       = 0.
-u2max(:)       = 0.
-v2max(:)       = 0.
-cape_max(:)    = 0.
-cape_ave(:)    = 0.
-u10mx(:)       = 0.
-tscr_ave(:)    = 0.
-qscrn_ave(:)   = 0.
-dew_ave(:)     = 0.
-epan_ave(:)    = 0.
-epot_ave(:)    = 0.
-eg_ave(:)      = 0.
-fg_ave(:)      = 0.
-ga_ave(:)      = 0.
-rnet_ave(:)    = 0.
-sunhours(:)    = 0.
-riwp_ave(:)    = 0.
-rlwp_ave(:)    = 0.
-evap(:)        = 0.
-precc(:)       = 0.
-precip(:)      = 0.
-convh_ave(:,:) = 0.
-rnd_3hr(:,8)   = 0. ! i.e. rnd24(:)=0.
-cbas_ave(:)    = 0.
-ctop_ave(:)    = 0.
-sno(:)         = 0.
-grpl(:)        = 0.
-runoff(:)      = 0.
-wb_ave(:,:)    = 0.
-tsu_ave(:)     = 0.
-alb_ave(:)     = 0.
-fbeam_ave(:)   = 0.
-psl_ave(:)     = 0.
-mixdep_ave(:)  = 0.
-koundiag       = 0
-sint_ave(:)    = 0.  ! solar_in_top
-sot_ave(:)     = 0.  ! solar_out_top
-soc_ave(:)     = 0.  ! solar_out_top (clear sky)
-sgdn_ave(:)    = 0.  ! solar_ground (down-welling) +ve down
-sgn_ave(:)     = 0.  ! solar_ground (net) +ve down
-rtu_ave(:)     = 0.  ! LW_out_top 
-rtc_ave(:)     = 0.  ! LW_out_top (clear sky)
-rgdn_ave(:)    = 0.  ! LW_ground (down-welling)  +ve down
-rgn_ave(:)     = 0.  ! LW_ground (net)  +ve up
-rgc_ave(:)     = 0.  ! LW_ground (clear sky)
-sgc_ave(:)     = 0.  ! SW_ground (clear sky)
-cld_ave(:)     = 0.
-cll_ave(:)     = 0.
-clm_ave(:)     = 0.
-clh_ave(:)     = 0.
-if ( ngas>0 ) then
-  traver       = 0.
-end if
-fpn_ave        = 0.
-frs_ave        = 0.
-frp_ave        = 0.
-if ( abs(iaero)==2 ) then
-  duste        = 0.  ! Dust emissions
-  dustdd       = 0.  ! Dust dry deposition
-  dustwd       = 0.  ! Dust wet deposition
-  dust_burden  = 0.  ! Dust burden
-  bce          = 0.  ! Black carbon emissions
-  bcdd         = 0.  ! Black carbon dry deposition
-  bcwd         = 0.  ! Black carbon wet deposition
-  bc_burden    = 0.  ! Black carbon burden
-  oce          = 0.  ! Organic carbon emissions
-  ocdd         = 0.  ! Organic carbon dry deposition
-  ocwd         = 0.  ! Organic carbon wet deposition
-  oc_burden    = 0.  ! Organic carbon burden
-  dmse         = 0.  ! DMS emissions
-  dmsso2o      = 0.  ! DMS -> SO2 oxidation
-  so2e         = 0.  ! SO2 emissions
-  so2so4o      = 0.  ! SO2 -> SO4 oxidation
-  so2dd        = 0.  ! SO2 dry deposition
-  so2wd        = 0.  ! SO2 wet deposiion
-  so4e         = 0.  ! SO4 emissions
-  so4dd        = 0.  ! SO4 dry deposition
-  so4wd        = 0.  ! SO4 wet deposition
-  dms_burden   = 0.  ! DMS burden
-  so2_burden   = 0.  ! SO2 burden
-  so4_burden   = 0.  ! SO4 burden
-end if
-
-
-!--------------------------------------------------------------
-! OPEN OUTPUT FILES AND SAVE INITAL CONDITIONS
-if ( nwt>0 ) then
-  ! write out the first ofile data set
-  if ( myid==0 ) then
-    write(6,*)'calling outfile'
-  end if
-  call outfile(20,rundate,nwrite,nstagin,jalbfix,nalpha,mins_rad)  ! which calls outcdf
-  if ( newtop<0 ) then
-    ! just for outcdf to plot zs  & write fort.22      
-    if ( myid==0 ) then
-      write(6,*) "newtop<0 requires a stop here"
-    end if
-    call ccmpi_abort(-1)
-  end if
-end if    ! (nwt>0)
-
-
-!--------------------------------------------------------------
-! INITIALISE DYNAMICS
-dtin = dt
-n3hr = 1   ! initial value at start of run
-if ( myid==0 ) then
-  write(6,*) "number of time steps per day = ",nperday
-  write(6,*) "nper3hr,nper6hr .. ",nper3hr(:)
-end if
-mspeca = 1
-if ( mex/=1 .and. .not.lrestart ) then
-  mspeca = 2
-  dt     = dtin*.5
-endif
-call gettin(0)              ! preserve initial mass & T fields
-
-nmaxprsav = nmaxpr
-nwtsav    = nwt
-hrs_dt    = dtin/3600.      ! time step in hours
-mins_dt   = nint(dtin/60.)  ! time step in minutes
-mtimer_in = mtimer
- 
- 
-!--------------------------------------------------------------
-! BEGIN MAIN TIME LOOP
-if ( myid==0 ) then
-  call date_and_time(time=timeval,values=tvals1)
-  write(6,*) "Start of loop time ", timeval
-end if
-call log_on()
-call START_LOG(maincalc_begin)
-
-do kktau = 1,ntau   ! ****** start of main time loop
-
-  ktau     = kktau
-  timer    = timer + hrs_dt                      ! timer now only used to give timeg
-  timeg    = mod(timer+hourst,24.)
-  mtimer   = mtimer_in + nint(real(ktau)*dtin/60.)     ! 15/6/01 to allow dt < 1 minute
-  mins_gmt = mod(mtimer+60*ktime/100,24*60)
-
-  ! ***********************************************************************
-  ! START ATMOSPHERE DYNAMICS
-  ! ***********************************************************************
-
-  ! NESTING ---------------------------------------------------------------
-  if ( nbd/=0 ) then
-    ! Newtonian relaxiation
-    call START_LOG(nestin_begin)
-    call nestin
-    call END_LOG(nestin_end)
-  end if
-      
-  
-  ! TRACERS ---------------------------------------------------------------
-  ! interpolate tracer fluxes to current timestep
-  if ( ngas > 0 ) then
-    call interp_tracerflux(kdate,hrs_dt)
-  end if
-
-  
-  ! DYNAMICS --------------------------------------------------------------
-  if ( nstaguin>0 .and. ktau>=1 ) then   ! swapping here for nstaguin>0
-    if ( nstagin<0 .and. mod(ktau-nstagoff,abs(nstagin))==0 ) then
-      nstag  = 7-nstag  ! swap between 3 & 4
-      nstagu = nstag
-    endif
-  endif
-
-  do mspec = mspeca,1,-1    ! start of introductory time loop
-    dtds = dt/ds
-    un(1:ifull,:) = 0. 
-    vn(1:ifull,:) = 0.
-    tn(1:ifull,:) = 0.
-
-    if ( mup/=1 .or. (ktau==1.and.mspec==mspeca.and..not.lrestart) ) then
-      call bounds(psl)
-      ! updps called first step or to permit clean restart option      
-      call updps(0) 
-    endif
-
-    ! set up tau +.5 velocities in ubar, vbar
-    if ( ktau<10 .and. nmaxpr==1 ) then
-      if ( myid == 0 ) then
-        write(6,*) 'ktau,mex,mspec,mspeca:',ktau,mex,mspec,mspeca
-      end if
-      call ccmpi_barrier(comm_world)
-    endif
-    sbar(:,2:kl) = sdot(:,2:kl)
-    if ( (ktau==1.and..not.lrestart) .or. mex==1 ) then
-      ubar(:,:) = u(1:ifull,:)
-      vbar(:,:) = v(1:ifull,:)
-    elseif ( (ktau==2.and..not.lrestart) .or. mex==2 ) then        
-      ! (tau+.5) from tau, tau-1
-      ubar(:,:) = u(1:ifull,:)*1.5 - savu(:,:)*.5
-      vbar(:,:) = v(1:ifull,:)*1.5 - savv(:,:)*.5
-    elseif ( mex==3 )then
-      ! (tau+.5) from tau, tau-1, tau-2   ! ubar is savu1 here
-      ubar(:,:) = u(1:ifull,:)+.5*(savu(:,:)-savu1(:,:))
-      vbar(:,:) = v(1:ifull,:)+.5*(savv(:,:)-savv1(:,:))
-    elseif ( mex==30 ) then  ! using tau, tau-1, tau-2, tau-3
-      do k = 1,kl
-        do iq = 1,ifull
-          bb = 1.5*u(iq,k) - 2.*savu(iq,k) + .5*savu1(iq,k)                             ! simple b
-          bb_2 = (40.*u(iq,k) - 35.*savu(iq,k) - 16.*savu1(iq,k) + 11.*savu2(iq,k))/34. ! cwqls b
-          cc = .5*u(iq,k) - savu(iq,k) + .5*savu1(iq,k)                                 ! simple c
-          cc_2 = (10.*u(iq,k) - 13.*savu(iq,k) - 4.*savu1(iq,k) + 7.*savu2(iq,k))/34.   ! cwqls c
-          aa = cc_2 - cc
-          rat = max( 0., min( 1., cc_2/(aa+sign(1.e-9,aa)) ) )
-          cc = rat*cc + (1.-rat)*cc_2 
-          bb = rat*bb + (1.-rat)*bb_2 
-          ubar(iq,k) = u(iq,k) + .5*bb + .25*cc
-          bb = 1.5*v(iq,k) - 2.*savv(iq,k) + .5*savv1(iq,k)                           ! simple b
-          bb_2 = (40.*v(iq,k)-35.*savv(iq,k)-16.*savv1(iq,k)+11.*savv2(iq,k))/34.     ! cwqls b
-          cc = .5*v(iq,k) - savv(iq,k) + .5*savv1(iq,k)                               ! simple c
-          cc_2 = (10.*v(iq,k)-13.*savv(iq,k)-4.*savv1(iq,k)+7.*savv2(iq,k))/34.       ! cwqls c
-          aa = cc_2 - cc
-          rat = max( 0., min( 1., cc_2/(aa+sign(1.e-9,aa)) ) )
-          cc = rat*cc + (1.-rat)*cc_2 
-          bb = rat*bb + (1.-rat)*bb_2 
-          vbar(iq,k) = v(iq,k)+.5*bb+.25*cc
-        enddo  ! iq loop
-      enddo   ! k loop 
-    else      ! i.e. mex >=4 and ktau>=3
-      ! (tau+.5) from tau, tau-1, tau-2   ! ubar is savu1 here
-      ubar(:,:) = (u(1:ifull,:)*15.-savu(:,:)*10.+savu1(:,:)*3.)/8.
-      vbar(:,:) = (v(1:ifull,:)*15.-savv(:,:)*10.+savv1(:,:)*3.)/8.
-    endif    ! (ktau==1) .. else ..
-    if ( mod(ktau,nmaxpr)==0 .and. mydiag ) then
-      nlx = max( 2, nlv )  ! as savs not defined for k=1
-      write (6,"(i4,' savu2,savu1,savu,u,ubar',5f8.2)") ktau,savu2(idjd,nlv),savu1(idjd,nlv),savu(idjd,nlv), &
-                                                        u(idjd,nlv),ubar(idjd,nlv)
-      write (6,"(i4,' savv2,savv1,savv,v,vbar',5f8.2)") ktau,savv2(idjd,nlv),savv1(idjd,nlv),savv(idjd,nlv), &
-                                                        v(idjd,nlv),vbar(idjd,nlv)
-    end if
-    if ( ktau>2 .and. epsp>1. .and. epsp<2. ) then
-      if ( ktau==3 .and. nmaxpr==1 ) then
-        if ( myid==0 ) then
-          write(6,*)'using epsp= ',epsp
-        end if
-        call ccmpi_barrier(comm_world)
-      end if
-      where ( (sign(1.,dpsdt(1:ifull))/=sign(1.,dpsdtb(1:ifull))) .and. (sign(1.,dpsdtbb(1:ifull))/=sign(1.,dpsdtb(1:ifull))) )
-        epst(1:ifull) = epsp - 1.
-      elsewhere
-        epst(1:ifull) = 0.
-      end where
-    endif ! (ktau>2.and.epsp>1..and.epsp<2.)
-
-    if ( ktau<10 .and. mydiag ) then
-      write(6,*)'savu,u,ubar ',ktau,savu(idjd,1),u(idjd,1),ubar(idjd,1)
-    end if
-    if ( ktau==1 .and. .not.lrestart .and. mspec==1 .and. mex/=1 ) then
-      u(1:ifull,:) = savu(1:ifull,:)  ! reset u,v to original values
-      v(1:ifull,:) = savv(1:ifull,:)
-    end if
-    savu2(1:ifull,:) = savu1(1:ifull,:)  
-    savv2(1:ifull,:) = savv1(1:ifull,:)
-    savs1(1:ifull,:) = savs(1:ifull,:)  
-    savu1(1:ifull,:) = savu(1:ifull,:)  
-    savv1(1:ifull,:) = savv(1:ifull,:)
-    savs(1:ifull,:)  = sdot(1:ifull,2:kl)  
-    savu(1:ifull,:)  = u(1:ifull,:)  ! before any time-splitting occurs
-    savv(1:ifull,:)  = v(1:ifull,:)
-
-    ! set diagnostic printout flag
-    diag = ( ktau>=abs(ndi) .and. ktau<=ndi2 )
-    if ( ndi < 0 ) then
-      if ( ktau == (ktau/ndi)*ndi ) then
-        diag = .true.
-      end if
-    endif
-
-    ! update non-linear dynamic terms
-    if ( nmaxpr == 1 ) then
-      if ( myid == 0 ) then
-        write(6,*) "Before nonlin"
-      end if
-      call ccmpi_barrier(comm_world)
-    end if
-    call nonlin
-    if ( nmaxpr == 1 ) then
-      if ( myid == 0 ) then
-        write(6,*) "After nonlin"
-      end if
-      call ccmpi_barrier(comm_world)
-    end if
-    if ( diag ) then
-      if ( mydiag ) write(6,*) 'before hadv'
-      call printa('tx  ',tx,ktau,nlv,ia,ib,ja,jb,0.,1.)
-      if ( mydiag ) then
-        nlx = min( nlv, kl-8 )
-        write(6,"('tx  ',9f8.2)") (tx(idjd,k),k=nlx,nlx+8)
-        write(6,"('txe ',9f8.2)") (tx(ie(idjd),k),k=nlx,nlx+8)
-        write(6,"('txw ',9f8.2)") (tx(iw(idjd),k),k=nlx,nlx+8)
-        write(6,"('txn ',9f8.2)") (tx(in(idjd),k),k=nlx,nlx+8)
-        write(6,"('txs ',9f8.2)") (tx(is(idjd),k),k=nlx,nlx+8)
-        write(6,'(i2," qgv ",18f7.4)')ktau,(1000.*qg(idjd,k),k=1,kl)
-      end if
-      call printa('qgv ',qg,ktau,nlv,ia,ib,ja,jb,0.,1.e3)
-    endif
-
-    ! evaluate horizontal advection for combined quantities
-    if ( nmaxpr == 1 ) then
-      if ( myid == 0 ) then
-        write(6,*) "Before upglobal"
-      end if
-      call ccmpi_barrier(comm_world)
-    end if
-    call upglobal
-    if ( nmaxpr == 1 ) then
-      if ( myid == 0 ) then
-        write(6,*) "After upglobal"
-      end if
-      call ccmpi_barrier(comm_world)
-    end if
-    if ( diag ) then
-      if ( mydiag ) then
-        write(6,*) 'after hadv'
-        write (6,"('tx  ',9f8.2)") (tx(idjd,k),k=nlx,nlx+8)
-      end if
-      call printa('tx  ',tx,ktau,nlv,ia,ib,ja,jb,200.,1.)
-      if ( mydiag ) write(6,'(i2," qgh ",18f7.4)')ktau,1000.*qg(idjd,:)
-    end if
-
-    if ( nstaguin<0 .and. ktau>=1 ) then  ! swapping here (lower down) for nstaguin<0
-      if ( nstagin<0 .and. mod(ktau-nstagoff,abs(nstagin))==0 ) then
-        nstag  = 7 - nstag  ! swap between 3 & 4
-        nstagu = nstag
-      end if
-    end if
-    if ( nmaxpr == 1 ) then
-      if ( myid == 0 ) then
-        write(6,*) "Before adjust5"
-      end if
-      call ccmpi_barrier(comm_world)
-    end if
-    call adjust5
-    if ( nmaxpr == 1 ) then
-      if ( myid == 0 ) then
-        write(6,*) "After adjust5"
-      end if
-      call ccmpi_barrier(comm_world)
-    end if
-
-    ! NESTING ---------------------------------------------------------------
-    ! nesting now after mass fixers
-    call START_LOG(nestin_begin)
-    if ( nmaxpr==1 ) then
-      if ( myid==0 ) then
-        write(6,*) "Before nesting"
-      end if
-      call ccmpi_barrier(comm_world)
-    end if
-    if ( mspec==1 ) then
-      if ( mbd/=0 ) then
-        ! scale-selective filter
-        call nestinb
-      else if ( nbd/=0 ) then
-        ! Newtonian relaxiation
-        call davies
-      end if
-    end if
-    if ( nmaxpr==1 ) then
-      if ( myid==0 ) then
-        write(6,*) "After nesting"
-      end if
-      call ccmpi_barrier(comm_world)
-    end if
-    call END_LOG(nestin_end)
-    
-    
-    ! DYNAMICS --------------------------------------------------------------
-    if ( mspec==2 ) then     ! for very first step restore mass & T fields
-      call gettin(1)
-    endif    !  (mspec==2) 
-    if ( mfix_qg==0 .or. mspec==2 ) then
-      dums(1:ifull,:)   = qg(1:ifull,:) + qlg(1:ifull,:) + qrg(1:ifull,:) + qfg(1:ifull,:) &
-                        + qsng(1:ifull,:) + qgrg(1:ifull,:) ! qtot
-      dumliq(1:ifull,:) = t(1:ifull,:) - hlcp*(qlg(1:ifull,:)+qrg(1:ifull,:))              &
-                        - hlscp*(qfg(1:ifull,:)+qsng(1:ifull,:)+qgrg(1:ifull,:))
-      dums(1:ifull,:)   = max( dums(1:ifull,:), qgmin )
-      qfg(1:ifull,:)    = max( qfg(1:ifull,:), 0. ) 
-      qlg(1:ifull,:)    = max( qlg(1:ifull,:), 0. )
-      qrg(1:ifull,:)    = max( qrg(1:ifull,:), 0. )
-      qsng(1:ifull,:)   = max( qsng(1:ifull,:), 0. )
-      qgrg(1:ifull,:)   = max( qgrg(1:ifull,:), 0. )
-      qg(1:ifull,:)     = dums(1:ifull,:) - qlg(1:ifull,:) - qrg(1:ifull,:) - qfg(1:ifull,:) &
-                        - qsng(1:ifull,:) - qgrg(1:ifull,:)
-      qg(1:ifull,:)     = max( qg(1:ifull,:), 0. )
-      t(1:ifull,:)      = dumliq(1:ifull,:) + hlcp*(qlg(1:ifull,:)+qrg(1:ifull,:))           &
-                        + hlscp*(qfg(1:ifull,:)+qsng(1:ifull,:)+qgrg(1:ifull,:))
-    endif  ! (mfix_qg==0.or.mspec==2)
-
-    dt = dtin
-  end do ! ****** end of introductory time loop
-  mspeca = 1
-
-  
-  ! HORIZONTAL DIFFUSION ----------------------------------------------------
-  call START_LOG(hordifg_begin)
-  if ( nmaxpr == 1 ) then
-    if ( myid == 0 ) then
-      write(6,*) "Before atm horizontal diffusion"
-    end if
-    call ccmpi_barrier(comm_world)
-  end if
-  if ( nhor < 0 ) then
-    call hordifgt  ! now not tendencies
-  end if
-  if ( diag .and. mydiag ) then
-    write(6,*) 'after hordifgt t ',t(idjd,:)
-  end if
-  if ( nmaxpr == 1 ) then
-    if ( myid == 0 ) then
-      write(6,*) "After atm horizontal diffusion"
-    end if
-    call ccmpi_barrier(comm_world)
-  end if
-  call END_LOG(hordifg_end)
-
-  
-  ! ***********************************************************************
-  ! START OCEAN DYNAMICS
-  ! ***********************************************************************
-
-  ! nmlo=0   Prescriped SSTs and sea-ice with JLM skin enhancement
-  ! nmlo=1   1D mixed-layer-ocean model
-  ! nmlo=2   nmlo=1 plus river-routing and horiontal diffusion
-  ! nmlo=3   nmlo=2 plus 3D dynamics
-  ! nmlo>9   Use external PCOM ocean model
-  
-  ! nriver=1 allows the rivers to work without the ocean model
-
-  if ( abs(nmlo)>=2 .or. nriver==1 ) then
-    ! RIVER ROUTING ------------------------------------------------------
-    ! This option can also be used with PCOM
-    call START_LOG(river_begin)
-    if ( nmaxpr==1 ) then
-      if ( myid==0 ) then
-        write(6,*) "Before river"
-      end if
-      call ccmpi_barrier(comm_world)
-    end if
-    call rvrrouter
-    if ( nmaxpr==1 ) then
-      if ( myid==0 ) then
-        write(6,*) "After river"
-      end if
-      call ccmpi_barrier(comm_world)
-    end if
-    call END_LOG(river_end)
-  end if
-
-  
-  call START_LOG(waterdynamics_begin)
-  if ( abs(nmlo)>=3 .and. abs(nmlo)<=9 ) then
-    ! DYNAMICS & DIFFUSION ------------------------------------------------
-    if ( nmaxpr==1 ) then
-      if ( myid==0 ) then
-        write(6,*) "Before MLO dynamics"
-      end if
-      call ccmpi_barrier(comm_world)
-    end if
-    call mlohadv
-    if ( nmaxpr==1 ) then
-      if ( myid==0 ) then
-        write(6,*) "After MLO dynamics"
-      end if
-      call ccmpi_barrier(comm_world)
-    end if
-  else if ( abs(nmlo)>=2 .and. abs(nmlo)<=9 ) then
-    ! DIFFUSION ONLY ------------------------------------------------------
-    if ( nmaxpr==1 ) then
-      if ( myid==0 ) then
-        write(6,*) "Before MLO diffusion"
-      end if
-      call ccmpi_barrier(comm_world)          
-    end if
-    call mlodiffusion
-    if ( nmaxpr==1 ) then
-      if ( myid==0 ) then
-        write(6,*) "After MLO diffusion"
-      end if
-      call ccmpi_barrier(comm_world)          
-    end if
-  end if
-  call END_LOG(waterdynamics_end)
-      
-
-  ! ***********************************************************************
-  ! START PHYSICS 
-  ! ***********************************************************************
-  call START_LOG(phys_begin)
-      
-  
-  ! GWDRAG ----------------------------------------------------------------
-  call START_LOG(gwdrag_begin)
-  if ( nmaxpr == 1 ) then
-    if ( myid == 0 ) then
-      write(6,*) "Before gwdrag"
-    end if
-    call ccmpi_barrier(comm_world)
-  end if
-  if ( ngwd<0 ) then
-    call gwdrag  ! <0 for split - only one now allowed
-  end if
-  if ( nmaxpr == 1 ) then
-    if ( myid == 0 ) then
-      write(6,*) "After gwdrag"
-    end if
-    call ccmpi_barrier(comm_world)
-  end if
-  call END_LOG(gwdrag_end)
-
- 
-  ! CONVECTION ------------------------------------------------------------
-  call START_LOG(convection_begin)
-  if ( nmaxpr==1 ) then
-    if ( myid==0 ) then
-      write(6,*) "Before convection"
-    end if
-    call ccmpi_barrier(comm_world)
-  end if
-  convh_ave = convh_ave - t(1:ifull,:)*real(nperday)/real(nperavg)
-  condc     = 0. ! default convective rainfall (assumed to be rain)
-  condx     = 0. ! default total precip = rain + ice + snow + graupel (convection and large scale)
-  conds     = 0. ! default total ice + snow (convection and large scale)
-  condg     = 0. ! default total graupel (convection and large scale)
-  ! Save aerosol concentrations for outside convective fraction of grid box
-  if ( abs(iaero) >= 2 ) then
-    xtosav(:,:,:) = xtg(1:ifull,:,:) ! Aerosol mixing ratio outside convective cloud
-  end if
-  ! Select convection scheme
-  select case ( nkuo )
-    case(5)
-      call betts(t,qg,tn,land,ps) ! not called these days
-    case(23,24)
-      call convjlm                ! split convjlm 
-    case(46)
-      !call conjob                ! split Arakawa-Gordon scheme
-      write(6,*) "ERROR: Conjob no longer supported with nkuo=46"
-      call ccmpi_abort(-1)
-  end select
-  cbas_ave(:) = cbas_ave(:) + condc(:)*(1.1-sig(kbsav(:)))      ! diagnostic
-  ctop_ave(:) = ctop_ave(:) + condc(:)*(1.1-sig(abs(ktsav(:)))) ! diagnostic
-  if ( nmaxpr==1 ) then
-    if ( myid==0 ) then
-      write(6,*) "After convection"
-    end if
-    call ccmpi_barrier(comm_world)
-  end if
-  call END_LOG(convection_end)
-
-   
-  ! CLOUD MICROPHYSICS ----------------------------------------------------
-  call START_LOG(cloud_begin)
-  if ( nmaxpr==1 ) then
-    if ( myid==0 ) then
-      write(6,*) "Before cloud microphysics"
-    end if
-    call ccmpi_barrier(comm_world)
-  end if
-  if ( ldr/=0 ) then
-    ! LDR microphysics scheme
-    call leoncld
-  end if
-  do k = 1,kl
-    riwp_ave(1:ifull) = riwp_ave(1:ifull) - qfrad(:,k)*dsig(k)*ps(1:ifull)/grav ! ice water path
-    rlwp_ave(1:ifull) = rlwp_ave(1:ifull) - qlrad(:,k)*dsig(k)*ps(1:ifull)/grav ! liq water path
-  enddo
-  convh_ave = convh_ave + t(1:ifull,:)*real(nperday)/real(nperavg)
-  rnd_3hr(1:ifull,8) = rnd_3hr(1:ifull,8) + condx(:)  ! i.e. rnd24(:)=rnd24(:)+condx(:)
-#ifdef debug
-  if ( nmaxpr==1 .and. mydiag ) then
-    write (6,"('qfrad',3p9f8.3/5x,9f8.3)") qfrad(idjd,:)
-    write (6,"('qlrad',3p9f8.3/5x,9f8.3)") qlrad(idjd,:)
-    write (6,"('qf   ',3p9f8.3/5x,9f8.3)") qfg(idjd,:)
-  endif
-#endif
-  if ( nmaxpr==1 ) then
-    if ( myid==0 ) then
-      write(6,*) "After cloud microphysics"
-    end if
-    call ccmpi_barrier(comm_world)
-  end if
-  call END_LOG(cloud_end)
-
-  
-  ! RADIATION -------------------------------------------------------------
-      
-  ! nrad=4 Fels-Schwarzkopf radiation
-  ! nrad=5 SEA-ESF radiation
-
-  call START_LOG(radnet_begin)
-  if ( nmaxpr == 1 ) then
-    if ( myid == 0 ) then
-      write(6,*) "Before radiation"
-    end if
-    call ccmpi_barrier(comm_world)
-  end if
-  if ( ncloud >= 4 ) then
-    nettend = nettend + t(1:ifull,:)/dt
-  end if
-  odcalc = mod(ktau,kountr)==0 .or. ktau==1 ! ktau-1 better
-  if ( nhstest < 0 ) then ! aquaplanet test -1 to -8  
-    mtimer_sav = mtimer
-    mtimer     = mins_gmt    ! so radn scheme repeatedly works thru same day
-  end if    ! (nhstest<0)
-  select case ( nrad )
-    case(4)
-      ! Fels-Schwarzkopf radiation
-      call radrive(il*nrows_rad,odcalc)
-    case(5)
-      ! GFDL SEA-EFS radiation
-      call seaesfrad(il*nrows_rad,odcalc)
-    case DEFAULT
-      ! use preset slwa array (use +ve nrad)
-      slwa(:) = -10*nrad  
-  end select
-  if ( nhstest<0 ) then ! aquaplanet test -1 to -8  
-    mtimer = mtimer_sav
-  end if    ! (nhstest<0)
-  if ( nmaxpr == 1 ) then
-    call maxmin(slwa,'sl',ktau,.1,1)
-    if ( myid == 0 ) then
-      write(6,*) "After radiation"
-    end if
-    call ccmpi_barrier(comm_world)
-  end if
-  call END_LOG(radnet_end)
-
-
-  ! HELD & SUAREZ ---------------------------------------------------------
-  if ( ntsur<=1 .or. nhstest==2 ) then ! Held & Suarez or no surf fluxes
-    eg(:)   = 0.
-    fg(:)   = 0.
-    cdtq(:) = 0.
-    cduv(:) = 0.
-  end if     ! (ntsur<=1.or.nhstest==2) 
-  if ( nhstest == 2 ) then
-    call hs_phys
-  end if
-
-  
-  ! SURFACE FLUXES ---------------------------------------------
-  ! (Includes ocean dynamics and mixing, as well as ice dynamics and thermodynamics)
-  call START_LOG(sfluxnet_begin)
-  if ( nmaxpr == 1 ) then
-    if ( myid == 0 ) then
-      write(6,*) "Before surface fluxes"
-    end if
-    call ccmpi_barrier(comm_world)
-  end if
-  if ( diag ) then
-    call maxmin(u,'#u',ktau,1.,kl)
-    call maxmin(v,'#v',ktau,1.,kl)
-    call maxmin(t,'#t',ktau,1.,kl)
-    call maxmin(qg,'qg',ktau,1.e3,kl)     
-    call ccmpi_barrier(comm_world) ! stop others going past
-  end if
-  if ( ntsur > 1 ) then  ! should be better after convjlm
-    call sflux(nalpha)
-  endif   ! (ntsur>1)    
-  if ( nmaxpr == 1 ) then
-    if ( myid == 0 ) then
-      write(6,*) "After surface fluxes"
-    end if
-    call ccmpi_barrier(comm_world)
-  end if
-  call END_LOG(sfluxnet_end)
-  
-
-  ! AEROSOLS --------------------------------------------------------------
-  ! MJT notes - aerosols called before vertical mixing so that convective
-  ! and strat cloud can be separated consistently with cloud microphysics
-  call START_LOG(aerosol_begin)
-  if ( nmaxpr == 1 ) then
-    if ( myid == 0 ) then
-      write(6,*) "Before aerosols"
-    end if
-    call ccmpi_barrier(comm_world)
-  end if
-  if ( abs(iaero) >= 2 ) then
-    call aerocalc
-  end if
-  if ( nmaxpr == 1 ) then
-    if ( myid == 0 ) then
-      write(6,*) "After aerosols"
-    end if
-    call ccmpi_barrier(comm_world)
-  end if
-  call END_LOG(aerosol_end)
-
- 
-  ! VERTICAL MIXING ------------------------------------------------------
-  call START_LOG(vertmix_begin)
-  if ( nmaxpr==1 ) then
-    if ( myid==0 ) then
-      write(6,*) "Before PBL mixing"
-    end if
-    call ccmpi_barrier(comm_world)
-    if ( mydiag ) then
-      write (6,"('pre-vertmix t',9f8.3/13x,9f8.3)") t(idjd,:)
-    end if
-  end if
-  if ( ntsur>=1 ) then ! calls vertmix but not sflux for ntsur=1
-    call vertmix
-  endif  ! (ntsur>=1)
-  if ( ncloud>=4 ) then
-    nettend = (nettend-t(1:ifull,:)/dt)
-  end if
-  if ( nmaxpr==1 ) then
-    if ( myid==0 ) then
-      write(6,*) "After PBL mixing"
-    end if
-    call ccmpi_barrier(comm_world)
-    if ( mydiag ) then
-      write (6,"('aft-vertmix t',9f8.3/13x,9f8.3)") t(idjd,:)
-    end if
-  end if
-  call END_LOG(vertmix_end)
-  
- 
-  ! Update diagnostics for consistancy in history file
-  if ( rescrn > 0 ) then
-    call autoscrn
-  end if
-
-  
-  ! PHYSICS LOAD BALANCING ------------------------------------------------
-  ! This is the end of the physics. The next routine makes the load imbalance
-  ! overhead explicit rather than having it hidden in one of the diagnostic
-  ! calls.
-#ifdef loadbal
-  call phys_loadbal
-#endif
-  call END_LOG(phys_end)
-
-  
-  ! ***********************************************************************
-  ! TRACER OUTPUT
-  ! ***********************************************************************
-  ! rml 16/02/06 call tracer_mass, write_ts
-  if ( ngas > 0 ) then
-    call tracer_mass !also updates average tracer array
-    call write_ts(ktau,ntau,dt)
-  endif
-
-  
-  ! ***********************************************************************
-  ! DIAGNOSTICS AND OUTPUT
-  ! ***********************************************************************
-
-  ! STATION OUTPUT ---------------------------------------------
-  if ( nstn > 0 ) then
-    call stationa ! write every time step
-  end if
-       
-  ! DIAGNOSTICS ------------------------------------------------
-  if ( mod(ktau,nmaxpr)==0 .and. mydiag ) then
-    write(6,*)
-    write (6,"('ktau =',i5,' gmt(h,m):',f6.2,i5,' runtime(h,m):',f7.2,i6)") ktau,timeg,mins_gmt,timer,mtimer
-    ! some surface (or point) diagnostics
-    isoil = isoilm(idjd)
-    write(6,*) 'land,isoil,ivegt,isflag ',land(idjd),isoil,ivegt(idjd),isflag(idjd)
-    write (6,"('snage,snowd,alb   ',f8.4,2f8.2)") snage(idjd),snowd(idjd),albvisnir(idjd,1)
-    write (6,"('sicedep,fracice,runoff ',3f8.2)") sicedep(idjd),fracice(idjd),runoff(idjd)
-    write (6,"('tgg(1-6)   ',9f8.2)") (tgg(idjd,k),k=1,6)
-    write (6,"('tggsn(1-3) ',9f8.2)") (tggsn(idjd,k),k=1,3)
-    write (6,"('wb(1-6)    ',9f8.3)") (wb(idjd,k),k=1,6)
-    write (6,"('wbice(1-6) ',9f8.3)") (wbice(idjd,k),k=1,6)
-    write (6,"('smass(1-3) ',9f8.2)") (smass(idjd,k),k=1,3) ! as mm of water
-    write (6,"('ssdn(1-3)  ',9f8.2)") (ssdn(idjd,k),k=1,3)
-    iq = idjd
-    pwater = 0.   ! in mm
-    do k = 1,kl
-      qtot   = qg(iq,k)+qlg(iq,k)+qfg(iq,k)
-      pwater = pwater-dsig(k)*qtot*ps(iq)/grav
-    enddo
-    write (6,"('pwater,condc,condx,rndmax,rmc',9f8.3)") pwater,condc(idjd),condx(idjd),rndmax(idjd),cansto(idjd)
-    write (6,"('wetfac,sno,evap,precc,precip',6f8.2)") wetfac(idjd),sno(idjd),evap(idjd),precc(idjd),precip(idjd)
-    write (6,"('tmin,tmax,tscr,tss,tpan',9f8.2)") tminscr(idjd),tmaxscr(idjd),tscrn(idjd),tss(idjd),tpan(idjd)
-    write (6,"('u10,ustar,pblh',9f8.2)") u10(idjd),ustar(idjd),pblh(idjd)
-    write (6,"('ps,qgscrn',5f8.2,f8.3)") .01*ps(idjd),1000.*qgscrn(idjd)
-    write (6,"('dew_,eg_,epot,epan,eg,fg,ga',9f8.2)") dew_ave(idjd),eg_ave(idjd),epot(idjd),epan(idjd),eg(idjd),fg(idjd),ga(idjd)
-    write (6,"('zo,cduv',2f8.5)") zo(idjd),cduv(idjd)/vmod(idjd)
-    write (6,"('slwa,sint,sg,rt,rg    ',9f8.2)") slwa(idjd),sintsave(idjd),sgsave(idjd),rtsave(idjd),rgsave(idjd)
-    write (6,"('cll,clm,clh,clt ',9f8.2)") cloudlo(idjd),cloudmi(idjd),cloudhi(idjd),cloudtot(idjd)
-    write (6,"('u10max,v10max,rhmin,rhmax   ',9f8.2)") u10max(iq),v10max(iq),rhminscr(iq),rhmaxscr(iq)
-    write (6,"('kbsav,ktsav,convpsav ',2i3,f8.4,9f8.2)") kbsav(idjd),ktsav(idjd),convpsav(idjd)
-    write (6,"('t   ',9f8.3/4x,9f8.3)") t(idjd,:)
-    write (6,"('u   ',9f8.3/4x,9f8.3)") u(idjd,:)
-    write (6,"('v   ',9f8.3/4x,9f8.3)") v(idjd,:)
-    write (6,"('qg  ',9f8.3/4x,9f8.3)") qg(idjd,:)
-    write (6,"('qf  ',9f8.3/4x,9f8.3)") qfg(idjd,:)
-    write (6,"('ql  ',9f8.3/4x,9f8.3)") qlg(idjd,:)
-    write (6,"('cfrac',9f8.3/5x,9f8.3)") cfrac(idjd,:)
-    do k = 1,kl
-      es        = establ(t(idjd,k))
-      spmean(k) = 100.*qg(idjd,k)*max(ps(idjd)*sig(k)-es,1.)/(.622*es) ! max as for convjlm
-    enddo
-    write (6,"('rh  ',9f8.3/4x,9f8.3)") spmean(:)
-    write (6,"('omgf ',9f8.3/5x,9f8.3)") ps(idjd)*dpsldt(idjd,:) ! in Pa/s
-    write (6,"('sdot ',9f8.3/5x,9f8.3)") sdot(idjd,1:kl)
-    if ( nextout >= 4 ) then
-      write (6,"('xlat,long,pres ',3f8.2)") tr(idjd,nlv,ngas+1),tr(idjd,nlv,ngas+2),tr(idjd,nlv,ngas+3)
-    end if
-  endif  ! (mod(ktau,nmaxpr)==0.and.mydiag)
-  
-  if ( ndi == -ktau ) then
-    nmaxpr = 1         ! diagnostic prints; reset 6 lines on
-    if ( ndi2 == 0 ) ndi2 = ktau + 40
-  endif
-  if ( ktau == ndi2 ) then
-    if ( myid == 0 ) write(6,*)'reset nmaxpr'
-    nmaxpr = nmaxprsav
-  endif
-  if ( mod(ktau,nmaxpr)==0 .or. ktau==ntau ) then
-    call maxmin(u,' u',ktau,1.,kl)
-    call maxmin(v,' v',ktau,1.,kl)
-    dums(:,:) = u(1:ifull,:)**2 + v(1:ifull,:)**2 ! 3D
-    call average(dums,spmean,spavge)
-    do k = 1,kl
-      spmean(k) = sqrt(spmean(k))
-    enddo
-    dums(1:ifull,1:kl) = sqrt(dums(1:ifull,1:kl)) ! 3D
-    spavge = sqrt(spavge)
-    call maxmin(dums,'sp',ktau,1.,kl)
-    call maxmin(t,' t',ktau,1.,kl)
-    call maxmin(qg,'qg',ktau,1.e3,kl)
-    call maxmin(qfg,'qf',ktau,1.e3,kl)
-    call maxmin(qlg,'ql',ktau,1.e3,kl)
-    call maxmin(sdot,'sd',ktau,1.,kl)  ! grid length units 
-    if ( myid == 0 ) then
-      write(6,'("spmean ",9f8.3)') spmean
-      write(6,'("spavge ",f8.3)') spavge
-    end if
-    dums = qg(1:ifull,:)
-    call average(dums,spmean,spavge)
-    if ( myid == 0 ) then
-      write(6,'("qgmean ",9f8.5)') spmean
-      write(6,'("qgavge ",f8.5)') spavge
-    end if
-    call maxmin(wb,'wb',ktau,1.,ms)
-    call maxmin(tggsn,'tggsn',ktau,1.,3)
-    call maxmin(tgg,'tg',ktau,1.,ms)
-    call maxmin(tss,'ts',ktau,1.,1)
-    call maxmin(pblh,'pb',ktau,1.,1)
-    call maxmin(precip,'pr',ktau,1.,1)
-    call maxmin(precc,'pc',ktau,1.,1)
-    call maxmin(convpsav,'co',ktau,1.,1)
-    call maxmin(sno,'sn',ktau,1.,1)        ! as mm during timestep
-    call maxmin(rhscrn,'rh',ktau,1.,1)
-    call maxmin(ps,'ps',ktau,.01,1)
-    psavge    = sum(ps(1:ifull)*wts(1:ifull))
-    pslavge   = sum(psl(1:ifull)*wts(1:ifull))
-    preccavge = sum(precc(1:ifull)*wts(1:ifull))
-    precavge  = sum(precip(1:ifull)*wts(1:ifull))
-    ! KE calculation, not taking into account pressure weighting
-    gke = 0.
-    do k = 1,kl
-      gke = gke - sum( 0.5 * wts(1:ifull) * dsig(k) * ( u(1:ifull,k)**2 + v(1:ifull,k)**2 ) )
-    end do
-    cllav = sum(wts(1:ifull)*cloudlo(1:ifull))
-    clmav = sum(wts(1:ifull)*cloudmi(1:ifull))
-    clhav = sum(wts(1:ifull)*cloudhi(1:ifull))
-    cltav = sum(wts(1:ifull)*cloudtot(1:ifull))
-
-    ! All this combined into a single reduction
-    temparray = (/ psavge, pslavge, preccavge, precavge, gke, cllav, clmav,clhav, cltav /)
-    call ccmpi_reduce(temparray,gtemparray,"sum",0,comm_world)
-    if ( myid == 0 ) then
-      write(6,97) gtemparray(1:5) ! psavge,pslavge,preccavge,precavge,gke
-97    format(' average ps, psl, precc, prec, gke: ',f10.2,f10.6,2f6.2,f7.2)
-      write(6,971) gtemparray(6:9) ! cllav,clmav,clhav,cltav
-971   format(' global_average cll, clm, clh, clt: ',4f6.2)
-    end if
-    if ( mydiag ) then
-      write(6,98) ktau,diagvals(ps)
-98    format(i7,' ps diag:',9f9.1)
-      if ( t(idjd,kl) > 258. ) then
-        write(6,*) 't(idjd,kl) > 258. for idjd = ',idjd
-        write(6,91) ktau,(t(idjd,k),k=kl-8,kl)
-91      format(i7,'    t',9f7.2)
-        write(6,92) ktau,(sdot(idjd,k),k=kl-8,kl)
-92      format(i7,' sdot',9f7.3)
-      end if             ! (t(idjd,kl)>258.)
-    end if               ! myid==0
-  endif                  ! (mod(ktau,nmaxpr)==0)
-
-  ! update diag_averages and daily max and min screen temps 
-  ! N.B. runoff is accumulated in sflux
-  tmaxscr(1:ifull)     = max( tmaxscr(1:ifull), tscrn )
-  tminscr(1:ifull)     = min( tminscr(1:ifull), tscrn )
-  rhmaxscr(1:ifull)    = max( rhmaxscr(1:ifull), rhscrn )
-  rhminscr(1:ifull)    = min( rhminscr(1:ifull), rhscrn )
-  rndmax(1:ifull)      = max( rndmax(1:ifull), condx )
-  cape_max(1:ifull)    = max( cape_max(1:ifull), cape )
-  cape_ave(1:ifull)    = cape_ave(1:ifull) + cape
-  u10mx(1:ifull)       = max( u10mx(1:ifull), u10 )  ! for hourly scrnfile
-  dew_ave(1:ifull)     = dew_ave(1:ifull) - min( 0., eg )    
-  epan_ave(1:ifull)    = epan_ave(1:ifull) + epan
-  epot_ave(1:ifull)    = epot_ave(1:ifull) + epot 
-  eg_ave(1:ifull)      = eg_ave(1:ifull) + eg    
-  fg_ave(1:ifull)      = fg_ave(1:ifull) + fg
-  ga_ave(1:ifull)      = ga_ave(1:ifull) + ga
-  rnet_ave(1:ifull)    = rnet_ave(1:ifull) + rnet
-  tscr_ave(1:ifull)    = tscr_ave(1:ifull) + tscrn 
-  qscrn_ave(1:ifull)   = qscrn_ave(1:ifull) + qgscrn 
-  wb_ave(1:ifull,1:ms) = wb_ave(1:ifull,1:ms) + wb
-  tsu_ave(1:ifull)     = tsu_ave(1:ifull) + tss
-  call mslp(spare2,psl,zs,t) ! calculate MSLP from psl
-  spare2 = spare2/100.       ! convert MSLP to hPa
-  psl_ave(1:ifull)     = psl_ave(1:ifull) + spare2(1:ifull)
-  spare1(1:ifull)      = 0.
-  call mlodiag(spare1,0)     ! obtain ocean mixed level depth
-  mixdep_ave(1:ifull)  = mixdep_ave(1:ifull) + spare1(1:ifull)
-  spare1(:) = u(1:ifull,1)**2 + v(1:ifull,1)**2
-  spare2(:) = u(1:ifull,2)**2 + v(1:ifull,2)**2
-  do iq = 1,ifull
-    if ( u10(iq)**2 > u10max(iq)**2 +v10max(iq)**2 ) then
-      u10max(iq) = u10(iq)*u(iq,1)/max(.001,sqrt(spare1(iq)))
-      v10max(iq) = u10(iq)*v(iq,1)/max(.001,sqrt(spare1(iq)))
-    end if
-    if ( spare1(iq) > u1max(iq)**2+v1max(iq)**2 ) then
-      u1max(iq) = u(iq,1)
-      v1max(iq) = v(iq,1)
-    end if
-    if ( spare2(iq) > u2max(iq)**2+v2max(iq)**2 ) then
-      u2max(iq) = u(iq,2)
-      v2max(iq) = v(iq,2)
-    end if
-  end do
-  if ( ngas > 0 ) then
-    traver(:,:,1:ngas) = traver(:,:,1:ngas) + tr(1:ilt*jlt,:,1:ngas)
-  end if
-  fpn_ave(1:ifull) = fpn_ave(1:ifull) + fpn
-  frs_ave(1:ifull) = frs_ave(1:ifull) + frs
-  frp_ave(1:ifull) = frp_ave(1:ifull) + frp
-
-  ! rnd03 to rnd21 are accumulated in mm     
-  if ( myid == 0 ) then
-    write(6,*) 'ktau,mod,nper3hr ',ktau,mod(ktau-1,nperday)+1,nper3hr(n3hr)
-  end if
-  if ( mod(ktau-1,nperday)+1 == nper3hr(n3hr) ) then
-    rnd_3hr(1:ifull,n3hr) = rnd_3hr(1:ifull,8)
-    if ( nextout >= 2 ) then
-      spare1(:) = max( .001, sqrt(u(1:ifull,1)**2+v(1:ifull,1)**2) )
-      u10_3hr(:,n3hr) = u10(:)*u(1:ifull,1)/spare1(:)
-      v10_3hr(:,n3hr) = u10(:)*v(1:ifull,1)/spare1(:)
-      tscr_3hr(:,n3hr) = tscrn(:)
-      spare1(:) = establ(t(1:ifull,1)) ! spare1 = es
-      rh1_3hr(1:ifull,n3hr) = 100.*qg(1:ifull,1)*(ps(1:ifull)*sig(1)-spare1(:))/(.622*spare1(:))
-    end if    ! (nextout==2)
-    n3hr = n3hr+1
-    if ( n3hr > 8 ) n3hr = 1
-  endif    ! (mod(ktau,nperday)==nper3hr(n3hr))
-
-  if ( ktau==ntau .or. mod(ktau,nperavg)==0 ) then
-    cape_ave(1:ifull)   = cape_ave(1:ifull)/min(ntau,nperavg)
-    dew_ave(1:ifull)    = dew_ave(1:ifull)/min(ntau,nperavg)
-    epan_ave(1:ifull)   = epan_ave(1:ifull)/min(ntau,nperavg)
-    epot_ave(1:ifull)   = epot_ave(1:ifull)/min(ntau,nperavg)
-    eg_ave(1:ifull)     = eg_ave(1:ifull)/min(ntau,nperavg)
-    fg_ave(1:ifull)     = fg_ave(1:ifull)/min(ntau,nperavg)
-    ga_ave(1:ifull)     = ga_ave(1:ifull)/min(ntau,nperavg)    
-    rnet_ave(1:ifull)   = rnet_ave(1:ifull)/min(ntau,nperavg)
-    sunhours(1:ifull)   = sunhours(1:ifull)/min(ntau,nperavg)
-    riwp_ave(1:ifull)   = riwp_ave(1:ifull)/min(ntau,nperavg)
-    rlwp_ave(1:ifull)   = rlwp_ave(1:ifull)/min(ntau,nperavg)
-    tscr_ave(1:ifull)   = tscr_ave(1:ifull)/min(ntau,nperavg)
-    qscrn_ave(1:ifull)  = qscrn_ave(1:ifull)/min(ntau,nperavg)
-    do k=1,ms
-      wb_ave(1:ifull,k) = wb_ave(1:ifull,k)/min(ntau,nperavg)
-    end do
-    tsu_ave(1:ifull)    = tsu_ave(1:ifull)/min(ntau,nperavg)
-    psl_ave(1:ifull)    = psl_ave(1:ifull)/min(ntau,nperavg)
-    mixdep_ave(1:ifull) = mixdep_ave(1:ifull)/min(ntau,nperavg)
-    sgn_ave(1:ifull)    = sgn_ave(1:ifull)/min(ntau,nperavg)  ! Dec07 because of solar fit
-    sint_ave(1:ifull)   = sint_ave(1:ifull)/max(koundiag,1)
-    sot_ave(1:ifull)    = sot_ave(1:ifull)/max(koundiag,1)
-    soc_ave(1:ifull)    = soc_ave(1:ifull)/max(koundiag,1)
-    sgdn_ave(1:ifull)   = sgdn_ave(1:ifull)/max(koundiag,1)
-    rtu_ave(1:ifull)    = rtu_ave(1:ifull)/max(koundiag,1)
-    rtc_ave(1:ifull)    = rtc_ave(1:ifull)/max(koundiag,1)
-    rgdn_ave(1:ifull)   = rgdn_ave(1:ifull)/max(koundiag,1)
-    rgn_ave(1:ifull)    = rgn_ave(1:ifull)/max(koundiag,1)
-    rgc_ave(1:ifull)    = rgc_ave(1:ifull)/max(koundiag,1)
-    sgc_ave(1:ifull)    = sgc_ave(1:ifull)/max(koundiag,1)
-    cld_ave(1:ifull)    = cld_ave(1:ifull)/max(koundiag,1)
-    cll_ave(1:ifull)    = cll_ave(1:ifull)/max(koundiag,1)
-    clm_ave(1:ifull)    = clm_ave(1:ifull)/max(koundiag,1)
-    clh_ave(1:ifull)    = clh_ave(1:ifull)/max(koundiag,1)
-    alb_ave(1:ifull)    = alb_ave(1:ifull)/max(koundiag,1)
-    fbeam_ave(1:ifull)  = fbeam_ave(1:ifull)/max(koundiag,1)
-    cbas_ave(1:ifull)   = 1.1 - cbas_ave(1:ifull)/max(1.e-4,precc(:))  ! 1.1 for no precc
-    ctop_ave(1:ifull)   = 1.1 - ctop_ave(1:ifull)/max(1.e-4,precc(:))  ! 1.1 for no precc
-    if ( ngas > 0 ) then
-      traver(1:ifull,1:kl,1:ngas) = traver(1:ifull,1:kl,1:ngas)/min(ntau,nperavg)
-    end if
-    fpn_ave(1:ifull)    = fpn_ave(1:ifull)/min(ntau,nperavg)
-    frs_ave(1:ifull)    = frs_ave(1:ifull)/min(ntau,nperavg)
-    frp_ave(1:ifull)    = frp_ave(1:ifull)/min(ntau,nperavg)
-    if ( abs(iaero) == 2 ) then
-      duste        = duste/min(ntau,nperavg)       ! Dust emissions
-      dustdd       = dustdd/min(ntau,nperavg)      ! Dust dry deposition
-      dustwd       = dustwd/min(ntau,nperavg)      ! Dust wet deposition
-      dust_burden  = dust_burden/min(ntau,nperavg) ! Dust burden
-      bce          = bce/min(ntau,nperavg)         ! Black carbon emissions
-      bcdd         = bcdd/min(ntau,nperavg)        ! Black carbon dry deposition
-      bcwd         = bcwd/min(ntau,nperavg)        ! Black carbon wet deposition
-      bc_burden    = bc_burden/min(ntau,nperavg)   ! Black carbon burden
-      oce          = oce/min(ntau,nperavg)         ! Organic carbon emissions
-      ocdd         = ocdd/min(ntau,nperavg)        ! Organic carbon dry deposition
-      ocwd         = ocwd/min(ntau,nperavg)        ! Organic carbon wet deposition
-      oc_burden    = oc_burden/min(ntau,nperavg)   ! Organic carbon burden
-      dmse         = dmse/min(ntau,nperavg)        ! DMS emissions
-      dmsso2o      = dmsso2o/min(ntau,nperavg)     ! DMS -> SO2 oxidation
-      so2e         = so2e/min(ntau,nperavg)        ! SO2 emissions
-      so2so4o      = so2so4o/min(ntau,nperavg)     ! SO2 -> SO4 oxidation
-      so2dd        = so2dd/min(ntau,nperavg)       ! SO2 dry deposition
-      so2wd        = so2wd/min(ntau,nperavg)       ! SO2 wet deposiion
-      so4e         = so4e/min(ntau,nperavg)        ! SO4 emissions
-      so4dd        = so4dd/min(ntau,nperavg)       ! SO4 dry deposition
-      so4wd        = so4wd/min(ntau,nperavg)       ! SO4 wet deposition
-      dms_burden   = dms_burden/min(ntau,nperavg)  ! DMS burden
-      so2_burden   = so2_burden/min(ntau,nperavg)  ! SO2 burden
-      so4_burden   = so4_burden/min(ntau,nperavg)  ! SO4 burden
-    end if
-  end if    ! (ktau==ntau.or.mod(ktau,nperavg)==0)
-
-  call log_off()
-  
-  if ( ktau==ntau .or. mod(ktau,nwt)==0 ) then
-    call outfile(20,rundate,nwrite,nstagin,jalbfix,nalpha,mins_rad)  ! which calls outcdf
-    if ( ktau==ntau .and. irest==1 ) then
-      ! Don't include the time for writing the restart file
-      call END_LOG(maincalc_end)
-      ! write restart file
-      call outfile(19,rundate,nwrite,nstagin,jalbfix,nalpha,mins_rad)
-      if ( myid == 0 ) then
-        write(6,*)'finished writing restart file in outfile'
-      end if
-      call START_LOG(maincalc_begin)
-    endif  ! (ktau==ntau.and.irest==1)
-  endif    ! (ktau==ntau.or.mod(ktau,nwt)==0)
-      
-  ! write high temporal frequency fields
-  if ( surfile /= ' ' ) then
-    call freqfile
-  end if
-  
-  call log_on()
- 
-  if ( mod(ktau,nperavg) == 0 ) then   
-    ! produce some diags & reset most averages once every nperavg
-    if ( nmaxpr == 1 ) then
-      precavge = sum(precip(1:ifull)*wts(1:ifull))
-      evapavge = sum(evap(1:ifull)*wts(1:ifull))   ! in mm/day
-      pwatr    = 0.   ! in mm
-      do k = 1,kl
-        pwatr = pwatr - sum(dsig(k)*wts(1:ifull)*(qg(1:ifull,k)+qlg(1:ifull,k)+qfg(1:ifull,k))*ps(1:ifull))/grav
-      enddo
-      temparray(1:3) = (/ precavge, evapavge, pwatr /)
-      call ccmpi_reduce(temparray,gtemparray,"max",0,comm_world)
-      if ( myid == 0 ) then
-        precavge = gtemparray(1)
-        evapavge = gtemparray(2)
-        pwatr    = gtemparray(3)
-        write(6,985) pwatr,precavge,evapavge ! MJT bug fix
-985     format(' average pwatr,precc,prec,evap: ',4f7.3)
-      end if
-    end if
-    ! also zero most averaged fields every nperavg
-    convh_ave(:,:) = 0.
-    cbas_ave(:)    = 0.
-    ctop_ave(:)    = 0.
-    dew_ave(:)     = 0.
-    epan_ave(:)    = 0.
-    epot_ave(:)    = 0.
-    eg_ave(:)      = 0.
-    fg_ave(:)      = 0.
-    rnet_ave(:)    = 0.
-    sunhours(:)    = 0.
-    riwp_ave(:)    = 0.
-    rlwp_ave(:)    = 0.
-    qscrn_ave(:)   = 0.
-    tscr_ave(:)    = 0.
-    wb_ave(:,:)    = 0.
-    tsu_ave(:)     = 0.
-    alb_ave(:)     = 0.
-    fbeam_ave(:)   = 0.
-    psl_ave(:)     = 0.
-    mixdep_ave(:)  = 0.
-    koundiag       = 0
-    sint_ave(:)    = 0.
-    sot_ave(:)     = 0.
-    soc_ave(:)     = 0.
-    sgdn_ave(:)    = 0.
-    sgn_ave(:)     = 0.
-    rtu_ave(:)     = 0.
-    rtc_ave(:)     = 0.
-    rgdn_ave(:)    = 0.
-    rgn_ave(:)     = 0.
-    rgc_ave(:)     = 0.
-    sgc_ave(:)     = 0.
-    cld_ave(:)     = 0.
-    cll_ave(:)     = 0.
-    clm_ave(:)     = 0.
-    clh_ave(:)     = 0.
-    ! zero evap, precip, precc, sno, runoff fields each nperavg (3/12/04) 
-    evap(:)        = 0.  
-    precip(:)      = 0.  ! converted to mm/day in outcdf
-    precc(:)       = 0.  ! converted to mm/day in outcdf
-    sno(:)         = 0.  ! converted to mm/day in outcdf
-    grpl(:)        = 0.  ! converted to mm/day in outcdf
-    runoff(:)      = 0.  ! converted to mm/day in outcdf
-    u10mx(:)       = 0.
-    cape_max(:)    = 0.
-    cape_ave(:)    = 0.
-    if ( ngas > 0 ) then
-      traver = 0.
-    end if
-    fpn_ave = 0.
-    frs_ave = 0.
-    frp_ave = 0.
-    if ( abs(iaero) == 2 ) then
-      duste        = 0.  ! Dust emissions
-      dustdd       = 0.  ! Dust dry deposition
-      dustwd       = 0.  ! Dust wet deposition
-      dust_burden  = 0.  ! Dust burden
-      bce          = 0.  ! Black carbon emissions
-      bcdd         = 0.  ! Black carbon dry deposition
-      bcwd         = 0.  ! Black carbon wet deposition
-      bc_burden    = 0.  ! Black carbon burden
-      oce          = 0.  ! Organic carbon emissions
-      ocdd         = 0.  ! Organic carbon dry deposition
-      ocwd         = 0.  ! Organic carbon wet deposition
-      oc_burden    = 0.  ! Organic carbon burden
-      dmse         = 0.  ! DMS emissions
-      dmsso2o      = 0.  ! DMS -> SO2 oxidation
-      so2e         = 0.  ! SO2 emissions
-      so2so4o      = 0.  ! SO2 -> SO4 oxidation
-      so2dd        = 0.  ! SO2 dry deposition
-      so2wd        = 0.  ! SO2 wet deposiion
-      so4e         = 0.  ! SO4 emissions
-      so4dd        = 0.  ! SO4 dry deposition
-      so4wd        = 0.  ! SO4 wet deposition
-      dms_burden   = 0.  ! DMS burden
-      so2_burden   = 0.  ! SO2 burden
-      so4_burden   = 0.  ! SO4 burden
-    end if
-  endif  ! (mod(ktau,nperavg)==0)
-
-  if ( mod(ktau,nperday) == 0 ) then   ! re-set at the end of each 24 hours
-    if ( ntau<10*nperday .and. nstn>0 ) then     ! print stn info
-      do nn = 1,nstn
-        if ( .not.mystn(nn) ) cycle
-        i = istn(nn)
-        j = jstn(nn)
-        iq = i+(j-1)*il
-        write(6,956) ktau,iunp(nn),name_stn(nn),rnd_3hr(iq,4),rnd_3hr(iq,8), &
-                     tmaxscr(iq)-273.16+(zs(iq)/grav-zstn(nn))*stdlapse,     &
-                     tminscr(iq)-273.16+(zs(iq)/grav-zstn(nn))*stdlapse,     &
-                     tmaxscr(iq)-273.16,tminscr(iq)-273.16
-956     format(i5,i3,a5,6f7.1)
-      end do
-    end if  ! (ntau<10*nperday)
-    rndmax (:)  = 0.
-    tmaxscr(:)  = tscrn(:) 
-    tminscr(:)  = tscrn(:) 
-    rhmaxscr(:) = rhscrn(:) 
-    rhminscr(:) = rhscrn(:) 
-    u10max(:)   = 0.
-    v10max(:)   = 0.
-    u1max(:)    = 0.
-    v1max(:)    = 0.
-    u2max(:)    = 0.
-    v2max(:)    = 0.
-    rnd_3hr(:,8)= 0.       ! i.e. rnd24(:)=0.
-    if ( nextout >= 4 ) then
-      call setllp ! from Nov 11, reset once per day
-    end if
-  endif   ! (mod(ktau,nperday)==0)
-  
-  if ( namip /= 0 ) then
-    call START_LOG(amipsst_begin)
-    if ( nmlo == 0 ) then
-      if ( mod(ktau,nperday) == 0 ) then
-        if ( myid == 0 ) then
-          write(6,*) 'amipsst called at end of day for ktau,mtimer,namip ',ktau,mtimer,namip  
-        end if
-        call amipsst
-      end if
-    else
-      ! call evey time-step for nudging
-      call amipsst
-    end if
-    call END_LOG(amipsst_end)
-  end if
-
-#ifdef vampir
-  ! Flush vampir trace information to disk to save memory.
-  VT_BUFFER_FLUSH()
-#endif
-
-end do                  ! *** end of main time loop
-call END_LOG(maincalc_end)
-call log_off()
-
-! Report timings of run
-if ( myid == 0 ) then
-  call date_and_time(time=timeval,values=tvals2)
-  write(6,*) "End of time loop ", timeval
-  write(6,*) "normal termination of run"
-  call date_and_time(time=timeval)
-  write(6,*) "End time ", timeval
-  aa = 3600.*(tvals2(5)-tvals1(5)) + 60.*(tvals2(6)-tvals1(6)) + (tvals2(7)-tvals1(7)) + 0.001*(tvals2(8)-tvals1(8))
-  if ( aa <= 0. ) aa = aa + 86400.
-  write(6,*) "Model time in main loop",aa
-end if
-call END_LOG(model_end)
-
-! close mesonest files
-if ( mbd/=0 .or. nbd/=0 ) then
-  call histclose
-end if
-
-#ifdef simple_timer
-! report subroutine timings
-call simple_timer_finalize
-#endif
-
-! Complete
-if ( myid==0 ) then
-  write(6,*) "------------------------------------------------------------------------------"
-  write(6,*) "CCAM: globpea completed successfully"
-  call finishbanner
-end if
-
-! finalize MPI comms
-call ccmpi_finalize
-
-end
-
-    
-subroutine finishbanner
-
-implicit none
-
-! End banner
-write(6,*) "=============================================================================="
-write(6,*) "CCAM: Finished globpea"
-write(6,*) "=============================================================================="
-
-return
-end
-    
-
-!--------------------------------------------------------------
-! PREPARE SPECIAL TRACER ARRAYS
-! sets tr arrays for lat, long, pressure if nextout>=4 &(nllp>=3)
-subroutine setllp
-      
-use arrays_m           ! Atmosphere dyamics prognostic arrays
-use cc_mpi             ! CC MPI routines
-use latlong_m          ! Lat/lon coordinates
-use sigs_m             ! Atmosphere sigma levels
-use tracers_m          ! Tracer data
-      
-implicit none
-      
-include 'newmpar.h'    ! Grid parameters
-include 'const_phys.h' ! Physical constants
-      
-integer k
-      
-if ( nllp < 3 ) then
-  write(6,*) "ERROR: Incorrect setting of nllp",nllp
-  call ccmpi_abort(-1)
-end if
-      
-do k = 1,klt
-  tr(1:ifull,k,ngas+1) = rlatt(1:ifull)*180./pi
-  tr(1:ifull,k,ngas+2) = rlongg(1:ifull)*180./pi
-  tr(1:ifull,k,ngas+3) = .01*ps(1:ifull)*sig(k)  ! in HPa
-enddo
-if ( nllp >= 4 ) then   ! theta
-  do k = 1,klt
-    tr(1:ifull,k,ngas+4) = t(1:ifull,k)*(1.e-5*ps(1:ifull)*sig(k))**(-rdry/cp)
-  enddo
-endif   ! (nllp>=4)
-if ( nllp >= 5 ) then   ! mixing_ratio (g/kg)
-  do k = 1,klt
-    tr(1:ifull,k,ngas+5) = 1000.*qg(1:ifull,k)
-  enddo
-endif   ! (nllp>=5)
-      
-return
-end subroutine setllp
-
-
-!--------------------------------------------------------------
-! INTIAL PARAMETERS
-blockdata main_blockdata
-
-implicit none
-
-include 'newmpar.h'          ! Grid parameters
-include 'dates.h'            ! Date data
-include 'filnames.h'         ! Filenames
-include 'kuocom.h'           ! Convection parameters
-include 'parm.h'             ! Model configuration
-include 'parmdyn.h'          ! Dynamics parmaters
-include 'parmgeom.h'         ! Coordinate data
-include 'parmhor.h'          ! Horizontal advection parameters
-include 'parmsurf.h'         ! Surface parameters
-include 'soilv.h'            ! Soil parameters
-include 'stime.h'            ! File date data
-include 'trcom2.h'           ! Station data
-
-integer leap
-common/leap_yr/leap          ! Leap year (1 to allow leap years)
-integer nbarewet,nsigmf
-common/nsib/nbarewet,nsigmf  ! Land-surface options
-
-! for cardin
-data ia/1/,ib/3/,id/2/,ja/1/,jb/10/,jd/5/,nlv/1/
-data ndi/1/,ndi2/0/,nmaxpr/99/     
-data kdate_s/-1/,ktime_s/-1/,leap/0/
-data mbd/0/,mbd_maxscale/3000/,mbd_maxgrid/999999/
-data mbd_mlo/0/,mbd_maxscale_mlo/3000/
-data nbd/0/,nbox/1/,kbotdav/4/,kbotu/0/
-data nud_p/0/,nud_q/0/,nud_t/0/,nud_uv/1/,nud_hrs/24/,nudu_hrs/0/
-data ktopdav/0/,kblock/-1/
-data nud_aero/0/
-data nud_sst/0/,nud_sss/0/,nud_ouv/0/,nud_sfh/0/
-data mloalpha/10/,kbotmlo/-1000/,ktopmlo/1/
-data sigramplow/0./,sigramphigh/0./
-      
-! Dynamics options A & B      
-data mex/30/,mfix/3/,mfix_qg/1/,mup/1/,nh/0/
-data nritch_t/300/,epsp/-15./,epsu/0./,epsf/0./,epsh/0.1/
-data precon/-2900/,restol/4.e-7/
-data schmidt/1./,rlong0/0./,rlat0/90./,nrun/0/
-data helmmeth/1/,mfix_tr/0/,mfix_aero/0/
-! Horiz advection options
-data nt_adv/7/,mh_bs/4/
-! Horiz wind staggering options
-data nstag/-10/,nstagu/-1/,nstagoff/0/
-! Horizontal mixing options (now in globpe)
-! data khdif/2/,khor/-8/,nhor/-157/,nhorps/-1/,nhorjlm/1/
-! Vertical mixing options
-data nvmix/3/,nlocal/6/,ncvmix/0/,lgwd/0/,ngwd/-5/
-data helim/800./,fc2/1./,sigbot_gwd/0./,alphaj/1.e-6/
-data cgmap_offset/0./,cgmap_scale/1./
-data amxlsq/100./
-! Cumulus convection options
-data nkuo/23/,sigcb/1./,sig_ct/1./,rhcv/0./,rhmois/.1/,rhsat/1./
-data convfact/1.02/,convtime/.33/,shaltime/0./
-data alflnd/1.1/,alfsea/1.1/,fldown/.6/,iterconv/3/,ncvcloud/0/
-data nevapcc/0/,nevapls/-4/,nuvconv/0/
-data mbase/101/,mdelay/-1/,methprec/8/,nbase/-4/,detrain/.15/
-data entrain/.05/,methdetr/2/,detrainx/0./,dsig2/.15/,dsig4/.4/
-! Shallow convection options
-data ksc/-95/,kscsea/0/,kscmom/1/,sigkscb/.95/,sigksct/.8/
-data tied_con/2./,tied_over/0./,tied_rh/.75/
-! Other moist physics options
-data acon/.2/,bcon/.07/,qgmin/1.e-6/,rcm/.92e-5/
-data rcrit_l/.75/,rcrit_s/.85/ 
-! Radiation options
-data nrad/4/
-data nmr/0/,bpyear/0./
-! Cloud options
-data ldr/1/,nclddia/1/,nstab_cld/0/,nrhcrit/10/,sigcll/.95/ 
-data cldh_lnd/95./,cldm_lnd/85./,cldl_lnd/75./
-data cldh_sea/95./,cldm_sea/90./,cldl_sea/80./
-data ncloud/0/
-! Soil, canopy, PBL options
-data nbarewet/0/,newrough/0/,nglacier/1/
-data nrungcm/-1/,nsib/3/,nsigmf/1/
-data ntaft/2/,ntsea/6/,ntsur/6/,av_vmod/.7/,tss_sh/1./
-data vmodmin/.2/,zobgin/.02/,charnock/.018/,chn10/.00125/
-data newztsea/1/,newtop/1/                
-data snmin/.11/  ! 1000. for 1-layer; ~.11 to turn on 3-layer snow
-data nurban/0/,ccycle/0/
-! Special and test options
-data namip/0/,amipo3/.false./,nhstest/0/,nsemble/0/,nspecial/0/
-data panfg/4./,panzo/.001/,nplens/0/,rlatdx/0./,rlatdn/0./
-data rlongdn/0./,rlongdx/0./
-data rescrn/0/,knh/-1/
-! I/O options
-data m_fly/4/,io_in/1/,io_out/1/,io_rest/1/
-data nperavg/-99/,nwt/-99/,tblock/1/,tbave/1/
-data nextout/3/,localhist/.false./,unlimitedhist/.true./
-data nstn/0/  
-data slat/nstnmax*-89./,slon/nstnmax*0./,iunp/nstnmax*6/
-data zstn/nstnmax*0./,name_stn/nstnmax*'   '/ 
-data save_aerosols/.true./,save_pbl/.true./,save_cloud/.true./
-data save_land/.true./,save_maxmin/.true./,save_ocean/.true./
-data save_radiation/.true./,save_urban/.true./,save_carbon/.true./
-data save_river/.true./
-! Ocean options
-data nmlo/0/nriver/0/
-! Aerosol options
-data iaero/0/      
-
-! initialize file names to something
-data albfile/' '/,icefile/' '/,maskfile/' '/
-data snowfile/' '/,sstfile/' '/,topofile/' '/,zofile/' '/
-data rsmfile/' '/,scamfile/' '/,soilfile/' '/,vegfile/' '/
-data co2emfile/' '/,so4tfile/' '/
-data smoistfile/' '/,soil2file/' '/,restfile/' '/
-data radonemfile/' '/,surfile/' '/,surf_00/'s_00a '/
-data surf_12/'s_12a '/,co2_00/' '/,co2_12/' '/,radon_00/' '/
-data radon_12/' '/,ifile/' '/,ofile/' '/,nmifile/' '/
-data eigenv/' '/,radfile/' '/,o3file/' '/,hfile/' '/,mesonest/' '/
-data scrnfile/' '/,tmaxfile/' '/,tminfile/' '/,trcfil/' '/
-data laifile/' '/,albnirfile/' '/,urbanfile/' '/,bathfile/' '/
-data vegprev/' '/,vegnext/' '/,vegnext2/' '/,cnsdir/' '/,salfile/' '/
-data oxidantfile/' '/,casafile/' '/,phenfile/' '/
-! floating point:
-data timer/0./,mtimer/0/
-
-! stuff from insoil  for soilv.h
-data rlaim44/4.8, 6.3, 5., 3.75, 2.78, 2.5, 3.9, 2.77, 2.04, 2.6,         & ! 1-10
-             1.69, 1.9, 1.37, 1.5, 1.21, 1.58, 1.41, 2.3, 1.2, 1.71,      & ! 11-20
-             1.21, 2.3, 2.3, 1.2, 1.2, 1.87, 1., 3., .01, .01, 1.2,       & ! 21-31
-             6., 5.5, 5., 4.5, 5., 4., 3., 3.5, 1., 4., .5, 4., 0./         ! 32-44
-data rlais44/1., 1., 1., 1., 1., 1., 1., 1., 1., 1.,                      & ! 1-10
-             1., 1., 1., 1., 1., 1., 1., 1., 1., 1.,                      & ! 11-20
-             1., 1., 1., 1., .6, .6, .5, 1., 0., 0., 1.,                  & ! 21-31
-             2., 2., 2., 2., 2., 1.5, 1.5, 1.5, 1., .5, .5, .5, 0./         ! 32-44
-data rsunc44/370., 330., 260., 200., 150., 130., 200., 150., 110., 160.,  & ! 1-10
-             100., 120.,  90.,  90.,  80.,  90.,  90., 150.,  80., 100.,  & ! 11-20
-             80.,  80.,  80.,  60.,  60., 120.,  80., 180., 2*995., 80.,  & ! 21-31
-             350., 4*300., 3*230., 150., 230., 995., 150., 9900./           ! 32-44
-data scveg44/0., 0., 0., 0., 0., 0., 0., 0., 0., 0.,                      & ! 1-10
-             0., 0., 0., 0., 0., .1, .1, .1, .1, .1,                      & ! 11-20
-             .1, .2, .4, .2, .1, .1, .1, 0., 0., 0., 0.,                  & ! 21-31
-             .05, 0., 0., 0., 0., .05, .05, .05, .1, 0., 0., .4, 0./        ! 32-44
-data slveg44/0., 0., 0., 0., 0., 0., 0., 0., 0., 0.,                      & ! 1-10
-             0., 0., 0., 0., 0., .1, .1, .1, .1, .1,                      & ! 11-20
-             .1, .2, .4, .2, .1, .1, .1, 0., 0., 0., 0.,                  & ! 21-31
-             1., 5.5, 3., 1., 3., 3., 3.5, 3., .5, 3.5, .1, 3.5, 0./        ! 32-44
-data froot/.05, .10, .35, .40, .10/       ! 10/02/99 veg. root distr.
-
-data silt/.08, .33, .17, .2, .06, .25, .15, .70, .33, .2, .33, .33, .17/    ! with mxst=13
-data clay/.09, .3, .67, .2, .42, .48, .27, .17, .30, .2, .3, .3, .67/       ! with mxst=13
-data sand/.83, .37, .16, .6, .52, .27, .58, .13, .37, .6, .37, .37, .17/    ! with mxst=13
-data swilt/0., .072, .216, .286, .135, .219, .283, .175, .395, .216, .1142, .1547, .2864, .2498/
-data sfc/1.,  .143, .301, .367, .218, .31 , .37 , .255, .45, .301, .22 , .25 , .367, .294/
-data ssat/2., .398, .479, .482, .443, .426, .482, .420, .451, .479, .435, .451, .482, .476/
-data bch/4.2, 7.1, 11.4, 5.15, 10.4, 10.4, 7.12, 5.83, 7.1, 4.9, 5.39, 11.4, 8.52/ ! bch for gravity term
-data hyds/166.e-6, 4.e-6, 1.e-6, 21.e-6, 2.e-6, 1.e-6, 6.e-6,800.e-6, 1.e-6, 34.e-6, 7.e-6, 1.3e-6, 2.5e-6/
-data sucs/-.106, -.591, -.405, -.348, -.153, -.49, -.299,-.356, -.153, -.218, -.478, -.405, -.63/ ! phisat (m)
-data rhos/7*2600., 1300.,  910., 4*2600. /     ! soil density
-data  css/7* 850., 1920., 2100., 4*850./       ! heat capacity
-
-data zse/.022, .058, .154, .409, 1.085, 2.872/ ! layer thickness
-! so depths of centre of layers: .011, .051, .157, .4385, 1.1855, 3.164
-! with base at 4.6     
-
-end
-      
-!--------------------------------------------------------------
-! WRITE STATION DATA
-subroutine stationa
-
-use arrays_m           ! Atmosphere dyamics prognostic arrays
-use cc_mpi             ! CC MPI routines
-use diag_m             ! Diagnostic routines
-use estab              ! Liquid saturation function
-use extraout_m         ! Additional diagnostics
-use map_m              ! Grid map arrays
-use morepbl_m          ! Additional boundary layer diagnostics
-use nsibd_m            ! Land-surface arrays
-use pbl_m              ! Boundary layer arrays
-use prec_m             ! Precipitation
-use screen_m           ! Screen level diagnostics
-use sigs_m             ! Atmosphere sigma levels
-use soil_m             ! Soil and surface data
-use soilsnow_m         ! Soil, snow and surface data
-use tracers_m          ! Tracer data
-use vecsuv_m           ! Map to cartesian coordinates
-use vegpar_m           ! Vegetation arrays
-use work2_m            ! Diagnostic arrays
-use work3_m            ! Mk3 land-surface diagnostic arrays
-use xyzinfo_m          ! Grid coordinate arrays
-
-implicit none
-
-include 'newmpar.h'    ! Grid parameters
-include 'const_phys.h' ! Physical constants
-include 'dates.h'      ! Date data
-include 'parm.h'       ! Model configuration
-include 'parmgeom.h'   ! Coordinate data
-include 'soilv.h'      ! Soil parameters
-include 'trcom2.h'     ! Station data
-
-integer leap
-common/leap_yr/leap    ! Leap year (1 to allow leap years)
-
-integer i, j, iq, iqt, isoil, k2, nn
-real coslong, sinlong, coslat, sinlat, polenx, poleny, polenz
-real zonx, zony, zonz, den, costh, sinth, uzon, vmer, rh1, rh2
-real es, wbav, rh_s
-
-coslong = cos(rlong0*pi/180.)   ! done here, where work2 has arrays
-sinlong = sin(rlong0*pi/180.)
-coslat  = cos(rlat0*pi/180.)
-sinlat  = sin(rlat0*pi/180.)
-polenx  = -coslat
-poleny  = 0.
-polenz  = sinlat
-do nn = 1,nstn
-  ! Check if this station is in this processors region
-  if ( .not. mystn(nn) ) cycle 
-  if ( ktau == 1 ) then
-    write (iunp(nn),950) kdate,ktime,leap
-  end if
-950 format("#",i9,2i5)
-  i = istn(nn)
-  j = jstn(nn)
-  iq = i + (j-1)*il
-  zonx  = real(            -polenz*y(iq))
-  zony  = real(polenz*x(iq)-polenx*z(iq))
-  zonz  = real(polenx*y(iq)             )
-  den   = sqrt( max(zonx**2+zony**2+zonz**2,1.e-7) ) 
-  costh =  (zonx*ax(iq)+zony*ay(iq)+zonz*az(iq))/den
-  sinth = -(zonx*bx(iq)+zony*by(iq)+zonz*bz(iq))/den
-  uzon  = costh*u(iq,1)-sinth*v(iq,1)
-  vmer  = sinth*u(iq,1)+costh*v(iq,1)
-  es   = establ(t(iq,1))
-  rh1  = 100.*qg(iq,1)*(ps(iq)*sig(1)-es)/(.622*es)
-  es   = establ(t(iq,2))
-  rh2  = 100.*qg(iq,2)*(ps(iq)*sig(2)-es)/(.622*es)
-  es   = establ(tscrn(iq))
-  rh_s = 100.*qgscrn(iq)*(ps(iq)-es)/(.622*es)
-  wbav = (zse(1)*wb(iq,1)+zse(2)*wb(iq,2)+zse(3)*wb(iq,3)+zse(4)*wb(iq,4))/(zse(1)+zse(2)+zse(3)+zse(4))
-  iqt = min( iq, ilt*jlt ) ! Avoid bounds problems if there are no tracers
-  k2  = min( 2, klt )
-  write (iunp(nn),951) ktau,tscrn(iq)-273.16,rnd_3hr(iq,8),      &
-        tss(iq)-273.16,tgg(iq,1)-273.16,tgg(iq,2)-273.16,        &
-        tgg(iq,3)-273.16,t(iq,1)-273.16,0.,wb(iq,1),wb(iq,2),    &
-        cloudlo(iq),cloudmi(iq)+1.,cloudhi(iq)+2.,               &
-        cloudtot(iq)+3.,fg(iq),eg(iq),0.,0.,rnet(iq),sgsave(iq), &
-        qg(iq,1)*1.e3,uzon,vmer,precc(iq),qg(iq,2)*1.e3,rh1,rh2, &
-        0.,0.,0.,0.,.01*ps(iq),wbav,epot(iq),qgscrn(iq)*1.e3,    &
-        rh_s,u10(iq),uscrn(iq),condx(iq)
-  ! N.B. qgscrn formula needs to be greatly improved
-951 format(i4,6f7.2,                                             &
-           2f7.2, 2f6.3, 4f5.2,                                  & ! t1 ... cld
-           5f7.1,f6.1,f5.1,                                      & ! fg ... qg1
-           2f6.1,f7.2, f5.1,2f6.1, 2(1x,f5.1),                   & ! uu ... co2_2
-           2(1x,f5.1) ,f7.1,f6.3,f7.1,5f6.1,                     & ! rad_1 ... rh_s
-           f7.2)                                                   ! condx
-  if ( ktau == ntau ) then
-    write (iunp(nn),952)
-952 format("#   2tscrn 3precip 4tss  5tgg1  6tgg2  7tgg3",               &
-           "   8t1    9tgf  10wb1 11wb2 cldl cldm cldh  cld",            &
-           "   16fg   17eg  18fgg  19egg  20rnet 21sg 22qg1",            &
-           " 23uu   24vv 25precc qg2  rh1 28rh2 29co2_1 co2_2",          &
-           " rad_1 rad_2  ps 34wbav 35epot qgscrn 37rh_s 38u10 uscrn",   &
-           " 40condx")
-    write (iunp(nn),953) land(iq),isoilm(iq),ivegt(iq),zo(iq),zs(iq)/grav
-953 format("# land,isoilm,ivegt,zo,zs/g: ",l2,2i3,2f9.3)
-    isoil = max(1,isoilm(iq))
-    write (iunp(nn),954) sigmf(iq),swilt(isoil),sfc(isoil),ssat(isoil),0.5*sum(albvisnir(iq,:))
-954 format("#sigmf,swilt,sfc,ssat,alb: ",5f7.3)
-  end if
-end do
-return
-end subroutine stationa
-      
-!--------------------------------------------------------------
-! PREVIOUS VERSION DEFAULT PARAMETERS
-subroutine change_defaults(nversion,mins_rad)
-
-use parmhdff_m              ! Horizontal diffusion parameters
-
-implicit none
-
-include 'newmpar.h'         ! Grid parameters
-include 'kuocom.h'          ! Convection parameters
-include 'parm.h'            ! Model configuration
-include 'parmdyn.h'         ! Dynamics parmaters
-include 'parmhor.h'         ! Horizontal advection parameters
-include 'parmsurf.h'        ! Surface parameters
-
-integer nbarewet,nsigmf
-common/nsib/nbarewet,nsigmf ! Land-surface options
-
-integer, intent(in) :: nversion
-integer, intent(inout) :: mins_rad
-
-if ( nversion < 1510 ) then
-  mins_rad = 60
-end if
-if ( nversion < 907 ) then
-  mfix = 1         ! new is 3
-  newrough = 2     ! new is 0
-  newtop = 0       ! new is 1
-  nvmix = 5        ! new is 3
-  ksc = 0          ! new is -95
-  sig_ct = .8      ! new is 1.
-end if
-if ( nversion < 904 ) then
-  newtop = 1       ! new is 0
-  nvmix = 3        ! new is 5
-  ksc = -95        ! new is 0
-  sig_ct = -.8     ! new is .8
-end if
-if( nversion < 809 ) then
-  nvmix = 5        ! new is 3
-  ksc = 0          ! new is -95
-  sig_ct = .8      ! new is -.8
-end if
-if ( nversion < 806 ) then
-  nvmix = 3        ! new is 5
-  ksc = -95        ! new is 0
-  nclddia = 5      ! new is 1
-end if
-if ( nversion == 803 ) then
-  restol = 2.e-7   ! new is 4.e-7
-end if
-if ( nversion < 803 ) then
-  restol = 5.e-7   ! new is 2.e-7
-  alflnd = 1.15    ! new is 1.1
-  alfsea = 1.05    ! new is 1.1
-  entrain = 0.     ! new is .05
-  ksc = 0          ! new is -95
-endif
-if ( nversion == 709 ) then
-  ksc = 99
-end if
-if ( nversion < 709 ) then
-  precon = 0       ! new is -2900
-  restol = 2.e-7   ! new is 5.e-7
-  mbase = 2000     ! new is 101
-  mdelay = 0       ! new is -1
-  nbase = -2       ! new is -4
-  sigkscb = -.2    ! new is .95
-  sigksct = .75    ! new is .8
-  tied_con = 6.    ! new is 2.
-  tied_over = 2.   ! new is 0.
-  tied_rh = .99    ! new is .75
-end if
-if ( nversion < 705 ) then
-  nstag = 5        ! new is -10
-  nstagu = 5       ! new is -1.
-  detrain = .3     ! new is .15
-end if
-if ( nversion < 704 ) then
-  mex = 4          ! new is 30.
-  ntsur = 2        ! new is 6
-end if
-if ( nversion < 703 ) then
-  ntbar = 4        ! new is 6
-  ntsur = 7        ! new is 2
-  vmodmin = 2.     ! new is .2
-  nbase = 1        ! new is -2
-end if
-if ( nversion < 701 ) then
-  nbase = 0        ! new is 1  new variable
-end if
-if ( nversion < 608 ) then
-  epsp = -20.      ! new is -15.
-end if
-if ( nversion < 606 ) then
-  epsp = 1.1       ! new is -20.
-  newrough = 0     ! new is 2
-  nstag = -10      ! new is 5
-  nstagu = 3       ! new is 5
-  ntsur = 6        ! new is 7
-  mbase = 10       ! new is 2000
-end if
-if ( nversion < 604 ) then
-  mh_bs = 3        ! new is 4
-end if
-if ( nversion < 602 ) then
-  ntbar = 9        ! new is 4
-end if
-if ( nversion < 601 ) then
-  epsp = 1.2       ! new is 1.1
-  newrough = 2     ! new is 0
-  restol = 1.e-6   ! new is 2.e-7
-end if
-if ( nversion < 511 ) then
-  nstag = 3        ! new is -10
-  ! mins_rad = 120   ! new is 72   not in common block, so can't assign here
-  detrain = .1     ! new is .3
-  mbase = 1        ! new is 10
-  nuvconv = 5      ! new is 0
-  sigcb = .97      ! new is 1.
-end if
-if ( nversion < 510 ) then
-  epsp = .1        ! new is 1.2
-  epsu = .1        ! new is 0.
-  khdif = 5        ! new is 2
-  khor = 0         ! new is -8
-  nbarewet = 7     ! new is 0
-  newrough = 0     ! new is 2
-  nhor = 0         ! new is -157
-  nhorps = 1       ! new is -1
-  nlocal = 5       ! new is 6
-  ntsur = 7        ! new is 6
-  ! jalbfix = 0      ! new is 1  not in common block, so can't assign here
-  tss_sh = 0.      ! new is 1.
-  zobgin = .05     ! new is .02
-  detrain = .4     ! new is .1
-  convtime = .3    ! new is .33
-  iterconv = 2     ! new is 3
-  mbase = 0        ! new is 1
-  sigcb = 1.       ! new is .97
-  sigkscb = .98    ! new is -2.
-  tied_rh = .75    ! new is .99
-  ldr = 2          ! new is 1
-  rcm = 1.e-5      ! new is .92e-5
-end if
-if ( nversion < 509 ) then
-  ntsur = 6        ! new is 7
-end if
-if ( nversion < 508 ) then
-  mh_bs = 1        ! new is 3
-  nvmix = 4        ! new is 3
-  entrain = .3     ! new is 0.
-endif
-if ( nversion < 506 ) then
-  mh_bs = 4        ! new is 1
-end if
-if ( nversion < 503 ) then
-  ntsur = 5        ! new is 6
-end if
-if ( nversion < 411 ) then
-  nstag = -3       ! new is 3
-  nstagu = -3      ! new is 3
-  nhor = 155       ! new is 0
-  nlocal = 1       ! new is 5
-  ngwd = 0         ! new is -5
-  nevapls = 5      ! new is -4
-  nuvconv = 0      ! new is 5
-  detrain = .05    ! new is .4
-  entrain = 0.     ! new is .3
-  detrainx = 1.    ! new is 0.
-  dsig2 = .1       ! new is .15
-  dsig4 = .55      ! new is .4
-  kscmom = 0       ! new is 1
-  ldr = 1          ! new is 2
-  nbarewet = 2     ! new is 7
-  av_vmod = 1.     ! new is .7
-  chn10 = .00137   ! new is .00125
-end if
-
-return
-end subroutine change_defaults
-
-!--------------------------------------------------------------
-! ERROR MESSAGE FOR INVALID nproc
-subroutine badnproc(npanels,il_g,nproc)
-
-use cc_mpi                                 ! CC MPI routines
-
-implicit none
-
-integer, intent(in) :: il_g, nproc, npanels
-integer nxpa, nxpb, nyp, nproc_low, nproc_high
-integer ilg_low, ilg_high
-
-if ( myid == 0 ) then
-  write(6,*)
-  write(6,*) "ERROR: Invalid number of processors for this grid"
-  do nproc_low = nproc,1,-1
-    call proctest(npanels,il_g,nproc_low,nxpa,nyp)
-    if ( nxpa > 0 ) exit
-  end do
-  do nproc_high = nproc,10*nproc
-    call proctest(npanels,il_g,nproc_high,nxpb,nyp)
-    if ( nxpb > 0 ) exit
-  end do
-  if ( nxpb > 0 ) then
-    write(6,*) "Consider using processor numbers ",nproc_low," or ",nproc_high
-  else
-    write(6,*) "Consider using processor number  ",nproc_low  
-  end if
-  do ilg_low = il_g,1,-1
-    call proctest(npanels,ilg_low,nproc,nxpa,nyp)
-    if ( nxpa > 0 ) exit
-  end do
-  do ilg_high = il_g,10*il_g
-    call proctest(npanels,ilg_high,nproc,nxpb,nyp)
-    if ( nxpb > 0 ) exit
-  end do    
-  if ( nxpa>0 .and. nxpb>0 ) then
-    write(6,*) "Alternatively, try grid sizes    ",ilg_low," or ",ilg_high
-  else if ( nxpa > 0 ) then
-    write(6,*) "Alternatively, try grid size     ",ilg_low
-  else if ( nxpb > 0 ) then
-    write(6,*) "Alternatively, try grid size     ",ilg_high  
-  end if
-  write(6,*)
-end if
-call ccmpi_barrier(comm_world)
-call ccmpi_abort(-1)
-
-return
-end subroutine badnproc
-
-!--------------------------------------------------------------
-! TEST GRID DECOMPOSITION    
-subroutine proctest(npanels,il_g,nproc,nxp,nyp)
-
-implicit none
-
-integer, intent(in) :: il_g, nproc, npanels
-integer, intent(out) :: nxp, nyp
-integer jl_g
-
-#ifdef uniform_decomp
-jl_g = il_g + npanels*il_g     ! size of grid along all panels (usually 6*il_g)
-nxp = nint(sqrt(real(nproc)))  ! number of processes in X direction
-nyp = nproc/nxp                ! number of processes in Y direction
-! search for vaild process decomposition.  CCAM enforces the same grid size on each process
-do while ( (mod(il_g,max(nxp,1))/=0.or.mod(nproc,max(nxp,1))/=0.or.mod(il_g,nyp)/=0) .and. nxp>0 )
-  nxp = nxp - 1
-  nyp = nproc/max(nxp,1)
-end do
-#else
-if ( mod(nproc,6)/=0 .and. mod(6,nproc)/=0 ) then
-  nxp = -1
-else
-  jl_g = il_g + npanels*il_g                 ! size of grid along all panels (usually 6*il_g)
-  nxp = max( 1, nint(sqrt(real(nproc)/6.)) ) ! number of processes in X direction
-  nyp = nproc/nxp                            ! number of processes in Y direction
-  ! search for valid process decomposition.  CCAM enforces the same grid size on each process
-  do while ( (mod(il_g,max(nxp,1))/=0.or.mod(nproc/6,max(nxp,1))/=0.or.mod(jl_g,max(nyp,1))/=0) .and. nxp>0 )
-    nxp = nxp - 1
-    nyp = nproc/max(nxp,1)
-  end do
-end if
-#endif
-
-return
-end subroutine proctest
-    
->>>>>>> 743b8704
+    