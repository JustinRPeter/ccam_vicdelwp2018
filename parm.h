--- conflicted
+++ resolved
@@ -38,12 +38,8 @@
      &     rlongdn,rlongdx,rlatdn,rlatdx,ds,dt,dtin,timea,panfg,panzo,   &
      &     bpyear,helim,fc2,sigbot_gwd,alphaj,cgmap_offset,cgmap_scale,  &
      &     sigramplow,sigramphigh,amxlsq
-<<<<<<< HEAD
-      logical diag,localhist,amipo3,procformat,pio,unlimitedhist,mpiio,  &
-     &     useiobuffer,npio
-=======
-      logical diag,localhist,unlimitedhist,amipo3
->>>>>>> 2d48daf9
+      logical diag,localhist,unlimitedhist,amipo3,                       &
+     &     procformat,pio,unlimitedhist,mpiio,useiobuffer,npio
       common/parm1/meso,ngwd,nrungcm,newtop,bpyear,iaero,helim,fc2,      &
      &  sigbot_gwd,alphaj,qgmin     ! min value, esp. for stratosphere [1.e-6]
 
@@ -70,10 +66,6 @@
 
       common/parmio/io_clim,io_in,io_out,io_rest,io_spec,                &  ! type of I/O
      &            nwt,nqg,nrun,nextout,nclim,m_fly,tblock,tbave,         &
-<<<<<<< HEAD
-     &            localhist,compression,filemode,mpiio,                  &
-     &            procformat,procmode,chunkoverride,pio,unlimitedhist,   &
-     &            useiobuffer,npio
-=======
-     &            localhist,unlimitedhist
->>>>>>> 2d48daf9
+     &            localhist,unlimitedhist,                               &
+     &            compression,filemode,mpiio,procformat,procmode,        &
+     &            chunkoverride,pio,useiobuffer,npio
