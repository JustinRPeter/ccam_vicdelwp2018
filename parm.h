! Conformal Cubic Atmospheric Model
    
! Copyright 2015 Commonwealth Scientific Industrial Research Organisation (CSIRO)
    
! This file is part of the Conformal Cubic Atmospheric Model (CCAM)
!
! CCAM is free software: you can redistribute it and/or modify
! it under the terms of the GNU General Public License as published by
! the Free Software Foundation, either version 3 of the License, or
! (at your option) any later version.
!
! CCAM is distributed in the hope that it will be useful,
! but WITHOUT ANY WARRANTY; without even the implied warranty of
! MERCHANTABILITY or FITNESS FOR A PARTICULAR PURPOSE.  See the
! GNU General Public License for more details.
!
! You should have received a copy of the GNU General Public License
! along with CCAM.  If not, see <http://www.gnu.org/licenses/>.

!------------------------------------------------------------------------------


      integer meso,ngwd,nrungcm,newtop,                                  &
     &        kountr,nrad,nvmix,nlocal,                                  &
     &        nhstest,namip,nspecial,newrough,newsoilm,nsib,nsoil,       &
     &        ntaft,ntsea,ntsur,ntsur2,lgwd,newztsea,nglacier,mbd,       &
     &        nbd,kbotdav,kbotu,nbox,nud_p,nud_q,nud_t,nud_uv,nud_hrs,   &
     &        nudu_hrs,ktau,ndi,ndi2,ntau,nperavg,nperday,nmaxpr,nlv,    &
     &        ia,ib,ja,jb,id,jd,idjd,                                    &
     &        io_clim,io_in,io_out,io_rest,io_spec,                      &
     &        nwt,nqg,nrun,nextout,nclim,m_fly,nsemble,tblock,tbave,     &
     &        nurban,nmr,nmlo,ktopdav,nud_sst,nud_sss,kbotmlo,ktopmlo,   &
     &        mloalpha,nud_ouv,nud_sfh,kblock,rescrn,knh,ccycle,iaero,   &
     &        nud_aero,mbd_maxscale,nriver,                              &
     &        compression,filemode,procmode,chunkoverride
      real qgmin,                                                        &
     &     aleadfr,av_vmod,vmodmin,snmin,tss_sh,charnock,chn10,zobgin,   &
     &     rlongdn,rlongdx,rlatdn,rlatdx,ds,dt,dtin,timea,panfg,panzo,   &
     &     bpyear,helim,fc2,sigbot_gwd,alphaj,cgmap_offset,cgmap_scale,  &
<<<<<<< HEAD
     &     sigramplow,sigramphigh
      logical diag,localhist,amipo3,procformat,pio,unlimitedhist,mpiio,  &
     &     useiobuffer
=======
     &     sigramplow,sigramphigh,amxlsq
      logical diag,localhist,amipo3
>>>>>>> 3cefeb32
      common/parm1/meso,ngwd,nrungcm,newtop,bpyear,iaero,helim,fc2,      &
     &  sigbot_gwd,alphaj,qgmin     ! min value, esp. for stratosphere [1.e-6]

      common/parmradn/kountr,nrad,amipo3   

      common/parmvmix/nvmix,nlocal,cgmap_offset,cgmap_scale,amxlsq

      common/parmtest/nhstest,namip,nsemble,nspecial,rlongdn,rlongdx,    &
     &                rlatdn,rlatdx

      common/parmsfce/newrough,newsoilm,nsib,nsoil,ntsea,ntsur,ntsur2,   &
     &                lgwd,newztsea,aleadfr,av_vmod,vmodmin,snmin,       &
     &                tss_sh,nglacier,charnock,chn10,zobgin,ntaft,       &
     &                panfg,panzo,nurban,nmr,nmlo,rescrn,ccycle,nriver

      common/parmnudg/nbd,kbotdav,kbotu,nbox,nud_p,nud_q,nud_t,nud_uv,   &
     &                nud_hrs,nudu_hrs,mbd,ktopdav,nud_sst,nud_sss,      &
     &                kbotmlo,ktopmlo,mloalpha,nud_ouv,nud_sfh,kblock,   &
     &                nud_aero,mbd_maxscale,sigramplow,sigramphigh

      common/parmtime/ktau,ntau,nperavg,nperday,ds,dt,dtin,timea,nmaxpr, &
     &                diag,nlv,ia,ib,ja,jb,id,jd,idjd,ndi,ndi2,knh

      common/parmio/io_clim,io_in,io_out,io_rest,io_spec,                &  ! type of I/O
     &            nwt,nqg,nrun,nextout,nclim,m_fly,tblock,tbave,         &
     &            localhist,compression,filemode,mpiio,                  &
     &            procformat,procmode,chunkoverride,pio,unlimitedhist,   &
     &            useiobuffer
<|MERGE_RESOLUTION|>--- conflicted
+++ resolved
@@ -37,14 +37,9 @@
      &     aleadfr,av_vmod,vmodmin,snmin,tss_sh,charnock,chn10,zobgin,   &
      &     rlongdn,rlongdx,rlatdn,rlatdx,ds,dt,dtin,timea,panfg,panzo,   &
      &     bpyear,helim,fc2,sigbot_gwd,alphaj,cgmap_offset,cgmap_scale,  &
-<<<<<<< HEAD
-     &     sigramplow,sigramphigh
+     &     sigramplow,sigramphigh,amxlsq
       logical diag,localhist,amipo3,procformat,pio,unlimitedhist,mpiio,  &
      &     useiobuffer
-=======
-     &     sigramplow,sigramphigh,amxlsq
-      logical diag,localhist,amipo3
->>>>>>> 3cefeb32
       common/parm1/meso,ngwd,nrungcm,newtop,bpyear,iaero,helim,fc2,      &
      &  sigbot_gwd,alphaj,qgmin     ! min value, esp. for stratosphere [1.e-6]
 
