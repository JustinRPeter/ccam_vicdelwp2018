<<<<<<< HEAD

=======

>>>>>>> 6ca568eb
! Conformal Cubic Atmospheric Model
    
! Copyright 2015 Commonwealth Scientific Industrial Research Organisation (CSIRO)
    
! This file is part of the Conformal Cubic Atmospheric Model (CCAM)
!
! CCAM is free software: you can redistribute it and/or modify
! it under the terms of the GNU General Public License as published by
! the Free Software Foundation, either version 3 of the License, or
! (at your option) any later version.
!
! CCAM is distributed in the hope that it will be useful,
! but WITHOUT ANY WARRANTY; without even the implied warranty of
! MERCHANTABILITY or FITNESS FOR A PARTICULAR PURPOSE.  See the
! GNU General Public License for more details.
!
! You should have received a copy of the GNU General Public License
! along with CCAM.  If not, see <http://www.gnu.org/licenses/>.

!------------------------------------------------------------------------------
    
! CCAM boundary layer turbulent mixing routines

! Currently local Ri and prognostic k-e schemes are supported.
! Also, options for non-local counter gradient terms are included.
! Local Ri supports Gelyen and Tiedtke schemes for shallow
! convection, whereas the k-e follows the EDMF approach where
! shallow convection is represented in the mass flux terms.

! nvmix=3  Local Ri mixing
! nvmix=6  Prognostic k-e tubulence closure

! nlocal=0 No counter gradient term
! nlocal=6 Holtslag and Boville non-local term
! nlocal=7 Mass flux based counter gradient (requires nvmix=6)
      
! kscmom   0 off, 1 turns on shal_conv momentum (usual) (requires nvmix<6)

!--------------------------------------------------------------
! Control subroutine for vertical mixing
subroutine vertmix

use aerosolldr                      ! LDR prognostic aerosols
use arrays_m                        ! Atmosphere dyamics prognostic arrays
use cc_mpi                          ! CC MPI routines
use cfrac_m                         ! Cloud fraction
use cloudmod                        ! Prognostic strat cloud
use diag_m                          ! Diagnostic routines
use extraout_m                      ! Additional diagnostics
use kuocomb_m                       ! JLM convection
use liqwpar_m                       ! Cloud water mixing ratios
use map_m                           ! Grid map arrays
use mlo                             ! Ocean physics and prognostic arrays
use morepbl_m                       ! Additional boundary layer diagnostics
use nharrs_m                        ! Non-hydrostatic atmosphere arrays
use pbl_m                           ! Boundary layer arrays
use savuvt_m                        ! Saved dynamic arrays
use sigs_m                          ! Atmosphere sigma levels
use soilsnow_m, only : fracice      ! Soil, snow and surface data
use tkeeps                          ! TKE-EPS boundary layer
#ifndef scm
use tracers_m, only : ngas          ! Tracer data
use trvmix, only : tracervmix       ! Tracer mixing routines
#endif
use work2_m                         ! Diagnostic arrays
      
implicit none
      
include 'newmpar.h'                 ! Grid parameters
include 'const_phys.h'              ! Physical constants
include 'kuocom.h'                  ! Convection parameters
include 'parm.h'                    ! Model configuration

integer, parameter :: ntest = 0
integer k, tnaero, nt
real rong, rlogs1, rlogs2, rlogh1, rlog12
real delsig, conflux, condrag
real, dimension(ifull,kl) :: tnhs, tv, zh
<<<<<<< HEAD
real, dimension(ifull,kl) :: rhs, guv, gt
=======
real, dimension(ifull,kl) :: rhs, guv, gt
>>>>>>> 6ca568eb
real, dimension(ifull,kl) :: at, ct, au, cu, zg, cldtmp
real, dimension(ifull,kl) :: uav, vav
real, dimension(ifull,kl-1) :: tmnht, cnhs
real, dimension(ifull) :: ou, ov, iu, iv, rhos
real, dimension(ifull) :: dz, dzr
real, dimension(ifull) :: cgmap
real, dimension(kl) :: sighkap,sigkap,delons,delh

! Non-hydrostatic terms
tnhs(1:ifull,1) = phi_nh(:,1)/bet(1)
do k = 2,kl
  ! representing non-hydrostatic term as a correction to air temperature
  tnhs(1:ifull,k) = (phi_nh(:,k)-phi_nh(:,k-1)-betm(k)*tnhs(:,k-1))/bet(k)
end do
tv(1:ifull,1:kl) = t(1:ifull,:)*(1.+0.61*qg(1:ifull,:)-qlg(1:ifull,:)-qfg(1:ifull,:) &
                                -qrg(1:ifull,:)-qsng(1:ifull,:)-qgrg(1:ifull,:))

! Weight as a function of grid spacing for turning off CG term
!cgmap = 0.982, 0.5, 0.018 for 1000m, 600m, 200m when cgmap_offset=600 and cgmap_scale=200.
if ( cgmap_offset>0. ) then
  cgmap(1:ifull) = 0.5*tanh((ds/em(1:ifull)-cgmap_offset)/cgmap_scale) + 0.5 ! MJT suggestion
else
  cgmap(1:ifull) = 1.
end if

<<<<<<< HEAD
! Initial flux to be added up below.
wth_flux(:,:) = 0.
wq_flux(:,:) = 0.
uw_flux(:,:) = 0.
vw_flux(:,:) = 0.
mfsave(:,:) = 0.
tkesave(:,:) = -1. ! missing value

=======
! Initial flux to be added up below.
wth_flux(:,:) = 0.
wq_flux(:,:) = 0.
uw_flux(:,:) = 0.
vw_flux(:,:) = 0.
mfsave(:,:) = 0.
tkesave(:,:) = -1. ! missing value

>>>>>>> 6ca568eb
! Set-up potential temperature transforms
rong = rdry/grav
do k = 1,kl-1
  sighkap(k)=sigmh(k+1)**(-roncp)
  delons(k) =rong *((sig(k+1)-sig(k))/sigmh(k+1))
end do      ! k loop
do k = 1,kl
  delh(k)  =-rong *dsig(k)/sig(k)  ! sign of delh defined so always +ve
  sigkap(k)=sig(k)**(-roncp)
end do      ! k loop

if ( diag .or. ntest>=1 ) then
  call maxmin(u,'%u',ktau,1.,kl)
  call maxmin(v,'%v',ktau,1.,kl)
  call maxmin(t,'%t',ktau,1.,kl)
  call maxmin(qg,'qg',ktau,1.e3,kl)
  call ccmpi_barrier(comm_world)  ! stop others going past    
  if ( mydiag ) then
    write(6,*)'sig ',sig
    write(6,*)'dsig ',dsig
    write(6,*)'delh ',delh
    write(6,*)'in vertmix'
    write (6,"('uin ',9f8.3/4x,9f8.3)") u(idjd,:) 
    write (6,"('vin ',9f8.3/4x,9f8.3)") v(idjd,:) 
  end if
end if

! Calculate half level heights, temperatures and NHS correction
rlogs1=log(sig(1))
rlogs2=log(sig(2))
rlogh1=log(sigmh(2))
rlog12=1./(rlogs1-rlogs2)
tmnht(:,1)=(tv(:,2)*rlogs1-tv(:,1)*rlogs2+(tv(:,1)-tv(:,2))*rlogh1)*rlog12
cnhs(:,1) =1.+(tnhs(:,2)*rlogs1-tnhs(:,1)*rlogs2+(tnhs(:,1)-tnhs(:,2))*rlogh1)*rlog12/tmnht(:,1)
! n.b. an approximate zh (in m) is quite adequate for this routine
zh(:,1)   =(tv(:,1)+tnhs(:,1))*delh(1)
do k = 2,kl-1
  zh(:,k)   =zh(:,k-1)+(tv(:,k)+tnhs(:,k))*delh(k)
  tmnht(:,k)=ratha(k)*tv(:,k+1)+rathb(k)*tv(:,k)                      ! MJT suggestion
  ! non-hydrostatic temperature correction at half level height
  cnhs(:,k) =1.+(ratha(k)*tnhs(:,k+1)+rathb(k)*tnhs(:,k))/tmnht(:,k)  ! MJT suggestion
end do      !  k loop
zh(:,kl)=zh(:,kl-1)+(tv(:,kl)+tnhs(:,kl))*delh(kl)                    ! MJT suggestion

! Adjustment for moving ocean surface
ou=0.
ov=0.
if ( nmlo/=0 ) then
  iu=0.
  iv=0.
  call mloexport(2,ou,1,0)
  call mloexport(3,ov,1,0)
  call mloexpice(iu, 9,0)
  call mloexpice(iv,10,0)
  ou=(1.-fracice)*ou+fracice*iu
  ov=(1.-fracice)*ov+fracice*iv
end if
      
if ( nvmix/=6 ) then

  !--------------------------------------------------------------
  ! JLM's local Ri scheme

  do k = 1,kl
    rhs(:,k)=t(1:ifull,k)*sigkap(k)  ! rhs is theta here
  enddo      !  k loop
    
<<<<<<< HEAD
  call vertjlm(rhs,sigkap,sighkap,delons,zh,tmnht,cnhs,ntest,cgmap)
=======
  call vertjlm(rhs,sigkap,sighkap,delons,zh,tmnht,cnhs,ntest,cgmap)
>>>>>>> 6ca568eb

  do k = 1,kl-1
    delsig  =(sig(k+1)-sig(k))
    dz(:)   =-tmnht(:,k)*delons(k)*cnhs(:,k)  ! this is z(k+1)-z(k)
    dzr(:)  =1./dz(:)
    guv(:,k)=rkm(:,k)*dt*delsig*dzr(:)**2
    gt(:,k) =rkh(:,k)*dt*delsig*dzr(:)**2
  end do      ! k loop
  guv(:,kl)=0.
  gt(:,kl) =0.

  if ( diag ) then
    call maxmin(rkh,'rk',ktau,.01,kl-1)
    if ( mydiag ) then
      write(6,*)'vertmix guv ',(guv(idjd,k),k=1,kl)
      write(6,*)'vertmix gt ',(gt(idjd,k),k=1,kl)
    end if
    call printa('t   ',t,ktau,nlv,ia,ib,ja,jb,200.,1.)
    call printa('tss ',tss,ktau,nlv,ia,ib,ja,jb,200.,1.)
    call printa('eg  ',eg,ktau,nlv,ia,ib,ja,jb,0.,1.)
    call printa('fg  ',fg,ktau,nlv,ia,ib,ja,jb,0.,1.)
    call printa('thet',rhs,ktau,nlv,ia,ib,ja,jb,200.,1.)
  end if

  if ( ncvmix>0 ) then  ! cumulus mixing of momentum - jlm version
    do k = kuocb+1-ncvmix,kl-3
      ! for no-conv-points, doing k=1-ncvmix,1 with convpsav=0.
      !  1 below for ncvmix=2
      where ( kbsav>0 .and. k>=kbsav+1-ncvmix .and. k<ktsav )
        guv(:,k)=guv(:,k)-convpsav(:)*.5 ! with factor of .5
      end where
    enddo    ! k loop
    if ( diag .and. mydiag ) then
      write(6,*)'vertmix after conv; kb,kt,convp',kbsav(idjd),ktsav(idjd),convpsav(idjd)
      write(6,*)'new guv',(guv(idjd,k),k=1,kl)
    end if
  end if      !   (ncvmix>0)

  conflux=grav*dt/dsig(1)
  condrag=grav*dt/(dsig(1)*rdry)
  ! first do theta (then convert back to t)
  at(:,1) =0.
  ct(:,kl)=0.

  do k = 2,kl
    at(:,k)=-gt(:,k-1)/dsig(k)
  end do
  do k = 1,kl-1
    ct(:,k)=-gt(:,k)/dsig(k)
  enddo    !  k loop
  if ( ( diag .or. ntest==2 ) .and. mydiag ) then
    write(6,*)'ktau,fg,tss,ps ',ktau,fg(idjd),tss(idjd),ps(idjd)
    write(6,*)'at ',(at(idjd,k),k=1,kl)
    write(6,*)'ct ',(ct(idjd,k),k=1,kl)
    write(6,*)'rhs ',(rhs(idjd,k),k=1,kl)
  end if      ! (ntest==2)

  !--------------------------------------------------------------
  ! Temperature
  if ( nmaxpr==1 .and. mydiag ) write (6,"('thet_inx',9f8.3/8x,9f8.3)") rhs(idjd,:)
  rhs(:,1) = rhs(:,1) - (conflux/cp)*fg(:)/ps(1:ifull)
  call trim(at,ct,rhs)   ! for t
  if ( nmaxpr==1 .and. mydiag ) write (6,"('thet_out',9f8.3/8x,9f8.3)") rhs(idjd,:)
  do k = 1,kl
    t(1:ifull,k) = rhs(:,k)/sigkap(k)
  enddo    !  k loop
  if ( diag ) then
    if ( mydiag ) then
      write(6,*)'vertmix eg,fg,cdtq ',eg(idjd),fg(idjd),cdtq(idjd)
    end if
    call printa('thet',rhs,ktau,nlv,ia,ib,ja,jb,200.,1.)
  end if
<<<<<<< HEAD
  
  ! counter-gradied included in pbldiff.f90
  wth_flux(:,1)=fg(:)*rdry*t(1:ifull,1)/(ps(1:ifull)*cp)
  do k = 1,kl-1
    wth_flux(:,k+1)=wth_flux(:,k)-rkh(:,k)*(rhs(1:ifull,k+1)-rhs(1:ifull,k))*(grav/rdry)*sig(k)/(tv(:,k)*dsig(k))
  end do    
=======
  
  ! counter-gradied included in pbldiff.f90
  wth_flux(:,1)=fg(:)*rdry*t(1:ifull,1)/(ps(1:ifull)*cp)
  do k = 1,kl-1
    wth_flux(:,k+1)=wth_flux(:,k)-rkh(:,k)*(rhs(1:ifull,k+1)-rhs(1:ifull,k))*(grav/rdry)*sig(k)/(tv(:,k)*dsig(k))
  end do    
>>>>>>> 6ca568eb

  !--------------------------------------------------------------
  ! Moisture
  rhs=qg(1:ifull,:)
  rhs(:,1)=rhs(:,1)-(conflux/hl)*eg/ps(1:ifull)
  ! could add extra sfce moisture flux term for crank-nicholson
  call trim(at,ct,rhs)    ! for qg
  qg(1:ifull,:)=rhs
  if ( diag .and. mydiag ) then
    write(6,*)'vertmix rhs & qg after trim ',(rhs(idjd,k),k=1,kl)
    write (6,"('qg ',9f7.3/(8x,9f7.3))") (1000.*qg(idjd,k),k=1,kl)
  end if

<<<<<<< HEAD
  ! counter-gradied included in pbldiff.f90
  wq_flux(:,1)=eg(:)*rdry*t(1:ifull,1)/(ps(1:ifull)*hl)
  do k = 1,kl-1
    wq_flux(:,k+1)=wq_flux(:,k)-rkh(:,k)*(qg(1:ifull,k+1)-qg(1:ifull,k))*(grav/rdry)*sig(k)/(tv(:,k)*dsig(k))
  end do  
  
=======
  ! counter-gradied included in pbldiff.f90
  wq_flux(:,1)=eg(:)*rdry*t(1:ifull,1)/(ps(1:ifull)*hl)
  do k = 1,kl-1
    wq_flux(:,k+1)=wq_flux(:,k)-rkh(:,k)*(qg(1:ifull,k+1)-qg(1:ifull,k))*(grav/rdry)*sig(k)/(tv(:,k)*dsig(k))
  end do  
  
>>>>>>> 6ca568eb
  !--------------------------------------------------------------
  ! Cloud microphysics terms
  if ( ldr/=0 ) then
    ! now do qfg
    rhs=qfg(1:ifull,:)
    call trim(at,ct,rhs)       ! for qfg
    qfg(1:ifull,:)=rhs
    ! now do qlg
    rhs=qlg(1:ifull,:)
    call trim(at,ct,rhs)       ! for qlg
    qlg(1:ifull,:)=rhs
    if ( ncloud>=2 ) then
      ! now do qrg
      rhs=qrg(1:ifull,:)
      call trim(at,ct,rhs)      ! for qrg
      qrg(1:ifull,:)=rhs
      if ( ncloud>=3 ) then
        ! now do qsng
        rhs=qsng(1:ifull,:)
        call trim(at,ct,rhs)      ! for qsng
        qsng(1:ifull,:)=rhs
        ! now do qgrg
        rhs=qgrg(1:ifull,:)
        call trim(at,ct,rhs)      ! for qgrg
        qgrg(1:ifull,:)=rhs
        ! now do rfrac
        rhs=rfrac(1:ifull,:)
        call trim(at,ct,rhs)      ! for rfrac
        rfrac(1:ifull,:)=min(max(rhs,0.),1.)
        ! now do sfrac
        rhs=sfrac(1:ifull,:)
        call trim(at,ct,rhs)      ! for sfrac
        sfrac(1:ifull,:)=min(max(rhs,0.),1.)
        ! now do gfrac
        rhs=gfrac(1:ifull,:)
        call trim(at,ct,rhs)      ! for gfrac
        gfrac(1:ifull,:)=min(max(rhs,0.),1.)
        if ( ncloud>=4 ) then
          ! now do cldfrac
          rhs=stratcloud(1:ifull,:)
          call trim(at,ct,rhs)    ! for cldfrac
          stratcloud(1:ifull,:)=rhs
          call combinecloudfrac
        else
          ! now do cfrac
          rhs=cfrac(1:ifull,:)
          call trim(at,ct,rhs)    ! for cfrac
          cfrac(1:ifull,:)=rhs
        end if  ! (ncloud>=4)
      end if    ! (ncloud>=3)
    end if      ! (ncloud>=2)
  end if        ! (ldr/=0)
<<<<<<< HEAD
  
=======
  
>>>>>>> 6ca568eb
  !--------------------------------------------------------------
  ! Aerosols
  if ( abs(iaero)==2 ) then
    do nt = 1,naero
      rhs(:,:) = xtg(1:ifull,:,nt) ! Total grid-box
      call trim(at,ct,rhs)
      xtg(1:ifull,:,nt) = rhs(:,:)
    end do
  end if ! (abs(iaero)==2)

  !--------------------------------------------------------------
  ! Momentum terms
  au(:,1) = cduv(:)*condrag/tss(:)
  cu(:,kl) = 0.
  do k = 2,kl
    au(:,k) = -guv(:,k-1)/dsig(k)
  enddo    !  k loop
  do k = 1,kl-1
    cu(:,k) = -guv(:,k)/dsig(k)
  enddo    !  k loop
  if ( ( diag .or. ntest==2 ) .and. mydiag ) then
    write(6,*)'au ',(au(idjd,k),k=1,kl)
    write(6,*)'cu ',(cu(idjd,k),k=1,kl)
  end if      ! (ntest==2)

  ! first do u
  do k = 1,kl
    rhs(:,k) = u(1:ifull,k) - ou(:)
  end do
  call trim(au,cu,rhs)
  do k = 1,kl
    u(1:ifull,k) = rhs(:,k) + ou(:)
  end do
  if ( diag .and. mydiag ) then
    write(6,*)'vertmix au ',(au(idjd,k),k=1,kl)
  end if
<<<<<<< HEAD
  
  uw_flux(:,1) = 0.
  do k = 1,kl-1
    uw_flux(:,k+1) = -rkm(:,k)*(u(1:ifull,k+1)-u(1:ifull,k))*(grav/rdry)*sig(k)/(tv(:,k)*dsig(k))
  end do
  
=======
  
  uw_flux(:,1) = 0.
  do k = 1,kl-1
    uw_flux(:,k+1) = -rkm(:,k)*(u(1:ifull,k+1)-u(1:ifull,k))*(grav/rdry)*sig(k)/(tv(:,k)*dsig(k))
  end do
  
>>>>>>> 6ca568eb
  ! now do v; with properly unstaggered au,cu
  do k = 1,kl
    rhs(:,k) = v(1:ifull,k) - ov(:)
  end do
  call trim(au,cu,rhs)    ! note now that au, cu unstaggered globpea
  do k = 1,kl
    v(1:ifull,k) = rhs(:,k) + ov(:)
  end do

<<<<<<< HEAD
  vw_flux(:,1) = 0.
  do k = 1,kl-1
    vw_flux(:,k+1)=-rkm(:,k)*(v(1:ifull,k+1)-v(1:ifull,k))*(grav/rdry)*sig(k)/(tv(:,k)*dsig(k))
  end do
  
=======
  vw_flux(:,1) = 0.
  do k = 1,kl-1
    vw_flux(:,k+1)=-rkm(:,k)*(v(1:ifull,k+1)-v(1:ifull,k))*(grav/rdry)*sig(k)/(tv(:,k)*dsig(k))
  end do
  
>>>>>>> 6ca568eb
  if ( ( diag .or. ntest>=1 ) .and. mydiag ) then
    write(6,*)'after trim in vertmix '
    write (6,"('thet',9f7.2/(8x,9f7.2))") (sigkap(k)*t(idjd,k),k=1,kl) 
    write (6,"('t   ',9f7.2/(8x,9f7.2))") (t(idjd,k),k=1,kl) 
    write (6,"('u   ',9f7.2/(8x,9f7.2))") (u(idjd,k),k=1,kl) 
    write (6,"('v   ',9f7.2/(8x,9f7.2))") (v(idjd,k),k=1,kl) 
    write(6,*)'cduv,cduv+1,cduvj+1,tss ',cduv(idjd),cduv(idjd+1),cduv(idjd+il),tss(idjd)
    write (6,"('au ',9f7.3/(8x,9f7.3))") (au(idjd,k),k=1,kl) 
    write (6,"('cu ',9f7.3/(8x,9f7.3))") (cu(idjd,k),k=1,kl) 
  end if
  if ( nmaxpr==1 .and. mydiag ) then
    write (6,"('qg_vm ',9f7.3/(6x,9f7.3))") (1000.*qg(idjd,k),k=1,kl)
  end if

#ifndef scm
  !--------------------------------------------------------------
  ! Tracers
  if ( ngas>0 ) then
    call tracervmix(at,ct)
  end if ! (ngas>0)
#endif
      
else
      
  !-------------------------------------------------------------
  ! k-e + MF closure scheme
      
  ! note ksc/=0 options are clobbered when nvmix=6
  ! However, nvmix=6 with nlocal=7 supports its own shallow
  ! convection options
       
  ! calculate height on full levels
  zg(:,1)=bet(1)*tv(:,1)/grav
  do k = 2,kl
    zg(:,k)=zg(:,k-1)+(bet(k)*tv(:,k)+betm(k)*tv(:,k-1))/grav
  end do ! k  loop
  zg=zg+phi_nh/grav ! add non-hydrostatic component
       
  ! near surface air density (see sflux.f and cable_ccam2.f90)
  rhos=sig(1)*ps(1:ifull)/(rdry*t(1:ifull,1))
  
  ! Use counter gradient for aerosol tracers
  if ( abs(iaero)==2 ) then 
    tnaero=naero
  else
    tnaero=0
  end if
  
  ! Special treatment for prognostic cloud fraction
  if ( ncloud>=4 ) then
    cldtmp=stratcloud(1:ifull,:)
  else
    cldtmp=cfrac(1:ifull,:)
  end if
       
  ! transform to ocean reference frame and temp to theta
  do k = 1,kl
    u(1:ifull,k)=u(1:ifull,k)-ou
    v(1:ifull,k)=v(1:ifull,k)-ov
    rhs(:,k)=t(1:ifull,k)*sigkap(k) ! theta
  end do

  ! Evaluate EDMF scheme
  select case(nlocal)
    case(0) ! no counter gradient
<<<<<<< HEAD
      call tkemix(rkm,rhs,qg,qlg,qfg,qrg,qsng,qgrg,cldtmp,rfrac,sfrac,gfrac,u,v,       &
                  pblh,fg,eg,ps,zo,zg,zh,sig,sigmh,rhos,dt,qgmin,1,0,tnaero,xtg,cgmap, &
                  wth_flux,wq_flux,uw_flux,vw_flux,mfsave)
      rkh=rkm
    case(1,2,3,4,5,6) ! KCN counter gradient method
      call tkemix(rkm,rhs,qg,qlg,qfg,qrg,qsng,qgrg,cldtmp,rfrac,sfrac,gfrac,u,v,       &
                  pblh,fg,eg,ps,zo,zg,zh,sig,sigmh,rhos,dt,qgmin,1,0,tnaero,xtg,cgmap, &
                  wth_flux,wq_flux,uw_flux,vw_flux,mfsave)
=======
      call tkemix(rkm,rhs,qg,qlg,qfg,qrg,qsng,qgrg,cldtmp,rfrac,sfrac,gfrac,u,v,       &
                  pblh,fg,eg,ps,zo,zg,zh,sig,sigmh,rhos,dt,qgmin,1,0,tnaero,xtg,cgmap, &
                  wth_flux,wq_flux,uw_flux,vw_flux,mfsave)
      rkh=rkm
    case(1,2,3,4,5,6) ! KCN counter gradient method
      call tkemix(rkm,rhs,qg,qlg,qfg,qrg,qsng,qgrg,cldtmp,rfrac,sfrac,gfrac,u,v,       &
                  pblh,fg,eg,ps,zo,zg,zh,sig,sigmh,rhos,dt,qgmin,1,0,tnaero,xtg,cgmap, &
                  wth_flux,wq_flux,uw_flux,vw_flux,mfsave)
>>>>>>> 6ca568eb
      rkh=rkm
      do k=1,kl
        uav(1:ifull,k)=av_vmod*u(1:ifull,k)+(1.-av_vmod)*(savu(1:ifull,k)-ou)
        vav(1:ifull,k)=av_vmod*v(1:ifull,k)+(1.-av_vmod)*(savv(1:ifull,k)-ov)
      end do
<<<<<<< HEAD
      call pbldif(rhs,uav,vav,cgmap)
    case(7) ! mass-flux counter gradient
      call tkemix(rkm,rhs,qg,qlg,qfg,qrg,qsng,qgrg,cldtmp,rfrac,sfrac,gfrac,u,v,       &
                  pblh,fg,eg,ps,zo,zg,zh,sig,sigmh,rhos,dt,qgmin,0,0,tnaero,xtg,cgmap, &
                  wth_flux,wq_flux,uw_flux,vw_flux,mfsave)
=======
      call pbldif(rhs,uav,vav,cgmap)
    case(7) ! mass-flux counter gradient
      call tkemix(rkm,rhs,qg,qlg,qfg,qrg,qsng,qgrg,cldtmp,rfrac,sfrac,gfrac,u,v,       &
                  pblh,fg,eg,ps,zo,zg,zh,sig,sigmh,rhos,dt,qgmin,0,0,tnaero,xtg,cgmap, &
                  wth_flux,wq_flux,uw_flux,vw_flux,mfsave)
>>>>>>> 6ca568eb
      rkh=rkm
    case DEFAULT
      write(6,*) "ERROR: Unknown nlocal option for nvmix=6"
      call ccmpi_abort(-1)
  end select
  
  ! special treatment for prognostic cloud fraction  
  if ( ncloud>=4 ) then
    stratcloud(1:ifull,:)=cldtmp
    call combinecloudfrac
  else
    cfrac(1:ifull,:)=cldtmp
  endif
  
  ! transform winds back to Earth reference frame and theta to temp
  do k = 1,kl
    u(1:ifull,k)=u(1:ifull,k)+ou
    v(1:ifull,k)=v(1:ifull,k)+ov
    t(1:ifull,k)=rhs(1:ifull,k)/sigkap(k)
  enddo    !  k loop
<<<<<<< HEAD
  
  tkesave(1:ifull,1:kl) = tke(1:ifull,1:kl)
=======
  
  tkesave(1:ifull,1:kl) = tke(1:ifull,1:kl)
>>>>>>> 6ca568eb

#ifndef scm
  ! tracers
  if ( ngas>0 ) then
    do k = 1,kl-1
      delsig       =sig(k+1)-sig(k)
      dz(1:ifull)  =-tmnht(1:ifull,k)*delons(k)*cnhs(1:ifull,k)  ! this is z(k+1)-z(k)
      dzr(1:ifull) =1./dz(1:ifull)
      gt(1:ifull,k)=rkh(1:ifull,k)*dt*delsig*dzr(1:ifull)**2
    end do      ! k loop
    gt(:,kl)=0.
    at(:,1) =0.
    ct(:,kl)=0.
    do k = 2,kl
      at(1:ifull,k)=-gt(1:ifull,k-1)/dsig(k)
    end do
    do k = 1,kl-1
      ct(1:ifull,k)=-gt(1:ifull,k)/dsig(k)
    end do
    ! increase mixing to replace counter gradient term      
    if ( nlocal>0 ) then
      at=cq*at
      ct=cq*ct
    end if
    call tracervmix(at,ct)
  end if
#endif
       
end if ! nvmix/=6 ..else..
      
return
end subroutine vertmix

<<<<<<< HEAD
subroutine vertjlm(rhs,sigkap,sighkap,delons,zh,tmnht,cnhs,ntest,cgmap)
=======
subroutine vertjlm(rhs,sigkap,sighkap,delons,zh,tmnht,cnhs,ntest,cgmap)
>>>>>>> 6ca568eb

use arrays_m                        ! Atmosphere dyamics prognostic arrays
use cc_mpi                          ! CC MPI routines
use cfrac_m                         ! Cloud fraction
use diag_m                          ! Diagnostic routines
use estab                           ! Liquid saturation function
use kuocomb_m                       ! JLM convection
use liqwpar_m                       ! Cloud water mixing ratios
use morepbl_m                       ! Additional boundary layer diagnostics
use savuvt_m                        ! Saved dynamic arrays
use screen_m                        ! Screen level diagnostics
use sigs_m                          ! Atmosphere sigma levels
use soil_m, only : land             ! Soil and surface data

implicit none

include 'newmpar.h'                 ! Grid parameters
include 'const_phys.h'              ! Physical constants
include 'kuocom.h'                  ! Convection parameters
include 'parm.h'                    ! Model configuration

integer, parameter :: ndvmod=0    ! 0 default, 1+ for dvmod tests
integer, intent(in) :: ntest
integer iq,k,iqmax
integer, save :: kscbase,ksctop
integer, dimension(ifull) :: kbase,ktop
<<<<<<< HEAD
real, parameter :: bprm=4.7,cm=7.4,ch=5.3,lambda=0.45   ! coefficients for Louis scheme
=======
real, parameter :: bprm=4.7,cm=7.4,ch=5.3,lambda=0.45   ! coefficients for Louis scheme
>>>>>>> 6ca568eb
real, parameter :: vkar3=0.35,vkar4=0.4,bprmj=5.,cmj=5. ! coefficients for Louis scheme
real, parameter :: chj=2.6                              ! coefficients for Louis scheme
real delta,es,pk,dqsdt,betat,betaq,betac,al,qc,fice
real w1,w2,diffmax,rhsk,rhskp,delthet_old,xold,diff
real denma,denha,esp,epart,tsp,qbas
<<<<<<< HEAD
real, dimension(ifull,kl), intent(inout) :: rhs
=======
real, dimension(ifull,kl), intent(inout) :: rhs
>>>>>>> 6ca568eb
real, dimension(ifull,kl), intent(in) :: zh
real, dimension(ifull,kl-1), intent(in) :: tmnht,cnhs
real, dimension(ifull,kl) :: qs,betatt,betaqt,delthet
real, dimension(ifull,kl) :: uav,vav,ri,rk_shal
real, dimension(ifull,kl) :: thee,thebas
real, dimension(ifull), intent(in) :: cgmap
real, dimension(ifull) :: dz,dzr,dvmod,dqtot,x,zhv
real, dimension(ifull) :: csq,sqmxl,fm,fh,sigsp
real, dimension(ifull) :: theeb
real, dimension(kl), intent(in) :: sigkap,sighkap,delons
real, dimension(:), allocatable, save :: prcpv

w1=0.
pk=0.

if ( .not.allocated(prcpv) ) allocate(prcpv(kl))

if ( nmaxpr==1 .and. mydiag ) write (6,"('thet_in',9f8.3/7x,9f8.3)") rhs(idjd,:)
  
! Pre-calculate the buoyancy parameters if using qcloud scheme.
! Follow Smith's (1990) notation; gam() is HBG's notation for (L/cp)dqsdt.
! The factor of (1/sigkap)=T/theta in betatt differs from Smith's formulation
! because we use theta derivative rather than (dry static energy)/cp.
<<<<<<< HEAD
if ( nvmix>0 .and. nvmix<4 ) then
=======
if ( (nvmix>0.and.nvmix<4) .or. nvmix==7 ) then
>>>>>>> 6ca568eb
  delta=1./epsil-1.  ! i.e. 1/.622 -1., i.e. .6077
  do k=1,kl
    if ( sig(k)>.8 ) then ! change made 17/1/06
      do iq=1,ifull
        es=establ(t(iq,k))
        pk=ps(iq)*sig(k)
        qs(iq,k)=.622*es/(pk-es)  
        dqsdt=qs(iq,k)*pk*(hl/rvap)/(t(iq,k)**2*(pk-es))
        rhs(iq,k)=rhs(iq,k)-(hlcp*qlg(iq,k)+hlscp*qfg(iq,k))*sigkap(k)   !Convert to thetal - used only to calc Ri
        betat=1./t(iq,k)
        qc=qlg(iq,k)+qfg(iq,k)
        fice=qfg(iq,k)/max(qc,1.e-12)
        betaq=delta/(1.+delta*qg(iq,k)-qc)
        al=1./(1.+hlcp*dqsdt)
        betac=cfrac(iq,k)*al * ((hlcp+fice*hlfcp)*betat - betaq/(1.-epsil) )
        betatt(iq,k)=(betat-dqsdt*betac)/sigkap(k)  !Beta_t_tilde
        betaqt(iq,k)=betaq+betac                    !Beta_q_tilde
      enddo   ! iq loop
    else  ! i.e. (sig(k)<.8)
      do iq=1,ifull
        es=establ(t(iq,k))
        pk=ps(iq)*sig(k)
        qs(iq,k)=.622*es/max(1.,pk-es)  ! still need qs(); max for k=kl
        betat=1./t(iq,k)
        ! qc=qlg(iq,k)+qfg(iq,k)
        ! betaq=delta/(1.+delta*qg(iq,k)-qc)
        betaq=delta/(1.+delta*qg(iq,k))
        betatt(iq,k)=betat/sigkap(k)    !Beta_t_tilde
        betaqt(iq,k)=betaq              !Beta_q_tilde
      enddo   ! iq loop
    endif  ! (sig(k)>.8)
    if(diag.and.mydiag)then
      iq=idjd
      dqsdt=qs(iq,k)*pk*(hl/rvap)/(t(iq,k)**2*max(pk-es,1.))
      betat=1./t(iq,k)
      qc=qlg(iq,k)+qfg(iq,k)
      fice=qfg(iq,k)/max(qc,1.e-12)
      betaq=delta/(1+delta*qg(iq,k)-qc)
      ! al=1./(1.+gam(iq,k))
      al=1./(1.+hlcp*dqsdt)
      betac=cfrac(iq,k)*al*((hlcp+fice*hlfcp)*betat - betaq/(1.-epsil) )
      write(6,*)'k,qg,qs,qlg,qfg,qc ',k,qg(iq,k),qs(iq,k),qlg(iq,k),qfg(iq,k),qc
      write(6,*)'t,rhs,cfrac,fice ',t(iq,k),rhs(iq,k),cfrac(iq,k),fice
      write(6,*)'al,delta,betaq,betac ',al,delta,betaq,betac
      write(6,*)'betat,betatt,betaqt ',betat,betatt(iq,k),betaqt(iq,k)
    endif 
  enddo    !  k loop
else       ! other nvmix values (0 or 4+) still need qs()
  do k=1,kl
    do iq=1,ifull
      es=establ(t(iq,k))
      qs(iq,k)=.622*es/max(1.,ps(iq)*sig(k)-es)  ! max for k=kl
    enddo   ! iq loop
  enddo    !  k loop
<<<<<<< HEAD
endif      ! (nvmix>0.and.nvmix<4)
=======
endif      ! (nvmix>0.and.nvmix<4).or.nvmix==7
>>>>>>> 6ca568eb

do k=1,kl-1
  delthet(:,k)=rhs(:,k+1)-rhs(:,k)  ! rhs is theta or thetal here
enddo      !  k loop

if(ktau==1.and.ksc/=0)then
  ! set ksctop for shallow convection
  ksctop=1    ! ksctop will be first level below sigkcst
  do while(sig(ksctop+1)>sigksct)  !  e.g. sigksct=.75
    ksctop=ksctop+1
  enddo
  kscbase=1  ! kscbase will be first level above sigkcsb
  do while(sig(kscbase)>sigkscb.and.sigkscb>0.) ! e.g. sigkscb=.99
    kscbase=kscbase+1
  enddo
  if ( myid == 0 ) then
    write(6,*)'For shallow convection:'
    write(6,*)'ksc,kscbase,ksctop,kscsea ', ksc,kscbase,ksctop,kscsea
    write (6,"(' sigkscb,sigksct,tied_con,tied_over,tied_rh:',5f8.3)")sigkscb,sigksct,tied_con,tied_over,tied_rh
  end if
  do k=1,kl
    prcpv(k)=sig(k)**(-roncp)
  enddo  ! k loop
endif    ! (ktau==1.and.ksc/=0)

!     ****** section for Geleyn shallow convection; others moved lower****
if(ksc==-99)then
  do k=kscbase,ksctop    ! new usage of ksc thu  02-17-2000
    do iq=1,ifull
      delthet(iq,k)=delthet(iq,k)-hlcp*max(0.,qs(iq,k+1)-qg(iq,k+1)-qs(iq,k)+qg(iq,k) )
    enddo  ! iq loop
  enddo   !  k loop
endif     ! (ksc==-99)
if(ksc==-98)then    ! modified Geleyn Jan '08
  do k=kscbase,ksctop    ! new usage of ksc thu  02-17-2000
    do iq=1,ifull
      if(qg(iq,k)>tied_rh*qs(iq,k).or.qg(iq,k+1)>tied_rh*qs(iq,k+1))then
        delthet(iq,k)=delthet(iq,k)-hlcp*max(0.,qs(iq,k+1)-qg(iq,k+1)-qs(iq,k)+qg(iq,k) )
      endif
    enddo  ! iq loop
  enddo   !  k loop
endif     ! (ksc==-98)
if(ksc==-97)then    ! modified Geleyn Jan '08
  do k=kscbase,ksctop    ! new usage of ksc thu  02-17-2000
    do iq=1,ifull
      if(qg(iq,k)>tied_rh*qs(iq,k))then
        delthet(iq,k)=delthet(iq,k)-hlcp*max(0.,qs(iq,k+1)-qg(iq,k+1)-qs(iq,k)+qg(iq,k) )
      endif
    enddo  ! iq loop
  enddo   !  k loop
endif     ! (ksc==-97)
if(ksc==-96)then   ! combination of Geleyn and jlm 83 (Feb 08)
  do k=1,ksctop    
    do iq=1,ifull
      if(k<ktsav(iq).and.k>=kbsav(iq).and.condc(iq)==0.)then  
        delthet(iq,k)=delthet(iq,k)-hlcp*max(0.,qs(iq,k+1)-qg(iq,k+1)-qs(iq,k)+qg(iq,k) )
        write(6,*)'-96 iq,k,kbsav,ktsav ',iq,k,kbsav(iq),ktsav(iq),hlcp*(qs(iq,k+1)-qg(iq,k+1)-qs(iq,k)+qg(iq,k)),delthet(iq,k)
      endif 
    enddo  ! iq loop
  enddo   !  k loop
endif     ! (ksc==-96)
if(ksc==-95)then ! same as -99 but has tied_rh (e.g. .75) factor
  ! kshal(:)=0
  do k=kscbase,ksctop     
    do iq=1,ifull
      delthet(iq,k)=delthet(iq,k)-tied_rh*hlcp*max(0.,(qs(iq,k+1)-qg(iq,k+1)-qs(iq,k)+qg(iq,k)) )
    enddo  ! iq loop
  enddo   !  k loop
endif     ! (ksc==-95)
if(ksc==-94)then   ! combination of Geleyn and jlm 83 (Feb 08)
  do k=1,ksctop    
    do iq=1,ifull
      if(k<ktsav(iq).and.k>=kbsav(iq).and.condc(iq)==0.)then  
        delthet(iq,k)=0.
        write(6,*)'-94 iq,k,kbsav,ktsav ',iq,k,kbsav(iq),ktsav(iq),hlcp*(qs(iq,k+1)-qg(iq,k+1)-qs(iq,k)+qg(iq,k)),delthet(iq,k)
      endif 
    enddo  ! iq loop
  enddo   !  k loop
endif     ! (ksc==-94)
if(ksc==-93)then ! single-layer (pblh) version of -95
  do iq=1,ifull
    do k=kscbase,kl/2
      if(zh(iq,k)<pblh(iq).and.zh(iq,k+1)>pblh(iq))then
        delthet(iq,k)=delthet(iq,k)-tied_rh*hlcp*max(0.,(qs(iq,k+1)-qg(iq,k+1)-qs(iq,k)+qg(iq,k)) )
      endif
    enddo  ! k loop 
  enddo   ! iq loop
endif     ! (ksc==-93)
if(ksc==-92)then ! capped-by-pblh version of -95
  do iq=1,ifull
    do k=kscbase,kl/2
      if(zh(iq,k)<pblh(iq))then
        delthet(iq,k)=delthet(iq,k)-tied_rh*hlcp*max(0.,(qs(iq,k+1)-qg(iq,k+1)-qs(iq,k)+qg(iq,k)) )
      endif
    enddo  ! k loop 
  enddo   ! iq loop
endif     ! (ksc==-92)
if(ksc==-91)then ! capped-by-pblh (anywhere in layer) version of -95
  do iq=1,ifull
    do k=2,kl/2
      if(zh(iq,k-1)<pblh(iq))then
        delthet(iq,k)=delthet(iq,k)-tied_rh*hlcp*max(0.,(qs(iq,k+1)-qg(iq,k+1)-qs(iq,k)+qg(iq,k)) )
      endif
    enddo  ! k loop 
  enddo   ! iq loop
endif     ! (ksc==-91)
!     ********* end of Geleyn shallow convection section ****************

! following now defined in vertmix (don't need to pass from sflux)
uav(1:ifull,:)=av_vmod*u(1:ifull,:)+(1.-av_vmod)*savu(1:ifull,:) 
vav(1:ifull,:)=av_vmod*v(1:ifull,:)+(1.-av_vmod)*savv(1:ifull,:) 
do k=1,kl-1
  do iq=1,ifull
    dz(iq) =-tmnht(iq,k)*delons(k)*cnhs(iq,k)  ! this is z(k+1)-z(k)
    dzr(iq)=1./dz(iq)
    zhv(iq)=1./zh(iq,k)
    if(ndvmod==0)then
      dvmod(iq)=sqrt( (uav(iq,k+1)-uav(iq,k))**2+(vav(iq,k+1)-vav(iq,k))**2 )
    else
      dvmod(iq)=ndvmod  ! just for tests
    endif    ! (ndvmod==0)
  enddo ! iq loop

  ! x is bulk ri *(dvmod **2); used to calc ri(k), rkh(k) etc
<<<<<<< HEAD
  if(nvmix>0.and.nvmix<4)then  ! new one allowing for cloudy air
=======
  if((nvmix>0.and.nvmix<4).or.nvmix==7)then  ! new one allowing for cloudy air
>>>>>>> 6ca568eb
    ! usually nvmix=3       
    if(sig(k)>.8)then ! change made 17/1/06
      dqtot(:)=qg(1:ifull,k+1)+qlg(1:ifull,k+1)+qfg(1:ifull,k+1)-(qg(1:ifull,k)  +qlg(1:ifull,k)  +qfg(1:ifull,k))
    else
      dqtot(:)=0.
    endif
    if(nvmix==2)then !  jlm May '05
      do iq=1,ifull
        x(iq)=grav*dz(iq)*((min(betatt(iq,k),betatt(iq,k+1)))*delthet(iq,k) + (max(betaqt(iq,k),betaqt(iq,k+1)))*dqtot(iq) )
      enddo ! iq loop	
    else    ! i.e. nvmix=1 or 3
      if(nvmix==1)w1=dsig(k+1)/(dsig(k)+dsig(k+1)) 
<<<<<<< HEAD
      if(nvmix==3)w1=1.    !weight for lower level  usual  
      if(nvmix==7)w1=1.
=======
      if(nvmix==3)w1=1.    !weight for lower level  usual  
      if(nvmix==7)w1=1.
>>>>>>> 6ca568eb
      w2=1.-w1             !weight for upper level
      do iq=1,ifull
        x(iq)=grav*dz(iq)*((w1*betatt(iq,k)+w2*betatt(iq,k+1))*delthet(iq,k) + (w1*betaqt(iq,k)+w2*betaqt(iq,k+1))*dqtot(iq) )
      enddo ! iq loop	 
    endif  !  (nvmix==2) .. else ..
    if(ntest==4.and.k<=9.and.ktau==ntau)then
      diffmax=0.
      do iq=1,ifull
        rhsk=t(iq,k)*sigkap(k)
        rhskp=t(iq,k+1)*sigkap(k+1)
        delthet_old=rhs(iq,k+1)-rhs(iq,k)
        xold=grav*dz(iq)*(delthet_old/(tmnht(iq,k)*sighkap(k))+.61*(qg(iq,k+1)-qg(iq,k)))
        diff=abs(xold-x(iq))
        if(diff>diffmax)then
          diffmax=diff
          iqmax=iq
        endif
        write(47,'(3g13.4,i7,i4)') xold,x(iq),diff,iq,k
      enddo
      write(6,*)'k,iqmax,diffmax ',k,iqmax,diffmax
    endif   ! (ntest==4.and.k<=9.and.ktau==ntau)
    rhs(:,k)=t(1:ifull,k)*sigkap(k)   !need to re-set theta for nvmix=1-3
  elseif(nvmix==5)then        ! non-cloudy x with qfg, qlg
    x(:)=grav*dz(:)*(delthet(:,k)/(tmnht(:,k)*sighkap(k))+.61*(qg(1:ifull,k+1)-qg(1:ifull,k)) &
         -qfg(1:ifull,k+1)-qlg(1:ifull,k+1)+qfg(1:ifull,k)+qlg(1:ifull,k) )
  else                 ! original non-cloudy x, nvmix=4
    x(:)=grav*dz(:)*(delthet(:,k)/(tmnht(:,k)*sighkap(k))+.61*(qg(1:ifull,k+1)-qg(1:ifull,k)))
  endif     ! (nvmix>0.and.nvmix<4) .. else ..

  ! fm and fh denote f(Louis style)*dvmod
  ! nb. an error exists in the Louis expression for c; this is corrected
  ! in the current code
  csq(:) = zhv(:)*(((1.+dz(:)*zhv(:))**(1./3.)-1.)*dzr(:))**3

  ! newest code, stable same as csiro9 here (originally for nvmix=4)
  do iq=1,ifull
    sqmxl(iq)=(vkar4*zh(iq,k)/(1.+vkar4*zh(iq,k)/amxlsq))**2
    dvmod(iq)=max( dvmod(iq) , 1. )
    ri(iq,k)=x(iq)/dvmod(iq)**2
    if(ri(iq,k)< 0.)then  ! unstable case
      ! first do momentum
      denma=dvmod(iq)+cmj*( 2.*bprmj*sqmxl(iq)*sqrt(-x(iq)*csq(iq)) )
      fm(iq)=dvmod(iq)-(2.*bprmj *x(iq))/denma
      ! now heat
      denha=dvmod(iq)+chj*( 2.*bprmj*sqmxl(iq)*sqrt(-x(iq)*csq(iq)) )
      fh(iq)=dvmod(iq)-(2.*bprmj *x(iq))/denha
    else                     ! stable case
      ! the following is the original Louis stable formula
      fm(iq)=dvmod(iq)/(1.+4.7*ri(iq,k))**2
      fh(iq)=fm(iq)
    endif
  enddo   ! iq loop

  if(nvmix<0)then   ! use quasi-neutral mixing for test runs only
    do iq=1,ifull
      fm(iq)=1.
      fh(iq)=1.
    enddo   ! iq loop
    if(k<kl/2)then
      do iq=1,ifull
        if(land(iq))fh(iq)=abs(nvmix)
      enddo   ! iq loop
    endif
  endif     !  (nvmix<0)

  ! calculate k's, guv and gt
  ! nonlocal scheme usually applied to temperature and moisture, not momentum
  ! (i.e. local scheme is applied to momentum for nlocal=0,1)
  if(nvmix/=0)then    ! use nvmix=0 only for special test runs
    do iq=1,ifull
      rkm(iq,k)=fm(iq)*sqmxl(iq)*dzr(iq)
      rkh(iq,k)=fh(iq)*sqmxl(iq)*dzr(iq)
    enddo   ! iq loop
<<<<<<< HEAD
  !added by Jing Huang on 4 Feb 2016
   if(nvmix==7)then
     do iq=1,ifull
       if(ri(iq,k) > 0.)then
         sqmxl(iq)=(vkar4*zh(iq,k)/(1.+vkar4*zh(iq,k)/amxlsq+vkar4*zh(iq,k)*ri(iq,k)/lambda))**2
         rkm(iq,k)=dvmod(iq)*dzr(iq)*sqmxl(iq)
         rkh(iq,k)=rkh(iq,k)
       endif
     enddo   ! iq loop
    endif
=======
  !added by Jing Huang on 4 Feb 2016
   if(nvmix==7)then
     do iq=1,ifull
       if(ri(iq,k) > 0.)then
         sqmxl(iq)=(vkar4*zh(iq,k)/(1.+vkar4*zh(iq,k)/amxlsq+vkar4*zh(iq,k)*ri(iq,k)/lambda))**2
         rkm(iq,k)=dvmod(iq)*dzr(iq)*sqmxl(iq)
         rkh(iq,k)=rkh(iq,k)
       endif
     enddo   ! iq loop
    endif
>>>>>>> 6ca568eb
  else
    rkm(:,:)=0.
    rkh(:,:)=0.
  endif     ! (nvmix/=0)

  if((diag.or.ntest>=1).and.mydiag)then
    iq=idjd
    write(6,*)'k,dt,sqmxl,dzr ',k,dt,sqmxl(idjd),dzr(idjd)
    write(6,*)'k,t,t+,ps ',k,t(idjd,k),t(idjd,k+1),ps(idjd)
    write(6,*)'k,qg,qg+ ',k,qg(idjd,k),qg(idjd,k+1)
    write(6,*)'k,qs,qs+ ',k,qs(idjd,k),qs(idjd,k+1)
    es=establ(t(idjd,k))
    esp=establ(t(idjd,k+1))
    write(6,*)'k,es,es+,delthet ',k,es,esp,delthet(idjd,k)
    write(6,*)'k,fm,dvmod,ri,csq ',k,fm(idjd),dvmod(idjd),ri(idjd,k),csq(idjd)
    write(6,*)'qfg,qfg+ ',qfg(idjd,k),qfg(idjd,k+1)
    write(6,*)'qlg,qlg+,dqtot ',qlg(idjd,k),qlg(idjd,k+1),dqtot(iq)
    write(6,*)'cfrac,cfrac+ ',cfrac(idjd,k),cfrac(idjd,k+1)
    write(6,*)'betatt,betatt+,betatt*delthet ',betatt(iq,k),betatt(iq,k+1),betatt(iq,k)*delthet(iq,k)
    write(6,*)'betaqt,betaqt+,betaqt*dqtot   ',betaqt(iq,k),betaqt(iq,k+1),betaqt(iq,k)*dqtot(iq)
    write(6,*)'x,zh,tmnht,dz,sighkap ',x(idjd),zh(idjd,k),tmnht(idjd,k),dz(idjd),sighkap(k)
  endif     ! (diag.or.ntest>=1)
enddo      ! end of k loop

if( (diag.or.ntest>=1) .and. mydiag )then
  write(6,*)'before possible call to pbldif in vertmix'
  write (6,"('uav ',9f8.3/4x,9f8.3)") uav(idjd,:) 
  write (6,"('vav ',9f8.3/4x,9f8.3)") vav(idjd,:)
  write (6,"('t   ',9f8.3/4x,9f8.3)") t(idjd,:)
  write (6,"('qg  ',9f8.3/4x,9f8.3)") qg(idjd,:)
  write (6,"('qs  ',9f8.3/4x,9f8.3)") qs(idjd,:)
  do k=1,kl
    prcpv(k)=sig(k)**(-roncp)
  enddo       
  write (6,"('thee',9f8.3/4x,9f8.3)") (prcpv(k)*t(idjd,k)*(t(idjd,k) + .5*hlcp*qs(idjd,k)) &
                                      /(t(idjd,k) - .5*hlcp*qs(idjd,k)),k=1,kl)
endif
if(nmaxpr==1.and.mydiag)then
  write (6,"('rino_v',9f9.3/6x,9f9.3)") ri(idjd,1:kl-1)
  write (6,"('rkh0 ',9f9.3/5x,9f9.3)") rkh(idjd,1:kl-2)
  write (6,"('rkm0 ',9f9.3/5x,9f9.3)") rkm(idjd,1:kl-2)
endif

if(nlocal/=0)then
<<<<<<< HEAD
  call pbldif(rhs,uav,vav,cgmap)  ! rhs is theta or thetal
=======
  call pbldif(rhs,uav,vav,cgmap)  ! rhs is theta or thetal
>>>>>>> 6ca568eb
  ! n.b. *** pbldif partially updates qg and theta (t done during trim)	 
  ! and updates rkh and rkm arrays
  if(nmaxpr==1.and.mydiag)then
    write (6,"('pblh ',f8.2)") pblh(idjd)
    write (6,"('rkh1 ',9f9.3/5x,9f9.3)") rkh(idjd,1:kl-2)
    write (6,"('rkm1 ',9f9.3/5x,9f9.3)") rkm(idjd,1:kl-2)
  endif
  if(nmaxpr==1.and.mydiag) write (6,"('thet_pbl',9f8.3/8x,9f8.3)") rhs(idjd,:)
  if( (diag.or.ntest>=1) .and. mydiag ) write (6,"('qg ',9f8.3/4x,9f8.3)") qg(idjd,:)
  if(diag)then
    call printa('rkh ',rkh,ktau,nlv,ia,ib,ja,jb,0.,1.)
    call printa('cond',condx,ktau,1,ia,ib,ja,jb,0.,1.)
    call printa('zs  ',zs,ktau,1,ia,ib,ja,jb,0.,1.)
  endif
endif      ! (nlocal>0)

rk_shal(:,:)=0.
!     ***** ***** section for jlm shallow convection v4 *****************
if(ksc==81)then
  do k=1,ksctop-1   ! or ksctop?  
    do iq=1,ifull
      if(sig(ktsav(iq))>sig_ct.and.k<ktsav(iq).and.condc(iq)==0.)then  
        rk_shal(iq,k)=tied_con
        rk_shal(iq,k+1)=tied_over
      endif ! (sig(ktsav(iq))>sig_ct.and.k<ktsav(iq).and....)
    enddo  ! iq loop
  enddo   !  k loop
endif     ! (ksc==81)
if(ksc==82)then
  do k=1,ksctop-1    
    do iq=1,ifull
      if(sig(ktsav(iq))>sig_ct.and.k<ktsav(iq).and.k>=kbsav(iq).and.condc(iq)==0.)then  
        rk_shal(iq,k)=tied_con
        rk_shal(iq,k+1)=tied_over
      endif ! (sig(ktsav(iq))>sig_ct.and.k<ktsav(iq).and....)
    enddo  ! iq loop
  enddo   !  k loop
endif     ! (ksc==82)
if(ksc==83)then
  do k=1,ksctop-1    
    do iq=1,ifull
      if(sig(k)>sig_ct.and.k<ktsav(iq).and.k>=kbsav(iq).and.condc(iq)==0.)then  
        rk_shal(iq,k)=tied_con
        rk_shal(iq,k+1)=tied_over
      endif ! (sig(ktsav(iq))>sig_ct.and.k<ktsav(iq).and....)
    enddo  ! iq loop
  enddo   !  k loop
endif     ! (ksc==83)
if(ksc==91)then
  do k=1,ksctop ! May 08
    do iq=1,ifull
      if(ktsav(iq)<kl-1.and.k<ktsav(iq))then  ! April 04
        rk_shal(iq,k)=tied_con
        rk_shal(iq,k+1)=tied_over
      endif ! (ktsav(iq)<0.and.k<abs(ktsav(iq)))
    enddo  ! iq loop
  enddo   !  k loop
endif     ! (ksc==91)
if(ksc==92)then
  do k=1,ksctop ! May 08
    do iq=1,ifull
      if(k>=kbsav(iq).and.k<ktsav(iq).and.condc(iq)==0.)then  ! May 08
        rk_shal(iq,k)=tied_con
        rk_shal(iq,k+1)=tied_over
      endif ! (ktsav(iq)<0.and.k<abs(ktsav(iq)))
    enddo  ! iq loop
  enddo   !  k loop
endif     ! (ksc==92)
!     *********** end of jlm shallow convection section *****************

!     ************ section for Tiedtke shallow convection *******************
if(ksc==99)then
  do iq=1,ifull
    theeb(iq)=prcpv(kscbase)*t(iq,kscbase)*(t(iq,kscbase)+.5*hlcp*qs(iq,kscbase))/(t(iq,kscbase)-.5*hlcp*qs(iq,kscbase))
  enddo    ! iq loop
  if(kscsea==1)then  ! Tiedtke done only over sea
    do k=kscbase+1,ksctop
      do iq=1,ifull
        if(.not.land(iq))then 
          thee(iq,k)=prcpv(k)*t(iq,k)*(t(iq,k) + .5*hlcp*qs(iq,k))/(t(iq,k) - .5*hlcp*qs(iq,k))
          if(qg(iq,kscbase)>tied_rh*qs(iq,kscbase).and.thee(iq,k)<theeb(iq))then         !  default tied_rh=.75
            rk_shal(iq,k-1)=tied_con     !  m**2/sec  6., originally 10.
            rk_shal(iq,k)=tied_over      !  m**2/sec
          endif ! (qg(iq,kscbase)>rhscon*qs(iq,kscbase).....
        endif  ! (.not.land(iq)) 
      enddo   ! iq loop
    enddo    ! end of k=kscbase+1,ksctop loop
  else       !  i.e. Tiedtke original scheme over land and sea
    do k=kscbase+1,ksctop  ! typically kscbase=3 & ksctop=6
      do iq=1,ifull
        thee(iq,k)=prcpv(k)*t(iq,k)*(t(iq,k) + .5*hlcp*qs(iq,k))/(t(iq,k) - .5*hlcp*qs(iq,k))
        if(qg(iq,kscbase)>tied_rh*qs(iq,kscbase).and.thee(iq,k)<theeb(iq))then !  default tied_rh=.75
          rk_shal(iq,k-1)=tied_con     !  m**2/sec  6., originally 10.
          rk_shal(iq,k)=tied_over      !  m**2/sec
          if(ntest==3.and.k==ksctop)then
            write(6,*) 'ktau,iq,theeb,thee,delthee ',ktau,iq,theeb(iq),thee(iq,k),theeb(iq)-thee(iq,k)
          endif
        endif ! (qg(iq,kscbase)>rhscon*qs(iq,kscbase).....
      enddo  ! iq loop
    enddo   ! end of k=kscbase+1,ksctop loop
  endif     ! (kscsea==1)  .. else ..
endif       ! (ksc==99)
!     *********** end of Tiedtke shallow convection section **************

!     *********** Tiedtke_ldr-style shallow convection 93 ************
if(ksc>=93.and.ksc<=96)then   
  ! Calculate LCL for near surface air
  ! Assume qstar=qtg(iq,1) but allow some sub-grid variability
  ! The formula for tsp is eqn (21) of Bolton (1980), MWR 108, 1046-1053.
  if(sigkscb>0.)then   ! uses qg1
    do iq=1,ifull
      ! Leon used factor 1.01 over sea; here div by tied_rh (e.g. .99)	 
      epart=qg(iq,1)*.01*ps(iq)/(tied_rh*epsil) !in hPa 
      tsp=2840./(3.5*log(tscrn(iq))-log(epart)-4.805) + 55.   
      sigsp(iq)=(tsp/tscrn(iq))**(1./roncp)
    enddo
  else                    ! uses qgscrn
    do iq=1,ifull
      ! Leon used factor 1.01 over sea; here div by tied_rh (e.g. .99)	 
      epart=qgscrn(iq)*.01*ps(iq)/(tied_rh*epsil) !in hPa   
      tsp=2840./(3.5*log(tscrn(iq))-log(epart)-4.805) + 55.   
      sigsp(iq)=(tsp/tscrn(iq))**(1./roncp)
    enddo
  endif  ! (sigkscb>0.) .. else ..
  ! Look for the lowest layer s.t. the top of the layer is above the LCL,
  ! and call that layer the cloud base. 
  kbase(:)=kl
  do k=ksctop-1,1,-1
    do iq=1,ifull
      if(sigsp(iq)>sigmh(k+1))kbase(iq)=k
    enddo
  enddo
  if(nlocal/=0)then  ! like old ksc=95, but ensures LCL within PBL
    do iq=1,ifull
      if(zh(iq,kbase(iq))>pblh(iq))then 
        kbase(iq)=kl
      endif
    enddo  ! iq loop
  endif  ! (nlocal/=0)
! following has some jlm shortcuts	 
  do iq=1,ifull
    k=kbase(iq)
    qbas=qs(iq,k)
    theeb(iq)=prcpv(k)*t(iq,k)*(t(iq,k) + .5*hlcp*qbas)/(t(iq,k) - .5*hlcp*qbas)
  enddo  ! iq loop
  ktop(:)=kbase(:)
  do k=2,ksctop+1
    do iq=1,ifull
      thee(iq,k)=prcpv(k)*t(iq,k)*(t(iq,k) + .5*hlcp*qs(iq,k))/(t(iq,k) - .5*hlcp*qs(iq,k))
      if(theeb(iq)>thee(iq,k).and.ktop(iq)==k-1)then
        ktop(iq)=k       ! also checking if contiguous
      endif
    enddo  ! iq loop
  enddo   ! k loop	 
  if(ksc==94)then  ! from April same as 93* 
    do k=2,ksctop
      do iq=1,ifull
!       if(ktop(iq)>kbase(iq).and.k<=ktop(iq).and.k>kbase(iq))then
        if(k>kbase(iq).and.k<=ktop(iq))then
          rk_shal(iq,k-1)=tied_con     !  m**2/sec  6., originally 10.
          rk_shal(iq,k)=tied_over      !  m**2/sec
        endif
      enddo  ! iq loop
    enddo   ! k loop
  endif     ! (ksc==94)
  if(ksc==93)then
    do k=2,ksctop
      do iq=1,ifull
        if(ktop(iq)>kbase(iq).and.k<=ktop(iq).and.k>kbase(iq).and.ktop(iq)<=ksctop)then
          rk_shal(iq,k-1)=tied_con     !  m**2/sec  6., originally 10.
          rk_shal(iq,k)=tied_over      !  m**2/sec
        endif
      enddo  ! iq loop
    enddo   ! k loop
  endif     ! (ksc==93)
  if(ksc==95)then   ! new from 7 April
    do k=2,ksctop
      do iq=1,ifull
        if(k>kbase(iq).and.k<=ktop(iq).and.condc(iq)==0.)then
          rk_shal(iq,k-1)=tied_con     !  m**2/sec  6., originally 10.
          rk_shal(iq,k)=tied_over      !  m**2/sec
        endif
      enddo  ! iq loop
    enddo   ! k loop
  endif     ! (ksc==95)
  if(ksc==96)then   ! applied from sfce up
    do k=2,ksctop
      do iq=1,ifull
        if(ktop(iq)>kbase(iq).and.k<=ktop(iq).and.condc(iq)==0.)then  
          rk_shal(iq,k-1)=tied_con     !  m**2/sec  6., originally 10.
          rk_shal(iq,k)=tied_over      !  m**2/sec
        endif
      enddo  ! iq loop
    enddo   ! k loop
  endif     ! (ksc==96)
endif       ! (ksc>=93.and.ksc<=96)
!     *********** end of Tiedtke_ldr shallow convection 93-96 *********

!     *************** Tiedtke_jlm shallow convection 97 ***************
if(ksc==97)then
! this one is similar to ksc=99, but uses enhanced qbas <= qs
! and also works up the column with other possible thebas values
  do k=kscbase,ksctop
    do iq=1,ifull
      qbas=min(qg(iq,k)/tied_rh,qs(iq,k))
!     thebas(iq,k)=t(iq,k)+hlcp*qbas  + hght
      thebas(iq,k)=prcpv(k)*t(iq,k)*(t(iq,k) + .5*hlcp*qbas)/(t(iq,k) - .5*hlcp*qbas)
    enddo  ! iq loop
  enddo   ! k loop
  theeb(:)=thebas(:,kscbase)
  do k=kscbase+1,ksctop+1
    do iq=1,ifull
      thee(iq,k)=prcpv(k)*t(iq,k)*(t(iq,k) + .5*hlcp*qs(iq,k))/(t(iq,k) - .5*hlcp*qs(iq,k))
      if(theeb(iq)>thee(iq,k))then
        rk_shal(iq,k-1)=tied_con       !  m**2/sec  6., originally 10.
        rk_shal(iq,k)=tied_over        !  m**2/sec
      else
        theeb(iq)=thebas(iq,k) ! ready for next k in k-loop
      endif
    enddo  ! iq loop
  enddo   ! k loop
  if(ntest==3)then
    do iq=1,ifull
      if(rk_shal(iq,ksctop-1)>.9*tied_con)then 
        write(6,*) 'iq,land,rk_shal ',iq,land(iq),rk_shal(iq,ksctop-1)
      endif
    enddo
  endif   ! (ntest==3)
endif     ! (ksc==97)
!     *********** end of Tiedtke_jlm shallow convection 97 *************

! add in effects of shallow convection
do k=1,kl-1  
  rkh(:,k)=rkh(:,k)+rk_shal(:,k)
enddo   !  k loop
if(kscmom==1)then
  do k=1,kl-1  
    rkm(:,k)=rkm(:,k)+rk_shal(:,k)
  enddo   !  k loop
endif     ! (kscmom==1)
      
if(ksc/=0.and.(ntest/=0.or.diag).and.nproc==1.)then
  do iq=1,ifull
    if(rk_shal(iq,1)>rk_shal(iq,2))then
      write(6,*) 'iq,rk_shal1,rk_shal2',iq,rk_shal(iq,1),rk_shal(iq,2)
    endif
  enddo
  if (mydiag) then 
    iq=idjd
    write(6,*)'for shallow convection in vertmix '
    write(6,*)'ktsav,ksctop ',ktsav(idjd),ksctop
    write(6,*)'kbase,ktop ',kbase(idjd),ktop(idjd)
    write(6,*)'kbsav,ktsav,theeb: ',kbsav(iq),ktsav(iq),theeb(iq)
    write (6,"('rk_shal ',9f7.2/(9x,9f7.2))") (rk_shal(idjd,k),k=1,kl)
    write (6,"('rh   ',9f7.2/(5x,9f7.2))") (100.*qg(idjd,k)/qs(idjd,k),k=1,kl)
    write (6,"('qs   ',9f7.3/(5x,9f7.3))") (1000.*qs(idjd,k),k=1,kl)
    write (6,"('qg   ',9f7.3/(5x,9f7.3))") (1000.*qg(idjd,k),k=1,kl)
    write (6,"('qbas ',9f7.3/(5x,9f7.3))") (1000.*qg(idjd,k)/tied_rh,k=1,kl)
    write (6,"('t    ',9f7.2/(5x,9f7.2))") (t(idjd,k),k=1,kl)
    write (6,"('thebas',9f7.2/(6x,9f7.2))") (thebas(iq,k),k=1,kl)
!   write (6,"('hs  ',9f7.2/(4x,9f7.2))") (t(idjd,k)+hlcp*qs(idjd,k),k=1,kl)
    write (6,"('thee',9f7.2/(4x,9f7.2))") (thee(idjd,k),k=1,kl)
  endif ! mydiag
endif

return
end subroutine vertjlm
  
subroutine trim(a,c,rhs)

implicit none

include 'newmpar.h'

integer k
real, dimension(ifull,kl), intent(in) :: a, c
real, dimension(ifull,kl), intent(inout) :: rhs
real, dimension(ifull,kl) :: e, g
real, dimension(ifull) :: b, temp

! this routine solves the system
!   a(k)*u(k-1)+b(k)*u(k)+c(k)*u(k+1)=rhs(k)    for k=2,kl-1
!   with  b(k)*u(k)+c(k)*u(k+1)=rhs(k)          for k=1
!   and   a(k)*u(k-1)+b(k)*u(k)=rhs(k)          for k=kl

! the Thomas algorithm is used
b(:)=1.-a(:,1)-c(:,1)
e(:,1)=c(:,1)/b(:)
g(:,1)=rhs(:,1)/b(:)
do k = 2,kl-1
  b(:)=1.-a(:,k)-c(:,k)
  temp(:)= 1./(b(:)-a(:,k)*e(:,k-1))
  e(:,k)=c(:,k)*temp(:)
  g(:,k)=(rhs(:,k)-a(:,k)*g(:,k-1))*temp(:)
end do

! do back substitution to give answer now
b(:)=1.-a(:,kl)-c(:,kl)
rhs(:,kl)=(rhs(:,kl)-a(:,kl)*g(:,kl-1))/(b(:)-a(:,kl)*e(:,kl-1))
do k = kl-1,1,-1
  rhs(:,k)=g(:,k)-e(:,k)*rhs(:,k+1)
end do

return
end subroutine trim<|MERGE_RESOLUTION|>--- conflicted
+++ resolved
@@ -1,8 +1,4 @@
-<<<<<<< HEAD
-
-=======
-
->>>>>>> 6ca568eb
+
 ! Conformal Cubic Atmospheric Model
     
 ! Copyright 2015 Commonwealth Scientific Industrial Research Organisation (CSIRO)
@@ -81,11 +77,7 @@
 real rong, rlogs1, rlogs2, rlogh1, rlog12
 real delsig, conflux, condrag
 real, dimension(ifull,kl) :: tnhs, tv, zh
-<<<<<<< HEAD
-real, dimension(ifull,kl) :: rhs, guv, gt
-=======
-real, dimension(ifull,kl) :: rhs, guv, gt
->>>>>>> 6ca568eb
+real, dimension(ifull,kl) :: rhs, guv, gt
 real, dimension(ifull,kl) :: at, ct, au, cu, zg, cldtmp
 real, dimension(ifull,kl) :: uav, vav
 real, dimension(ifull,kl-1) :: tmnht, cnhs
@@ -111,25 +103,14 @@
   cgmap(1:ifull) = 1.
 end if
 
-<<<<<<< HEAD
-! Initial flux to be added up below.
-wth_flux(:,:) = 0.
-wq_flux(:,:) = 0.
-uw_flux(:,:) = 0.
-vw_flux(:,:) = 0.
-mfsave(:,:) = 0.
-tkesave(:,:) = -1. ! missing value
-
-=======
-! Initial flux to be added up below.
-wth_flux(:,:) = 0.
-wq_flux(:,:) = 0.
-uw_flux(:,:) = 0.
-vw_flux(:,:) = 0.
-mfsave(:,:) = 0.
-tkesave(:,:) = -1. ! missing value
-
->>>>>>> 6ca568eb
+! Initial flux to be added up below.
+wth_flux(:,:) = 0.
+wq_flux(:,:) = 0.
+uw_flux(:,:) = 0.
+vw_flux(:,:) = 0.
+mfsave(:,:) = 0.
+tkesave(:,:) = -1. ! missing value
+
 ! Set-up potential temperature transforms
 rong = rdry/grav
 do k = 1,kl-1
@@ -197,11 +178,7 @@
     rhs(:,k)=t(1:ifull,k)*sigkap(k)  ! rhs is theta here
   enddo      !  k loop
     
-<<<<<<< HEAD
-  call vertjlm(rhs,sigkap,sighkap,delons,zh,tmnht,cnhs,ntest,cgmap)
-=======
-  call vertjlm(rhs,sigkap,sighkap,delons,zh,tmnht,cnhs,ntest,cgmap)
->>>>>>> 6ca568eb
+  call vertjlm(rhs,sigkap,sighkap,delons,zh,tmnht,cnhs,ntest,cgmap)
 
   do k = 1,kl-1
     delsig  =(sig(k+1)-sig(k))
@@ -274,21 +251,12 @@
     end if
     call printa('thet',rhs,ktau,nlv,ia,ib,ja,jb,200.,1.)
   end if
-<<<<<<< HEAD
-  
-  ! counter-gradied included in pbldiff.f90
-  wth_flux(:,1)=fg(:)*rdry*t(1:ifull,1)/(ps(1:ifull)*cp)
-  do k = 1,kl-1
-    wth_flux(:,k+1)=wth_flux(:,k)-rkh(:,k)*(rhs(1:ifull,k+1)-rhs(1:ifull,k))*(grav/rdry)*sig(k)/(tv(:,k)*dsig(k))
-  end do    
-=======
-  
-  ! counter-gradied included in pbldiff.f90
-  wth_flux(:,1)=fg(:)*rdry*t(1:ifull,1)/(ps(1:ifull)*cp)
-  do k = 1,kl-1
-    wth_flux(:,k+1)=wth_flux(:,k)-rkh(:,k)*(rhs(1:ifull,k+1)-rhs(1:ifull,k))*(grav/rdry)*sig(k)/(tv(:,k)*dsig(k))
-  end do    
->>>>>>> 6ca568eb
+  
+  ! counter-gradied included in pbldiff.f90
+  wth_flux(:,1)=fg(:)*rdry*t(1:ifull,1)/(ps(1:ifull)*cp)
+  do k = 1,kl-1
+    wth_flux(:,k+1)=wth_flux(:,k)-rkh(:,k)*(rhs(1:ifull,k+1)-rhs(1:ifull,k))*(grav/rdry)*sig(k)/(tv(:,k)*dsig(k))
+  end do    
 
   !--------------------------------------------------------------
   ! Moisture
@@ -302,21 +270,12 @@
     write (6,"('qg ',9f7.3/(8x,9f7.3))") (1000.*qg(idjd,k),k=1,kl)
   end if
 
-<<<<<<< HEAD
-  ! counter-gradied included in pbldiff.f90
-  wq_flux(:,1)=eg(:)*rdry*t(1:ifull,1)/(ps(1:ifull)*hl)
-  do k = 1,kl-1
-    wq_flux(:,k+1)=wq_flux(:,k)-rkh(:,k)*(qg(1:ifull,k+1)-qg(1:ifull,k))*(grav/rdry)*sig(k)/(tv(:,k)*dsig(k))
-  end do  
-  
-=======
-  ! counter-gradied included in pbldiff.f90
-  wq_flux(:,1)=eg(:)*rdry*t(1:ifull,1)/(ps(1:ifull)*hl)
-  do k = 1,kl-1
-    wq_flux(:,k+1)=wq_flux(:,k)-rkh(:,k)*(qg(1:ifull,k+1)-qg(1:ifull,k))*(grav/rdry)*sig(k)/(tv(:,k)*dsig(k))
-  end do  
-  
->>>>>>> 6ca568eb
+  ! counter-gradied included in pbldiff.f90
+  wq_flux(:,1)=eg(:)*rdry*t(1:ifull,1)/(ps(1:ifull)*hl)
+  do k = 1,kl-1
+    wq_flux(:,k+1)=wq_flux(:,k)-rkh(:,k)*(qg(1:ifull,k+1)-qg(1:ifull,k))*(grav/rdry)*sig(k)/(tv(:,k)*dsig(k))
+  end do  
+  
   !--------------------------------------------------------------
   ! Cloud microphysics terms
   if ( ldr/=0 ) then
@@ -369,11 +328,7 @@
       end if    ! (ncloud>=3)
     end if      ! (ncloud>=2)
   end if        ! (ldr/=0)
-<<<<<<< HEAD
-  
-=======
-  
->>>>>>> 6ca568eb
+  
   !--------------------------------------------------------------
   ! Aerosols
   if ( abs(iaero)==2 ) then
@@ -410,21 +365,12 @@
   if ( diag .and. mydiag ) then
     write(6,*)'vertmix au ',(au(idjd,k),k=1,kl)
   end if
-<<<<<<< HEAD
-  
-  uw_flux(:,1) = 0.
-  do k = 1,kl-1
-    uw_flux(:,k+1) = -rkm(:,k)*(u(1:ifull,k+1)-u(1:ifull,k))*(grav/rdry)*sig(k)/(tv(:,k)*dsig(k))
-  end do
-  
-=======
-  
-  uw_flux(:,1) = 0.
-  do k = 1,kl-1
-    uw_flux(:,k+1) = -rkm(:,k)*(u(1:ifull,k+1)-u(1:ifull,k))*(grav/rdry)*sig(k)/(tv(:,k)*dsig(k))
-  end do
-  
->>>>>>> 6ca568eb
+  
+  uw_flux(:,1) = 0.
+  do k = 1,kl-1
+    uw_flux(:,k+1) = -rkm(:,k)*(u(1:ifull,k+1)-u(1:ifull,k))*(grav/rdry)*sig(k)/(tv(:,k)*dsig(k))
+  end do
+  
   ! now do v; with properly unstaggered au,cu
   do k = 1,kl
     rhs(:,k) = v(1:ifull,k) - ov(:)
@@ -434,19 +380,11 @@
     v(1:ifull,k) = rhs(:,k) + ov(:)
   end do
 
-<<<<<<< HEAD
-  vw_flux(:,1) = 0.
-  do k = 1,kl-1
-    vw_flux(:,k+1)=-rkm(:,k)*(v(1:ifull,k+1)-v(1:ifull,k))*(grav/rdry)*sig(k)/(tv(:,k)*dsig(k))
-  end do
-  
-=======
-  vw_flux(:,1) = 0.
-  do k = 1,kl-1
-    vw_flux(:,k+1)=-rkm(:,k)*(v(1:ifull,k+1)-v(1:ifull,k))*(grav/rdry)*sig(k)/(tv(:,k)*dsig(k))
-  end do
-  
->>>>>>> 6ca568eb
+  vw_flux(:,1) = 0.
+  do k = 1,kl-1
+    vw_flux(:,k+1)=-rkm(:,k)*(v(1:ifull,k+1)-v(1:ifull,k))*(grav/rdry)*sig(k)/(tv(:,k)*dsig(k))
+  end do
+  
   if ( ( diag .or. ntest>=1 ) .and. mydiag ) then
     write(6,*)'after trim in vertmix '
     write (6,"('thet',9f7.2/(8x,9f7.2))") (sigkap(k)*t(idjd,k),k=1,kl) 
@@ -512,43 +450,24 @@
   ! Evaluate EDMF scheme
   select case(nlocal)
     case(0) ! no counter gradient
-<<<<<<< HEAD
-      call tkemix(rkm,rhs,qg,qlg,qfg,qrg,qsng,qgrg,cldtmp,rfrac,sfrac,gfrac,u,v,       &
-                  pblh,fg,eg,ps,zo,zg,zh,sig,sigmh,rhos,dt,qgmin,1,0,tnaero,xtg,cgmap, &
-                  wth_flux,wq_flux,uw_flux,vw_flux,mfsave)
+      call tkemix(rkm,rhs,qg,qlg,qfg,qrg,qsng,qgrg,cldtmp,rfrac,sfrac,gfrac,u,v,       &
+                  pblh,fg,eg,ps,zo,zg,zh,sig,sigmh,rhos,dt,qgmin,1,0,tnaero,xtg,cgmap, &
+                  wth_flux,wq_flux,uw_flux,vw_flux,mfsave)
       rkh=rkm
     case(1,2,3,4,5,6) ! KCN counter gradient method
-      call tkemix(rkm,rhs,qg,qlg,qfg,qrg,qsng,qgrg,cldtmp,rfrac,sfrac,gfrac,u,v,       &
-                  pblh,fg,eg,ps,zo,zg,zh,sig,sigmh,rhos,dt,qgmin,1,0,tnaero,xtg,cgmap, &
-                  wth_flux,wq_flux,uw_flux,vw_flux,mfsave)
-=======
-      call tkemix(rkm,rhs,qg,qlg,qfg,qrg,qsng,qgrg,cldtmp,rfrac,sfrac,gfrac,u,v,       &
-                  pblh,fg,eg,ps,zo,zg,zh,sig,sigmh,rhos,dt,qgmin,1,0,tnaero,xtg,cgmap, &
-                  wth_flux,wq_flux,uw_flux,vw_flux,mfsave)
-      rkh=rkm
-    case(1,2,3,4,5,6) ! KCN counter gradient method
-      call tkemix(rkm,rhs,qg,qlg,qfg,qrg,qsng,qgrg,cldtmp,rfrac,sfrac,gfrac,u,v,       &
-                  pblh,fg,eg,ps,zo,zg,zh,sig,sigmh,rhos,dt,qgmin,1,0,tnaero,xtg,cgmap, &
-                  wth_flux,wq_flux,uw_flux,vw_flux,mfsave)
->>>>>>> 6ca568eb
+      call tkemix(rkm,rhs,qg,qlg,qfg,qrg,qsng,qgrg,cldtmp,rfrac,sfrac,gfrac,u,v,       &
+                  pblh,fg,eg,ps,zo,zg,zh,sig,sigmh,rhos,dt,qgmin,1,0,tnaero,xtg,cgmap, &
+                  wth_flux,wq_flux,uw_flux,vw_flux,mfsave)
       rkh=rkm
       do k=1,kl
         uav(1:ifull,k)=av_vmod*u(1:ifull,k)+(1.-av_vmod)*(savu(1:ifull,k)-ou)
         vav(1:ifull,k)=av_vmod*v(1:ifull,k)+(1.-av_vmod)*(savv(1:ifull,k)-ov)
       end do
-<<<<<<< HEAD
-      call pbldif(rhs,uav,vav,cgmap)
+      call pbldif(rhs,uav,vav,cgmap)
     case(7) ! mass-flux counter gradient
-      call tkemix(rkm,rhs,qg,qlg,qfg,qrg,qsng,qgrg,cldtmp,rfrac,sfrac,gfrac,u,v,       &
-                  pblh,fg,eg,ps,zo,zg,zh,sig,sigmh,rhos,dt,qgmin,0,0,tnaero,xtg,cgmap, &
-                  wth_flux,wq_flux,uw_flux,vw_flux,mfsave)
-=======
-      call pbldif(rhs,uav,vav,cgmap)
-    case(7) ! mass-flux counter gradient
-      call tkemix(rkm,rhs,qg,qlg,qfg,qrg,qsng,qgrg,cldtmp,rfrac,sfrac,gfrac,u,v,       &
-                  pblh,fg,eg,ps,zo,zg,zh,sig,sigmh,rhos,dt,qgmin,0,0,tnaero,xtg,cgmap, &
-                  wth_flux,wq_flux,uw_flux,vw_flux,mfsave)
->>>>>>> 6ca568eb
+      call tkemix(rkm,rhs,qg,qlg,qfg,qrg,qsng,qgrg,cldtmp,rfrac,sfrac,gfrac,u,v,       &
+                  pblh,fg,eg,ps,zo,zg,zh,sig,sigmh,rhos,dt,qgmin,0,0,tnaero,xtg,cgmap, &
+                  wth_flux,wq_flux,uw_flux,vw_flux,mfsave)
       rkh=rkm
     case DEFAULT
       write(6,*) "ERROR: Unknown nlocal option for nvmix=6"
@@ -569,13 +488,8 @@
     v(1:ifull,k)=v(1:ifull,k)+ov
     t(1:ifull,k)=rhs(1:ifull,k)/sigkap(k)
   enddo    !  k loop
-<<<<<<< HEAD
-  
-  tkesave(1:ifull,1:kl) = tke(1:ifull,1:kl)
-=======
-  
-  tkesave(1:ifull,1:kl) = tke(1:ifull,1:kl)
->>>>>>> 6ca568eb
+  
+  tkesave(1:ifull,1:kl) = tke(1:ifull,1:kl)
 
 #ifndef scm
   ! tracers
@@ -609,11 +523,7 @@
 return
 end subroutine vertmix
 
-<<<<<<< HEAD
-subroutine vertjlm(rhs,sigkap,sighkap,delons,zh,tmnht,cnhs,ntest,cgmap)
-=======
-subroutine vertjlm(rhs,sigkap,sighkap,delons,zh,tmnht,cnhs,ntest,cgmap)
->>>>>>> 6ca568eb
+subroutine vertjlm(rhs,sigkap,sighkap,delons,zh,tmnht,cnhs,ntest,cgmap)
 
 use arrays_m                        ! Atmosphere dyamics prognostic arrays
 use cc_mpi                          ! CC MPI routines
@@ -640,21 +550,13 @@
 integer iq,k,iqmax
 integer, save :: kscbase,ksctop
 integer, dimension(ifull) :: kbase,ktop
-<<<<<<< HEAD
-real, parameter :: bprm=4.7,cm=7.4,ch=5.3,lambda=0.45   ! coefficients for Louis scheme
-=======
-real, parameter :: bprm=4.7,cm=7.4,ch=5.3,lambda=0.45   ! coefficients for Louis scheme
->>>>>>> 6ca568eb
+real, parameter :: bprm=4.7,cm=7.4,ch=5.3,lambda=0.45   ! coefficients for Louis scheme
 real, parameter :: vkar3=0.35,vkar4=0.4,bprmj=5.,cmj=5. ! coefficients for Louis scheme
 real, parameter :: chj=2.6                              ! coefficients for Louis scheme
 real delta,es,pk,dqsdt,betat,betaq,betac,al,qc,fice
 real w1,w2,diffmax,rhsk,rhskp,delthet_old,xold,diff
 real denma,denha,esp,epart,tsp,qbas
-<<<<<<< HEAD
-real, dimension(ifull,kl), intent(inout) :: rhs
-=======
-real, dimension(ifull,kl), intent(inout) :: rhs
->>>>>>> 6ca568eb
+real, dimension(ifull,kl), intent(inout) :: rhs
 real, dimension(ifull,kl), intent(in) :: zh
 real, dimension(ifull,kl-1), intent(in) :: tmnht,cnhs
 real, dimension(ifull,kl) :: qs,betatt,betaqt,delthet
@@ -678,11 +580,7 @@
 ! Follow Smith's (1990) notation; gam() is HBG's notation for (L/cp)dqsdt.
 ! The factor of (1/sigkap)=T/theta in betatt differs from Smith's formulation
 ! because we use theta derivative rather than (dry static energy)/cp.
-<<<<<<< HEAD
-if ( nvmix>0 .and. nvmix<4 ) then
-=======
 if ( (nvmix>0.and.nvmix<4) .or. nvmix==7 ) then
->>>>>>> 6ca568eb
   delta=1./epsil-1.  ! i.e. 1/.622 -1., i.e. .6077
   do k=1,kl
     if ( sig(k)>.8 ) then ! change made 17/1/06
@@ -737,11 +635,7 @@
       qs(iq,k)=.622*es/max(1.,ps(iq)*sig(k)-es)  ! max for k=kl
     enddo   ! iq loop
   enddo    !  k loop
-<<<<<<< HEAD
-endif      ! (nvmix>0.and.nvmix<4)
-=======
 endif      ! (nvmix>0.and.nvmix<4).or.nvmix==7
->>>>>>> 6ca568eb
 
 do k=1,kl-1
   delthet(:,k)=rhs(:,k+1)-rhs(:,k)  ! rhs is theta or thetal here
@@ -866,11 +760,7 @@
   enddo ! iq loop
 
   ! x is bulk ri *(dvmod **2); used to calc ri(k), rkh(k) etc
-<<<<<<< HEAD
-  if(nvmix>0.and.nvmix<4)then  ! new one allowing for cloudy air
-=======
   if((nvmix>0.and.nvmix<4).or.nvmix==7)then  ! new one allowing for cloudy air
->>>>>>> 6ca568eb
     ! usually nvmix=3       
     if(sig(k)>.8)then ! change made 17/1/06
       dqtot(:)=qg(1:ifull,k+1)+qlg(1:ifull,k+1)+qfg(1:ifull,k+1)-(qg(1:ifull,k)  +qlg(1:ifull,k)  +qfg(1:ifull,k))
@@ -883,13 +773,8 @@
       enddo ! iq loop	
     else    ! i.e. nvmix=1 or 3
       if(nvmix==1)w1=dsig(k+1)/(dsig(k)+dsig(k+1)) 
-<<<<<<< HEAD
-      if(nvmix==3)w1=1.    !weight for lower level  usual  
-      if(nvmix==7)w1=1.
-=======
-      if(nvmix==3)w1=1.    !weight for lower level  usual  
-      if(nvmix==7)w1=1.
->>>>>>> 6ca568eb
+      if(nvmix==3)w1=1.    !weight for lower level  usual  
+      if(nvmix==7)w1=1.
       w2=1.-w1             !weight for upper level
       do iq=1,ifull
         x(iq)=grav*dz(iq)*((w1*betatt(iq,k)+w2*betatt(iq,k+1))*delthet(iq,k) + (w1*betaqt(iq,k)+w2*betaqt(iq,k+1))*dqtot(iq) )
@@ -963,29 +848,16 @@
       rkm(iq,k)=fm(iq)*sqmxl(iq)*dzr(iq)
       rkh(iq,k)=fh(iq)*sqmxl(iq)*dzr(iq)
     enddo   ! iq loop
-<<<<<<< HEAD
-  !added by Jing Huang on 4 Feb 2016
-   if(nvmix==7)then
-     do iq=1,ifull
-       if(ri(iq,k) > 0.)then
-         sqmxl(iq)=(vkar4*zh(iq,k)/(1.+vkar4*zh(iq,k)/amxlsq+vkar4*zh(iq,k)*ri(iq,k)/lambda))**2
-         rkm(iq,k)=dvmod(iq)*dzr(iq)*sqmxl(iq)
-         rkh(iq,k)=rkh(iq,k)
-       endif
-     enddo   ! iq loop
-    endif
-=======
-  !added by Jing Huang on 4 Feb 2016
-   if(nvmix==7)then
-     do iq=1,ifull
-       if(ri(iq,k) > 0.)then
-         sqmxl(iq)=(vkar4*zh(iq,k)/(1.+vkar4*zh(iq,k)/amxlsq+vkar4*zh(iq,k)*ri(iq,k)/lambda))**2
-         rkm(iq,k)=dvmod(iq)*dzr(iq)*sqmxl(iq)
-         rkh(iq,k)=rkh(iq,k)
-       endif
-     enddo   ! iq loop
-    endif
->>>>>>> 6ca568eb
+  !added by Jing Huang on 4 Feb 2016
+   if(nvmix==7)then
+     do iq=1,ifull
+       if(ri(iq,k) > 0.)then
+         sqmxl(iq)=(vkar4*zh(iq,k)/(1.+vkar4*zh(iq,k)/amxlsq+vkar4*zh(iq,k)*ri(iq,k)/lambda))**2
+         rkm(iq,k)=dvmod(iq)*dzr(iq)*sqmxl(iq)
+         rkh(iq,k)=rkh(iq,k)
+       endif
+     enddo   ! iq loop
+    endif
   else
     rkm(:,:)=0.
     rkh(:,:)=0.
@@ -1030,11 +902,7 @@
 endif
 
 if(nlocal/=0)then
-<<<<<<< HEAD
-  call pbldif(rhs,uav,vav,cgmap)  ! rhs is theta or thetal
-=======
-  call pbldif(rhs,uav,vav,cgmap)  ! rhs is theta or thetal
->>>>>>> 6ca568eb
+  call pbldif(rhs,uav,vav,cgmap)  ! rhs is theta or thetal
   ! n.b. *** pbldif partially updates qg and theta (t done during trim)	 
   ! and updates rkh and rkm arrays
   if(nmaxpr==1.and.mydiag)then
