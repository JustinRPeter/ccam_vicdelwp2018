--- conflicted
+++ resolved
@@ -2402,13 +2402,8 @@
 ! and communicate the result to all processors
 ! as not all processors are assigned an input file
 ierr = 1
-<<<<<<< HEAD
-if ( io_in == 1 ) then
+if ( io_in==1 ) then
   if ( myid==0 .or. (pfall.and.(node2_myid==0)) ) then
-=======
-if ( io_in==1 ) then
-  if ( myid==0 .or. pfall ) then
->>>>>>> 743b8704
     write(testname,'("t",I1.1,"_tgg1")') maxtile  
     call ccnf_inq_varid(ncid,testname,idv,tst)
     if ( tst ) then
@@ -2417,15 +2412,8 @@
       ierr = 0
     end if
   end if
-<<<<<<< HEAD
   if ( (.not.pfall).or.(node2_nproc>1) ) then
-    dum(1) = ierr
-    call ccmpi_bcast(dum(1:1),0,comm_world)
-    ierr = dum(1)
-=======
-  if ( .not.pfall ) then
     call ccmpi_bcast(ierr,0,comm_world)
->>>>>>> 743b8704
   end if
 end if
   
